version = 1
revision = 2
requires-python = ">=3.10"
resolution-markers = [
    "python_full_version >= '3.12'",
    "python_full_version == '3.11.*'",
    "python_full_version < '3.11'",
]

[[package]]
name = "absl-py"
version = "2.3.0"
source = { registry = "https://pypi.org/simple" }
sdist = { url = "https://files.pythonhosted.org/packages/03/15/18693af986560a5c3cc0b84a8046b536ffb2cdb536e03cce897f2759e284/absl_py-2.3.0.tar.gz", hash = "sha256:d96fda5c884f1b22178852f30ffa85766d50b99e00775ea626c23304f582fc4f", size = 116400, upload-time = "2025-05-27T09:15:50.143Z" }
wheels = [
    { url = "https://files.pythonhosted.org/packages/87/04/9d75e1d3bb4ab8ec67ff10919476ccdee06c098bcfcf3a352da5f985171d/absl_py-2.3.0-py3-none-any.whl", hash = "sha256:9824a48b654a306168f63e0d97714665f8490b8d89ec7bf2efc24bf67cf579b3", size = 135657, upload-time = "2025-05-27T09:15:48.742Z" },
]

[[package]]
name = "accelerate"
version = "1.8.0"
source = { registry = "https://pypi.org/simple" }
dependencies = [
    { name = "huggingface-hub" },
    { name = "numpy", version = "2.2.6", source = { registry = "https://pypi.org/simple" }, marker = "python_full_version < '3.11'" },
    { name = "numpy", version = "2.3.0", source = { registry = "https://pypi.org/simple" }, marker = "python_full_version >= '3.11'" },
    { name = "packaging" },
    { name = "psutil" },
    { name = "pyyaml" },
    { name = "safetensors" },
    { name = "torch" },
]
sdist = { url = "https://files.pythonhosted.org/packages/84/bd/dedb0d8c5855120367e2d9f3c00504be4ee88df50e902e1039d85dbf714f/accelerate-1.8.0.tar.gz", hash = "sha256:8b56553d570f4787fd34a33dc4613f5444fe1ba3d0e81fedb9ce27bd81e91423", size = 381205, upload-time = "2025-06-19T13:12:10.305Z" }
wheels = [
    { url = "https://files.pythonhosted.org/packages/0f/26/6cfb83dc6eb6fbc18a167a86a239608827b4a133515713e5ef1ad64abfbd/accelerate-1.8.0-py3-none-any.whl", hash = "sha256:4c3460a8052e122fb124d92ec15618229951febbef1d7336a4c35371f78b72a1", size = 365314, upload-time = "2025-06-19T13:12:08.609Z" },
]

[[package]]
name = "aiohappyeyeballs"
version = "2.6.1"
source = { registry = "https://pypi.org/simple" }
sdist = { url = "https://files.pythonhosted.org/packages/26/30/f84a107a9c4331c14b2b586036f40965c128aa4fee4dda5d3d51cb14ad54/aiohappyeyeballs-2.6.1.tar.gz", hash = "sha256:c3f9d0113123803ccadfdf3f0faa505bc78e6a72d1cc4806cbd719826e943558", size = 22760, upload-time = "2025-03-12T01:42:48.764Z" }
wheels = [
    { url = "https://files.pythonhosted.org/packages/0f/15/5bf3b99495fb160b63f95972b81750f18f7f4e02ad051373b669d17d44f2/aiohappyeyeballs-2.6.1-py3-none-any.whl", hash = "sha256:f349ba8f4b75cb25c99c5c2d84e997e485204d2902a9597802b0371f09331fb8", size = 15265, upload-time = "2025-03-12T01:42:47.083Z" },
]

[[package]]
name = "aiohttp"
version = "3.12.13"
source = { registry = "https://pypi.org/simple" }
dependencies = [
    { name = "aiohappyeyeballs" },
    { name = "aiosignal" },
    { name = "async-timeout", marker = "python_full_version < '3.11'" },
    { name = "attrs" },
    { name = "frozenlist" },
    { name = "multidict" },
    { name = "propcache" },
    { name = "yarl" },
]
sdist = { url = "https://files.pythonhosted.org/packages/42/6e/ab88e7cb2a4058bed2f7870276454f85a7c56cd6da79349eb314fc7bbcaa/aiohttp-3.12.13.tar.gz", hash = "sha256:47e2da578528264a12e4e3dd8dd72a7289e5f812758fe086473fab037a10fcce", size = 7819160, upload-time = "2025-06-14T15:15:41.354Z" }
wheels = [
    { url = "https://files.pythonhosted.org/packages/8b/2d/27e4347660723738b01daa3f5769d56170f232bf4695dd4613340da135bb/aiohttp-3.12.13-cp310-cp310-macosx_10_9_universal2.whl", hash = "sha256:5421af8f22a98f640261ee48aae3a37f0c41371e99412d55eaf2f8a46d5dad29", size = 702090, upload-time = "2025-06-14T15:12:58.938Z" },
    { url = "https://files.pythonhosted.org/packages/10/0b/4a8e0468ee8f2b9aff3c05f2c3a6be1dfc40b03f68a91b31041d798a9510/aiohttp-3.12.13-cp310-cp310-macosx_10_9_x86_64.whl", hash = "sha256:0fcda86f6cb318ba36ed8f1396a6a4a3fd8f856f84d426584392083d10da4de0", size = 478440, upload-time = "2025-06-14T15:13:02.981Z" },
    { url = "https://files.pythonhosted.org/packages/b9/c8/2086df2f9a842b13feb92d071edf756be89250f404f10966b7bc28317f17/aiohttp-3.12.13-cp310-cp310-macosx_11_0_arm64.whl", hash = "sha256:4cd71c9fb92aceb5a23c4c39d8ecc80389c178eba9feab77f19274843eb9412d", size = 466215, upload-time = "2025-06-14T15:13:04.817Z" },
    { url = "https://files.pythonhosted.org/packages/a7/3d/d23e5bd978bc8012a65853959b13bd3b55c6e5afc172d89c26ad6624c52b/aiohttp-3.12.13-cp310-cp310-manylinux_2_17_aarch64.manylinux2014_aarch64.whl", hash = "sha256:34ebf1aca12845066c963016655dac897651e1544f22a34c9b461ac3b4b1d3aa", size = 1648271, upload-time = "2025-06-14T15:13:06.532Z" },
    { url = "https://files.pythonhosted.org/packages/31/31/e00122447bb137591c202786062f26dd383574c9f5157144127077d5733e/aiohttp-3.12.13-cp310-cp310-manylinux_2_17_armv7l.manylinux2014_armv7l.manylinux_2_31_armv7l.whl", hash = "sha256:893a4639694c5b7edd4bdd8141be296042b6806e27cc1d794e585c43010cc294", size = 1622329, upload-time = "2025-06-14T15:13:08.394Z" },
    { url = "https://files.pythonhosted.org/packages/04/01/caef70be3ac38986969045f21f5fb802ce517b3f371f0615206bf8aa6423/aiohttp-3.12.13-cp310-cp310-manylinux_2_17_ppc64le.manylinux2014_ppc64le.whl", hash = "sha256:663d8ee3ffb3494502ebcccb49078faddbb84c1d870f9c1dd5a29e85d1f747ce", size = 1694734, upload-time = "2025-06-14T15:13:09.979Z" },
    { url = "https://files.pythonhosted.org/packages/3f/15/328b71fedecf69a9fd2306549b11c8966e420648a3938d75d3ed5bcb47f6/aiohttp-3.12.13-cp310-cp310-manylinux_2_17_s390x.manylinux2014_s390x.whl", hash = "sha256:f0f8f6a85a0006ae2709aa4ce05749ba2cdcb4b43d6c21a16c8517c16593aabe", size = 1737049, upload-time = "2025-06-14T15:13:11.672Z" },
    { url = "https://files.pythonhosted.org/packages/e6/7a/d85866a642158e1147c7da5f93ad66b07e5452a84ec4258e5f06b9071e92/aiohttp-3.12.13-cp310-cp310-manylinux_2_17_x86_64.manylinux2014_x86_64.whl", hash = "sha256:1582745eb63df267c92d8b61ca655a0ce62105ef62542c00a74590f306be8cb5", size = 1641715, upload-time = "2025-06-14T15:13:13.548Z" },
    { url = "https://files.pythonhosted.org/packages/14/57/3588800d5d2f5f3e1cb6e7a72747d1abc1e67ba5048e8b845183259c2e9b/aiohttp-3.12.13-cp310-cp310-manylinux_2_5_i686.manylinux1_i686.manylinux_2_17_i686.manylinux2014_i686.whl", hash = "sha256:d59227776ee2aa64226f7e086638baa645f4b044f2947dbf85c76ab11dcba073", size = 1581836, upload-time = "2025-06-14T15:13:15.086Z" },
    { url = "https://files.pythonhosted.org/packages/2f/55/c913332899a916d85781aa74572f60fd98127449b156ad9c19e23135b0e4/aiohttp-3.12.13-cp310-cp310-musllinux_1_2_aarch64.whl", hash = "sha256:06b07c418bde1c8e737d8fa67741072bd3f5b0fb66cf8c0655172188c17e5fa6", size = 1625685, upload-time = "2025-06-14T15:13:17.163Z" },
    { url = "https://files.pythonhosted.org/packages/4c/34/26cded195f3bff128d6a6d58d7a0be2ae7d001ea029e0fe9008dcdc6a009/aiohttp-3.12.13-cp310-cp310-musllinux_1_2_armv7l.whl", hash = "sha256:9445c1842680efac0f81d272fd8db7163acfcc2b1436e3f420f4c9a9c5a50795", size = 1636471, upload-time = "2025-06-14T15:13:19.086Z" },
    { url = "https://files.pythonhosted.org/packages/19/21/70629ca006820fccbcec07f3cd5966cbd966e2d853d6da55339af85555b9/aiohttp-3.12.13-cp310-cp310-musllinux_1_2_i686.whl", hash = "sha256:09c4767af0b0b98c724f5d47f2bf33395c8986995b0a9dab0575ca81a554a8c0", size = 1611923, upload-time = "2025-06-14T15:13:20.997Z" },
    { url = "https://files.pythonhosted.org/packages/31/80/7fa3f3bebf533aa6ae6508b51ac0de9965e88f9654fa679cc1a29d335a79/aiohttp-3.12.13-cp310-cp310-musllinux_1_2_ppc64le.whl", hash = "sha256:f3854fbde7a465318ad8d3fc5bef8f059e6d0a87e71a0d3360bb56c0bf87b18a", size = 1691511, upload-time = "2025-06-14T15:13:22.54Z" },
    { url = "https://files.pythonhosted.org/packages/0f/7a/359974653a3cdd3e9cee8ca10072a662c3c0eb46a359c6a1f667b0296e2f/aiohttp-3.12.13-cp310-cp310-musllinux_1_2_s390x.whl", hash = "sha256:2332b4c361c05ecd381edb99e2a33733f3db906739a83a483974b3df70a51b40", size = 1714751, upload-time = "2025-06-14T15:13:24.366Z" },
    { url = "https://files.pythonhosted.org/packages/2d/24/0aa03d522171ce19064347afeefadb008be31ace0bbb7d44ceb055700a14/aiohttp-3.12.13-cp310-cp310-musllinux_1_2_x86_64.whl", hash = "sha256:1561db63fa1b658cd94325d303933553ea7d89ae09ff21cc3bcd41b8521fbbb6", size = 1643090, upload-time = "2025-06-14T15:13:26.231Z" },
    { url = "https://files.pythonhosted.org/packages/86/2e/7d4b0026a41e4b467e143221c51b279083b7044a4b104054f5c6464082ff/aiohttp-3.12.13-cp310-cp310-win32.whl", hash = "sha256:a0be857f0b35177ba09d7c472825d1b711d11c6d0e8a2052804e3b93166de1ad", size = 427526, upload-time = "2025-06-14T15:13:27.988Z" },
    { url = "https://files.pythonhosted.org/packages/17/de/34d998da1e7f0de86382160d039131e9b0af1962eebfe53dda2b61d250e7/aiohttp-3.12.13-cp310-cp310-win_amd64.whl", hash = "sha256:fcc30ad4fb5cb41a33953292d45f54ef4066746d625992aeac33b8c681173178", size = 450734, upload-time = "2025-06-14T15:13:29.394Z" },
    { url = "https://files.pythonhosted.org/packages/6a/65/5566b49553bf20ffed6041c665a5504fb047cefdef1b701407b8ce1a47c4/aiohttp-3.12.13-cp311-cp311-macosx_10_9_universal2.whl", hash = "sha256:7c229b1437aa2576b99384e4be668af1db84b31a45305d02f61f5497cfa6f60c", size = 709401, upload-time = "2025-06-14T15:13:30.774Z" },
    { url = "https://files.pythonhosted.org/packages/14/b5/48e4cc61b54850bdfafa8fe0b641ab35ad53d8e5a65ab22b310e0902fa42/aiohttp-3.12.13-cp311-cp311-macosx_10_9_x86_64.whl", hash = "sha256:04076d8c63471e51e3689c93940775dc3d12d855c0c80d18ac5a1c68f0904358", size = 481669, upload-time = "2025-06-14T15:13:32.316Z" },
    { url = "https://files.pythonhosted.org/packages/04/4f/e3f95c8b2a20a0437d51d41d5ccc4a02970d8ad59352efb43ea2841bd08e/aiohttp-3.12.13-cp311-cp311-macosx_11_0_arm64.whl", hash = "sha256:55683615813ce3601640cfaa1041174dc956d28ba0511c8cbd75273eb0587014", size = 469933, upload-time = "2025-06-14T15:13:34.104Z" },
    { url = "https://files.pythonhosted.org/packages/41/c9/c5269f3b6453b1cfbd2cfbb6a777d718c5f086a3727f576c51a468b03ae2/aiohttp-3.12.13-cp311-cp311-manylinux_2_17_aarch64.manylinux2014_aarch64.whl", hash = "sha256:921bc91e602d7506d37643e77819cb0b840d4ebb5f8d6408423af3d3bf79a7b7", size = 1740128, upload-time = "2025-06-14T15:13:35.604Z" },
    { url = "https://files.pythonhosted.org/packages/6f/49/a3f76caa62773d33d0cfaa842bdf5789a78749dbfe697df38ab1badff369/aiohttp-3.12.13-cp311-cp311-manylinux_2_17_armv7l.manylinux2014_armv7l.manylinux_2_31_armv7l.whl", hash = "sha256:e72d17fe0974ddeae8ed86db297e23dba39c7ac36d84acdbb53df2e18505a013", size = 1688796, upload-time = "2025-06-14T15:13:37.125Z" },
    { url = "https://files.pythonhosted.org/packages/ad/e4/556fccc4576dc22bf18554b64cc873b1a3e5429a5bdb7bbef7f5d0bc7664/aiohttp-3.12.13-cp311-cp311-manylinux_2_17_ppc64le.manylinux2014_ppc64le.whl", hash = "sha256:0653d15587909a52e024a261943cf1c5bdc69acb71f411b0dd5966d065a51a47", size = 1787589, upload-time = "2025-06-14T15:13:38.745Z" },
    { url = "https://files.pythonhosted.org/packages/b9/3d/d81b13ed48e1a46734f848e26d55a7391708421a80336e341d2aef3b6db2/aiohttp-3.12.13-cp311-cp311-manylinux_2_17_s390x.manylinux2014_s390x.whl", hash = "sha256:a77b48997c66722c65e157c06c74332cdf9c7ad00494b85ec43f324e5c5a9b9a", size = 1826635, upload-time = "2025-06-14T15:13:40.733Z" },
    { url = "https://files.pythonhosted.org/packages/75/a5/472e25f347da88459188cdaadd1f108f6292f8a25e62d226e63f860486d1/aiohttp-3.12.13-cp311-cp311-manylinux_2_17_x86_64.manylinux2014_x86_64.whl", hash = "sha256:d6946bae55fd36cfb8e4092c921075cde029c71c7cb571d72f1079d1e4e013bc", size = 1729095, upload-time = "2025-06-14T15:13:42.312Z" },
    { url = "https://files.pythonhosted.org/packages/b9/fe/322a78b9ac1725bfc59dfc301a5342e73d817592828e4445bd8f4ff83489/aiohttp-3.12.13-cp311-cp311-manylinux_2_5_i686.manylinux1_i686.manylinux_2_17_i686.manylinux2014_i686.whl", hash = "sha256:4f95db8c8b219bcf294a53742c7bda49b80ceb9d577c8e7aa075612b7f39ffb7", size = 1666170, upload-time = "2025-06-14T15:13:44.884Z" },
    { url = "https://files.pythonhosted.org/packages/7a/77/ec80912270e231d5e3839dbd6c065472b9920a159ec8a1895cf868c2708e/aiohttp-3.12.13-cp311-cp311-musllinux_1_2_aarch64.whl", hash = "sha256:03d5eb3cfb4949ab4c74822fb3326cd9655c2b9fe22e4257e2100d44215b2e2b", size = 1714444, upload-time = "2025-06-14T15:13:46.401Z" },
    { url = "https://files.pythonhosted.org/packages/21/b2/fb5aedbcb2b58d4180e58500e7c23ff8593258c27c089abfbcc7db65bd40/aiohttp-3.12.13-cp311-cp311-musllinux_1_2_armv7l.whl", hash = "sha256:6383dd0ffa15515283c26cbf41ac8e6705aab54b4cbb77bdb8935a713a89bee9", size = 1709604, upload-time = "2025-06-14T15:13:48.377Z" },
    { url = "https://files.pythonhosted.org/packages/e3/15/a94c05f7c4dc8904f80b6001ad6e07e035c58a8ebfcc15e6b5d58500c858/aiohttp-3.12.13-cp311-cp311-musllinux_1_2_i686.whl", hash = "sha256:6548a411bc8219b45ba2577716493aa63b12803d1e5dc70508c539d0db8dbf5a", size = 1689786, upload-time = "2025-06-14T15:13:50.401Z" },
    { url = "https://files.pythonhosted.org/packages/1d/fd/0d2e618388f7a7a4441eed578b626bda9ec6b5361cd2954cfc5ab39aa170/aiohttp-3.12.13-cp311-cp311-musllinux_1_2_ppc64le.whl", hash = "sha256:81b0fcbfe59a4ca41dc8f635c2a4a71e63f75168cc91026c61be665945739e2d", size = 1783389, upload-time = "2025-06-14T15:13:51.945Z" },
    { url = "https://files.pythonhosted.org/packages/a6/6b/6986d0c75996ef7e64ff7619b9b7449b1d1cbbe05c6755e65d92f1784fe9/aiohttp-3.12.13-cp311-cp311-musllinux_1_2_s390x.whl", hash = "sha256:6a83797a0174e7995e5edce9dcecc517c642eb43bc3cba296d4512edf346eee2", size = 1803853, upload-time = "2025-06-14T15:13:53.533Z" },
    { url = "https://files.pythonhosted.org/packages/21/65/cd37b38f6655d95dd07d496b6d2f3924f579c43fd64b0e32b547b9c24df5/aiohttp-3.12.13-cp311-cp311-musllinux_1_2_x86_64.whl", hash = "sha256:a5734d8469a5633a4e9ffdf9983ff7cdb512524645c7a3d4bc8a3de45b935ac3", size = 1716909, upload-time = "2025-06-14T15:13:55.148Z" },
    { url = "https://files.pythonhosted.org/packages/fd/20/2de7012427dc116714c38ca564467f6143aec3d5eca3768848d62aa43e62/aiohttp-3.12.13-cp311-cp311-win32.whl", hash = "sha256:fef8d50dfa482925bb6b4c208b40d8e9fa54cecba923dc65b825a72eed9a5dbd", size = 427036, upload-time = "2025-06-14T15:13:57.076Z" },
    { url = "https://files.pythonhosted.org/packages/f8/b6/98518bcc615ef998a64bef371178b9afc98ee25895b4f476c428fade2220/aiohttp-3.12.13-cp311-cp311-win_amd64.whl", hash = "sha256:9a27da9c3b5ed9d04c36ad2df65b38a96a37e9cfba6f1381b842d05d98e6afe9", size = 451427, upload-time = "2025-06-14T15:13:58.505Z" },
    { url = "https://files.pythonhosted.org/packages/b4/6a/ce40e329788013cd190b1d62bbabb2b6a9673ecb6d836298635b939562ef/aiohttp-3.12.13-cp312-cp312-macosx_10_13_universal2.whl", hash = "sha256:0aa580cf80558557285b49452151b9c69f2fa3ad94c5c9e76e684719a8791b73", size = 700491, upload-time = "2025-06-14T15:14:00.048Z" },
    { url = "https://files.pythonhosted.org/packages/28/d9/7150d5cf9163e05081f1c5c64a0cdf3c32d2f56e2ac95db2a28fe90eca69/aiohttp-3.12.13-cp312-cp312-macosx_10_13_x86_64.whl", hash = "sha256:b103a7e414b57e6939cc4dece8e282cfb22043efd0c7298044f6594cf83ab347", size = 475104, upload-time = "2025-06-14T15:14:01.691Z" },
    { url = "https://files.pythonhosted.org/packages/f8/91/d42ba4aed039ce6e449b3e2db694328756c152a79804e64e3da5bc19dffc/aiohttp-3.12.13-cp312-cp312-macosx_11_0_arm64.whl", hash = "sha256:78f64e748e9e741d2eccff9597d09fb3cd962210e5b5716047cbb646dc8fe06f", size = 467948, upload-time = "2025-06-14T15:14:03.561Z" },
    { url = "https://files.pythonhosted.org/packages/99/3b/06f0a632775946981d7c4e5a865cddb6e8dfdbaed2f56f9ade7bb4a1039b/aiohttp-3.12.13-cp312-cp312-manylinux_2_17_aarch64.manylinux2014_aarch64.whl", hash = "sha256:29c955989bf4c696d2ededc6b0ccb85a73623ae6e112439398935362bacfaaf6", size = 1714742, upload-time = "2025-06-14T15:14:05.558Z" },
    { url = "https://files.pythonhosted.org/packages/92/a6/2552eebad9ec5e3581a89256276009e6a974dc0793632796af144df8b740/aiohttp-3.12.13-cp312-cp312-manylinux_2_17_armv7l.manylinux2014_armv7l.manylinux_2_31_armv7l.whl", hash = "sha256:d640191016763fab76072c87d8854a19e8e65d7a6fcfcbf017926bdbbb30a7e5", size = 1697393, upload-time = "2025-06-14T15:14:07.194Z" },
    { url = "https://files.pythonhosted.org/packages/d8/9f/bd08fdde114b3fec7a021381b537b21920cdd2aa29ad48c5dffd8ee314f1/aiohttp-3.12.13-cp312-cp312-manylinux_2_17_ppc64le.manylinux2014_ppc64le.whl", hash = "sha256:4dc507481266b410dede95dd9f26c8d6f5a14315372cc48a6e43eac652237d9b", size = 1752486, upload-time = "2025-06-14T15:14:08.808Z" },
    { url = "https://files.pythonhosted.org/packages/f7/e1/affdea8723aec5bd0959171b5490dccd9a91fcc505c8c26c9f1dca73474d/aiohttp-3.12.13-cp312-cp312-manylinux_2_17_s390x.manylinux2014_s390x.whl", hash = "sha256:8a94daa873465d518db073bd95d75f14302e0208a08e8c942b2f3f1c07288a75", size = 1798643, upload-time = "2025-06-14T15:14:10.767Z" },
    { url = "https://files.pythonhosted.org/packages/f3/9d/666d856cc3af3a62ae86393baa3074cc1d591a47d89dc3bf16f6eb2c8d32/aiohttp-3.12.13-cp312-cp312-manylinux_2_17_x86_64.manylinux2014_x86_64.whl", hash = "sha256:177f52420cde4ce0bb9425a375d95577fe082cb5721ecb61da3049b55189e4e6", size = 1718082, upload-time = "2025-06-14T15:14:12.38Z" },
    { url = "https://files.pythonhosted.org/packages/f3/ce/3c185293843d17be063dada45efd2712bb6bf6370b37104b4eda908ffdbd/aiohttp-3.12.13-cp312-cp312-manylinux_2_5_i686.manylinux1_i686.manylinux_2_17_i686.manylinux2014_i686.whl", hash = "sha256:0f7df1f620ec40f1a7fbcb99ea17d7326ea6996715e78f71a1c9a021e31b96b8", size = 1633884, upload-time = "2025-06-14T15:14:14.415Z" },
    { url = "https://files.pythonhosted.org/packages/3a/5b/f3413f4b238113be35dfd6794e65029250d4b93caa0974ca572217745bdb/aiohttp-3.12.13-cp312-cp312-musllinux_1_2_aarch64.whl", hash = "sha256:3062d4ad53b36e17796dce1c0d6da0ad27a015c321e663657ba1cc7659cfc710", size = 1694943, upload-time = "2025-06-14T15:14:16.48Z" },
    { url = "https://files.pythonhosted.org/packages/82/c8/0e56e8bf12081faca85d14a6929ad5c1263c146149cd66caa7bc12255b6d/aiohttp-3.12.13-cp312-cp312-musllinux_1_2_armv7l.whl", hash = "sha256:8605e22d2a86b8e51ffb5253d9045ea73683d92d47c0b1438e11a359bdb94462", size = 1716398, upload-time = "2025-06-14T15:14:18.589Z" },
    { url = "https://files.pythonhosted.org/packages/ea/f3/33192b4761f7f9b2f7f4281365d925d663629cfaea093a64b658b94fc8e1/aiohttp-3.12.13-cp312-cp312-musllinux_1_2_i686.whl", hash = "sha256:54fbbe6beafc2820de71ece2198458a711e224e116efefa01b7969f3e2b3ddae", size = 1657051, upload-time = "2025-06-14T15:14:20.223Z" },
    { url = "https://files.pythonhosted.org/packages/5e/0b/26ddd91ca8f84c48452431cb4c5dd9523b13bc0c9766bda468e072ac9e29/aiohttp-3.12.13-cp312-cp312-musllinux_1_2_ppc64le.whl", hash = "sha256:050bd277dfc3768b606fd4eae79dd58ceda67d8b0b3c565656a89ae34525d15e", size = 1736611, upload-time = "2025-06-14T15:14:21.988Z" },
    { url = "https://files.pythonhosted.org/packages/c3/8d/e04569aae853302648e2c138a680a6a2f02e374c5b6711732b29f1e129cc/aiohttp-3.12.13-cp312-cp312-musllinux_1_2_s390x.whl", hash = "sha256:2637a60910b58f50f22379b6797466c3aa6ae28a6ab6404e09175ce4955b4e6a", size = 1764586, upload-time = "2025-06-14T15:14:23.979Z" },
    { url = "https://files.pythonhosted.org/packages/ac/98/c193c1d1198571d988454e4ed75adc21c55af247a9fda08236602921c8c8/aiohttp-3.12.13-cp312-cp312-musllinux_1_2_x86_64.whl", hash = "sha256:e986067357550d1aaa21cfe9897fa19e680110551518a5a7cf44e6c5638cb8b5", size = 1724197, upload-time = "2025-06-14T15:14:25.692Z" },
    { url = "https://files.pythonhosted.org/packages/e7/9e/07bb8aa11eec762c6b1ff61575eeeb2657df11ab3d3abfa528d95f3e9337/aiohttp-3.12.13-cp312-cp312-win32.whl", hash = "sha256:ac941a80aeea2aaae2875c9500861a3ba356f9ff17b9cb2dbfb5cbf91baaf5bf", size = 421771, upload-time = "2025-06-14T15:14:27.364Z" },
    { url = "https://files.pythonhosted.org/packages/52/66/3ce877e56ec0813069cdc9607cd979575859c597b6fb9b4182c6d5f31886/aiohttp-3.12.13-cp312-cp312-win_amd64.whl", hash = "sha256:671f41e6146a749b6c81cb7fd07f5a8356d46febdaaaf07b0e774ff04830461e", size = 447869, upload-time = "2025-06-14T15:14:29.05Z" },
    { url = "https://files.pythonhosted.org/packages/11/0f/db19abdf2d86aa1deec3c1e0e5ea46a587b97c07a16516b6438428b3a3f8/aiohttp-3.12.13-cp313-cp313-macosx_10_13_universal2.whl", hash = "sha256:d4a18e61f271127465bdb0e8ff36e8f02ac4a32a80d8927aa52371e93cd87938", size = 694910, upload-time = "2025-06-14T15:14:30.604Z" },
    { url = "https://files.pythonhosted.org/packages/d5/81/0ab551e1b5d7f1339e2d6eb482456ccbe9025605b28eed2b1c0203aaaade/aiohttp-3.12.13-cp313-cp313-macosx_10_13_x86_64.whl", hash = "sha256:532542cb48691179455fab429cdb0d558b5e5290b033b87478f2aa6af5d20ace", size = 472566, upload-time = "2025-06-14T15:14:32.275Z" },
    { url = "https://files.pythonhosted.org/packages/34/3f/6b7d336663337672d29b1f82d1f252ec1a040fe2d548f709d3f90fa2218a/aiohttp-3.12.13-cp313-cp313-macosx_11_0_arm64.whl", hash = "sha256:d7eea18b52f23c050ae9db5d01f3d264ab08f09e7356d6f68e3f3ac2de9dfabb", size = 464856, upload-time = "2025-06-14T15:14:34.132Z" },
    { url = "https://files.pythonhosted.org/packages/26/7f/32ca0f170496aa2ab9b812630fac0c2372c531b797e1deb3deb4cea904bd/aiohttp-3.12.13-cp313-cp313-manylinux_2_17_aarch64.manylinux2014_aarch64.whl", hash = "sha256:ad7c8e5c25f2a26842a7c239de3f7b6bfb92304593ef997c04ac49fb703ff4d7", size = 1703683, upload-time = "2025-06-14T15:14:36.034Z" },
    { url = "https://files.pythonhosted.org/packages/ec/53/d5513624b33a811c0abea8461e30a732294112318276ce3dbf047dbd9d8b/aiohttp-3.12.13-cp313-cp313-manylinux_2_17_armv7l.manylinux2014_armv7l.manylinux_2_31_armv7l.whl", hash = "sha256:6af355b483e3fe9d7336d84539fef460120c2f6e50e06c658fe2907c69262d6b", size = 1684946, upload-time = "2025-06-14T15:14:38Z" },
    { url = "https://files.pythonhosted.org/packages/37/72/4c237dd127827b0247dc138d3ebd49c2ded6114c6991bbe969058575f25f/aiohttp-3.12.13-cp313-cp313-manylinux_2_17_ppc64le.manylinux2014_ppc64le.whl", hash = "sha256:a95cf9f097498f35c88e3609f55bb47b28a5ef67f6888f4390b3d73e2bac6177", size = 1737017, upload-time = "2025-06-14T15:14:39.951Z" },
    { url = "https://files.pythonhosted.org/packages/0d/67/8a7eb3afa01e9d0acc26e1ef847c1a9111f8b42b82955fcd9faeb84edeb4/aiohttp-3.12.13-cp313-cp313-manylinux_2_17_s390x.manylinux2014_s390x.whl", hash = "sha256:b8ed8c38a1c584fe99a475a8f60eefc0b682ea413a84c6ce769bb19a7ff1c5ef", size = 1786390, upload-time = "2025-06-14T15:14:42.151Z" },
    { url = "https://files.pythonhosted.org/packages/48/19/0377df97dd0176ad23cd8cad4fd4232cfeadcec6c1b7f036315305c98e3f/aiohttp-3.12.13-cp313-cp313-manylinux_2_17_x86_64.manylinux2014_x86_64.whl", hash = "sha256:7a0b9170d5d800126b5bc89d3053a2363406d6e327afb6afaeda2d19ee8bb103", size = 1708719, upload-time = "2025-06-14T15:14:44.039Z" },
    { url = "https://files.pythonhosted.org/packages/61/97/ade1982a5c642b45f3622255173e40c3eed289c169f89d00eeac29a89906/aiohttp-3.12.13-cp313-cp313-manylinux_2_5_i686.manylinux1_i686.manylinux_2_17_i686.manylinux2014_i686.whl", hash = "sha256:372feeace612ef8eb41f05ae014a92121a512bd5067db8f25101dd88a8db11da", size = 1622424, upload-time = "2025-06-14T15:14:45.945Z" },
    { url = "https://files.pythonhosted.org/packages/99/ab/00ad3eea004e1d07ccc406e44cfe2b8da5acb72f8c66aeeb11a096798868/aiohttp-3.12.13-cp313-cp313-musllinux_1_2_aarch64.whl", hash = "sha256:a946d3702f7965d81f7af7ea8fb03bb33fe53d311df48a46eeca17e9e0beed2d", size = 1675447, upload-time = "2025-06-14T15:14:47.911Z" },
    { url = "https://files.pythonhosted.org/packages/3f/fe/74e5ce8b2ccaba445fe0087abc201bfd7259431d92ae608f684fcac5d143/aiohttp-3.12.13-cp313-cp313-musllinux_1_2_armv7l.whl", hash = "sha256:a0c4725fae86555bbb1d4082129e21de7264f4ab14baf735278c974785cd2041", size = 1707110, upload-time = "2025-06-14T15:14:50.334Z" },
    { url = "https://files.pythonhosted.org/packages/ef/c4/39af17807f694f7a267bd8ab1fbacf16ad66740862192a6c8abac2bff813/aiohttp-3.12.13-cp313-cp313-musllinux_1_2_i686.whl", hash = "sha256:9b28ea2f708234f0a5c44eb6c7d9eb63a148ce3252ba0140d050b091b6e842d1", size = 1649706, upload-time = "2025-06-14T15:14:52.378Z" },
    { url = "https://files.pythonhosted.org/packages/38/e8/f5a0a5f44f19f171d8477059aa5f28a158d7d57fe1a46c553e231f698435/aiohttp-3.12.13-cp313-cp313-musllinux_1_2_ppc64le.whl", hash = "sha256:d4f5becd2a5791829f79608c6f3dc745388162376f310eb9c142c985f9441cc1", size = 1725839, upload-time = "2025-06-14T15:14:54.617Z" },
    { url = "https://files.pythonhosted.org/packages/fd/ac/81acc594c7f529ef4419d3866913f628cd4fa9cab17f7bf410a5c3c04c53/aiohttp-3.12.13-cp313-cp313-musllinux_1_2_s390x.whl", hash = "sha256:60f2ce6b944e97649051d5f5cc0f439360690b73909230e107fd45a359d3e911", size = 1759311, upload-time = "2025-06-14T15:14:56.597Z" },
    { url = "https://files.pythonhosted.org/packages/38/0d/aabe636bd25c6ab7b18825e5a97d40024da75152bec39aa6ac8b7a677630/aiohttp-3.12.13-cp313-cp313-musllinux_1_2_x86_64.whl", hash = "sha256:69fc1909857401b67bf599c793f2183fbc4804717388b0b888f27f9929aa41f3", size = 1708202, upload-time = "2025-06-14T15:14:58.598Z" },
    { url = "https://files.pythonhosted.org/packages/1f/ab/561ef2d8a223261683fb95a6283ad0d36cb66c87503f3a7dde7afe208bb2/aiohttp-3.12.13-cp313-cp313-win32.whl", hash = "sha256:7d7e68787a2046b0e44ba5587aa723ce05d711e3a3665b6b7545328ac8e3c0dd", size = 420794, upload-time = "2025-06-14T15:15:00.939Z" },
    { url = "https://files.pythonhosted.org/packages/9d/47/b11d0089875a23bff0abd3edb5516bcd454db3fefab8604f5e4b07bd6210/aiohttp-3.12.13-cp313-cp313-win_amd64.whl", hash = "sha256:5a178390ca90419bfd41419a809688c368e63c86bd725e1186dd97f6b89c2706", size = 446735, upload-time = "2025-06-14T15:15:02.858Z" },
]

[[package]]
name = "aiosignal"
version = "1.3.2"
source = { registry = "https://pypi.org/simple" }
dependencies = [
    { name = "frozenlist" },
]
sdist = { url = "https://files.pythonhosted.org/packages/ba/b5/6d55e80f6d8a08ce22b982eafa278d823b541c925f11ee774b0b9c43473d/aiosignal-1.3.2.tar.gz", hash = "sha256:a8c255c66fafb1e499c9351d0bf32ff2d8a0321595ebac3b93713656d2436f54", size = 19424, upload-time = "2024-12-13T17:10:40.86Z" }
wheels = [
    { url = "https://files.pythonhosted.org/packages/ec/6a/bc7e17a3e87a2985d3e8f4da4cd0f481060eb78fb08596c42be62c90a4d9/aiosignal-1.3.2-py2.py3-none-any.whl", hash = "sha256:45cde58e409a301715980c2b01d0c28bdde3770d8290b5eb2173759d9acb31a5", size = 7597, upload-time = "2024-12-13T17:10:38.469Z" },
]

[[package]]
name = "async-timeout"
version = "5.0.1"
source = { registry = "https://pypi.org/simple" }
sdist = { url = "https://files.pythonhosted.org/packages/a5/ae/136395dfbfe00dfc94da3f3e136d0b13f394cba8f4841120e34226265780/async_timeout-5.0.1.tar.gz", hash = "sha256:d9321a7a3d5a6a5e187e824d2fa0793ce379a202935782d555d6e9d2735677d3", size = 9274, upload-time = "2024-11-06T16:41:39.6Z" }
wheels = [
    { url = "https://files.pythonhosted.org/packages/fe/ba/e2081de779ca30d473f21f5b30e0e737c438205440784c7dfc81efc2b029/async_timeout-5.0.1-py3-none-any.whl", hash = "sha256:39e3809566ff85354557ec2398b55e096c8364bacac9405a7a1fa429e77fe76c", size = 6233, upload-time = "2024-11-06T16:41:37.9Z" },
]

[[package]]
name = "attrs"
version = "25.3.0"
source = { registry = "https://pypi.org/simple" }
sdist = { url = "https://files.pythonhosted.org/packages/5a/b0/1367933a8532ee6ff8d63537de4f1177af4bff9f3e829baf7331f595bb24/attrs-25.3.0.tar.gz", hash = "sha256:75d7cefc7fb576747b2c81b4442d4d4a1ce0900973527c011d1030fd3bf4af1b", size = 812032, upload-time = "2025-03-13T11:10:22.779Z" }
wheels = [
    { url = "https://files.pythonhosted.org/packages/77/06/bb80f5f86020c4551da315d78b3ab75e8228f89f0162f2c3a819e407941a/attrs-25.3.0-py3-none-any.whl", hash = "sha256:427318ce031701fea540783410126f03899a97ffc6f61596ad581ac2e40e3bc3", size = 63815, upload-time = "2025-03-13T11:10:21.14Z" },
]

[[package]]
name = "certifi"
version = "2025.6.15"
source = { registry = "https://pypi.org/simple" }
sdist = { url = "https://files.pythonhosted.org/packages/73/f7/f14b46d4bcd21092d7d3ccef689615220d8a08fb25e564b65d20738e672e/certifi-2025.6.15.tar.gz", hash = "sha256:d747aa5a8b9bbbb1bb8c22bb13e22bd1f18e9796defa16bab421f7f7a317323b", size = 158753, upload-time = "2025-06-15T02:45:51.329Z" }
wheels = [
    { url = "https://files.pythonhosted.org/packages/84/ae/320161bd181fc06471eed047ecce67b693fd7515b16d495d8932db763426/certifi-2025.6.15-py3-none-any.whl", hash = "sha256:2e0c7ce7cb5d8f8634ca55d2ba7e6ec2689a2fd6537d8dec1296a477a4910057", size = 157650, upload-time = "2025-06-15T02:45:49.977Z" },
]

[[package]]
name = "cffi"
version = "1.17.1"
source = { registry = "https://pypi.org/simple" }
dependencies = [
    { name = "pycparser" },
]
sdist = { url = "https://files.pythonhosted.org/packages/fc/97/c783634659c2920c3fc70419e3af40972dbaf758daa229a7d6ea6135c90d/cffi-1.17.1.tar.gz", hash = "sha256:1c39c6016c32bc48dd54561950ebd6836e1670f2ae46128f67cf49e789c52824", size = 516621, upload-time = "2024-09-04T20:45:21.852Z" }
wheels = [
    { url = "https://files.pythonhosted.org/packages/90/07/f44ca684db4e4f08a3fdc6eeb9a0d15dc6883efc7b8c90357fdbf74e186c/cffi-1.17.1-cp310-cp310-macosx_10_9_x86_64.whl", hash = "sha256:df8b1c11f177bc2313ec4b2d46baec87a5f3e71fc8b45dab2ee7cae86d9aba14", size = 182191, upload-time = "2024-09-04T20:43:30.027Z" },
    { url = "https://files.pythonhosted.org/packages/08/fd/cc2fedbd887223f9f5d170c96e57cbf655df9831a6546c1727ae13fa977a/cffi-1.17.1-cp310-cp310-macosx_11_0_arm64.whl", hash = "sha256:8f2cdc858323644ab277e9bb925ad72ae0e67f69e804f4898c070998d50b1a67", size = 178592, upload-time = "2024-09-04T20:43:32.108Z" },
    { url = "https://files.pythonhosted.org/packages/de/cc/4635c320081c78d6ffc2cab0a76025b691a91204f4aa317d568ff9280a2d/cffi-1.17.1-cp310-cp310-manylinux_2_12_i686.manylinux2010_i686.manylinux_2_17_i686.manylinux2014_i686.whl", hash = "sha256:edae79245293e15384b51f88b00613ba9f7198016a5948b5dddf4917d4d26382", size = 426024, upload-time = "2024-09-04T20:43:34.186Z" },
    { url = "https://files.pythonhosted.org/packages/b6/7b/3b2b250f3aab91abe5f8a51ada1b717935fdaec53f790ad4100fe2ec64d1/cffi-1.17.1-cp310-cp310-manylinux_2_17_aarch64.manylinux2014_aarch64.whl", hash = "sha256:45398b671ac6d70e67da8e4224a065cec6a93541bb7aebe1b198a61b58c7b702", size = 448188, upload-time = "2024-09-04T20:43:36.286Z" },
    { url = "https://files.pythonhosted.org/packages/d3/48/1b9283ebbf0ec065148d8de05d647a986c5f22586b18120020452fff8f5d/cffi-1.17.1-cp310-cp310-manylinux_2_17_ppc64le.manylinux2014_ppc64le.whl", hash = "sha256:ad9413ccdeda48c5afdae7e4fa2192157e991ff761e7ab8fdd8926f40b160cc3", size = 455571, upload-time = "2024-09-04T20:43:38.586Z" },
    { url = "https://files.pythonhosted.org/packages/40/87/3b8452525437b40f39ca7ff70276679772ee7e8b394934ff60e63b7b090c/cffi-1.17.1-cp310-cp310-manylinux_2_17_s390x.manylinux2014_s390x.whl", hash = "sha256:5da5719280082ac6bd9aa7becb3938dc9f9cbd57fac7d2871717b1feb0902ab6", size = 436687, upload-time = "2024-09-04T20:43:40.084Z" },
    { url = "https://files.pythonhosted.org/packages/8d/fb/4da72871d177d63649ac449aec2e8a29efe0274035880c7af59101ca2232/cffi-1.17.1-cp310-cp310-manylinux_2_17_x86_64.manylinux2014_x86_64.whl", hash = "sha256:2bb1a08b8008b281856e5971307cc386a8e9c5b625ac297e853d36da6efe9c17", size = 446211, upload-time = "2024-09-04T20:43:41.526Z" },
    { url = "https://files.pythonhosted.org/packages/ab/a0/62f00bcb411332106c02b663b26f3545a9ef136f80d5df746c05878f8c4b/cffi-1.17.1-cp310-cp310-musllinux_1_1_aarch64.whl", hash = "sha256:045d61c734659cc045141be4bae381a41d89b741f795af1dd018bfb532fd0df8", size = 461325, upload-time = "2024-09-04T20:43:43.117Z" },
    { url = "https://files.pythonhosted.org/packages/36/83/76127035ed2e7e27b0787604d99da630ac3123bfb02d8e80c633f218a11d/cffi-1.17.1-cp310-cp310-musllinux_1_1_i686.whl", hash = "sha256:6883e737d7d9e4899a8a695e00ec36bd4e5e4f18fabe0aca0efe0a4b44cdb13e", size = 438784, upload-time = "2024-09-04T20:43:45.256Z" },
    { url = "https://files.pythonhosted.org/packages/21/81/a6cd025db2f08ac88b901b745c163d884641909641f9b826e8cb87645942/cffi-1.17.1-cp310-cp310-musllinux_1_1_x86_64.whl", hash = "sha256:6b8b4a92e1c65048ff98cfe1f735ef8f1ceb72e3d5f0c25fdb12087a23da22be", size = 461564, upload-time = "2024-09-04T20:43:46.779Z" },
    { url = "https://files.pythonhosted.org/packages/f8/fe/4d41c2f200c4a457933dbd98d3cf4e911870877bd94d9656cc0fcb390681/cffi-1.17.1-cp310-cp310-win32.whl", hash = "sha256:c9c3d058ebabb74db66e431095118094d06abf53284d9c81f27300d0e0d8bc7c", size = 171804, upload-time = "2024-09-04T20:43:48.186Z" },
    { url = "https://files.pythonhosted.org/packages/d1/b6/0b0f5ab93b0df4acc49cae758c81fe4e5ef26c3ae2e10cc69249dfd8b3ab/cffi-1.17.1-cp310-cp310-win_amd64.whl", hash = "sha256:0f048dcf80db46f0098ccac01132761580d28e28bc0f78ae0d58048063317e15", size = 181299, upload-time = "2024-09-04T20:43:49.812Z" },
    { url = "https://files.pythonhosted.org/packages/6b/f4/927e3a8899e52a27fa57a48607ff7dc91a9ebe97399b357b85a0c7892e00/cffi-1.17.1-cp311-cp311-macosx_10_9_x86_64.whl", hash = "sha256:a45e3c6913c5b87b3ff120dcdc03f6131fa0065027d0ed7ee6190736a74cd401", size = 182264, upload-time = "2024-09-04T20:43:51.124Z" },
    { url = "https://files.pythonhosted.org/packages/6c/f5/6c3a8efe5f503175aaddcbea6ad0d2c96dad6f5abb205750d1b3df44ef29/cffi-1.17.1-cp311-cp311-macosx_11_0_arm64.whl", hash = "sha256:30c5e0cb5ae493c04c8b42916e52ca38079f1b235c2f8ae5f4527b963c401caf", size = 178651, upload-time = "2024-09-04T20:43:52.872Z" },
    { url = "https://files.pythonhosted.org/packages/94/dd/a3f0118e688d1b1a57553da23b16bdade96d2f9bcda4d32e7d2838047ff7/cffi-1.17.1-cp311-cp311-manylinux_2_12_i686.manylinux2010_i686.manylinux_2_17_i686.manylinux2014_i686.whl", hash = "sha256:f75c7ab1f9e4aca5414ed4d8e5c0e303a34f4421f8a0d47a4d019ceff0ab6af4", size = 445259, upload-time = "2024-09-04T20:43:56.123Z" },
    { url = "https://files.pythonhosted.org/packages/2e/ea/70ce63780f096e16ce8588efe039d3c4f91deb1dc01e9c73a287939c79a6/cffi-1.17.1-cp311-cp311-manylinux_2_17_aarch64.manylinux2014_aarch64.whl", hash = "sha256:a1ed2dd2972641495a3ec98445e09766f077aee98a1c896dcb4ad0d303628e41", size = 469200, upload-time = "2024-09-04T20:43:57.891Z" },
    { url = "https://files.pythonhosted.org/packages/1c/a0/a4fa9f4f781bda074c3ddd57a572b060fa0df7655d2a4247bbe277200146/cffi-1.17.1-cp311-cp311-manylinux_2_17_ppc64le.manylinux2014_ppc64le.whl", hash = "sha256:46bf43160c1a35f7ec506d254e5c890f3c03648a4dbac12d624e4490a7046cd1", size = 477235, upload-time = "2024-09-04T20:44:00.18Z" },
    { url = "https://files.pythonhosted.org/packages/62/12/ce8710b5b8affbcdd5c6e367217c242524ad17a02fe5beec3ee339f69f85/cffi-1.17.1-cp311-cp311-manylinux_2_17_s390x.manylinux2014_s390x.whl", hash = "sha256:a24ed04c8ffd54b0729c07cee15a81d964e6fee0e3d4d342a27b020d22959dc6", size = 459721, upload-time = "2024-09-04T20:44:01.585Z" },
    { url = "https://files.pythonhosted.org/packages/ff/6b/d45873c5e0242196f042d555526f92aa9e0c32355a1be1ff8c27f077fd37/cffi-1.17.1-cp311-cp311-manylinux_2_17_x86_64.manylinux2014_x86_64.whl", hash = "sha256:610faea79c43e44c71e1ec53a554553fa22321b65fae24889706c0a84d4ad86d", size = 467242, upload-time = "2024-09-04T20:44:03.467Z" },
    { url = "https://files.pythonhosted.org/packages/1a/52/d9a0e523a572fbccf2955f5abe883cfa8bcc570d7faeee06336fbd50c9fc/cffi-1.17.1-cp311-cp311-musllinux_1_1_aarch64.whl", hash = "sha256:a9b15d491f3ad5d692e11f6b71f7857e7835eb677955c00cc0aefcd0669adaf6", size = 477999, upload-time = "2024-09-04T20:44:05.023Z" },
    { url = "https://files.pythonhosted.org/packages/44/74/f2a2460684a1a2d00ca799ad880d54652841a780c4c97b87754f660c7603/cffi-1.17.1-cp311-cp311-musllinux_1_1_i686.whl", hash = "sha256:de2ea4b5833625383e464549fec1bc395c1bdeeb5f25c4a3a82b5a8c756ec22f", size = 454242, upload-time = "2024-09-04T20:44:06.444Z" },
    { url = "https://files.pythonhosted.org/packages/f8/4a/34599cac7dfcd888ff54e801afe06a19c17787dfd94495ab0c8d35fe99fb/cffi-1.17.1-cp311-cp311-musllinux_1_1_x86_64.whl", hash = "sha256:fc48c783f9c87e60831201f2cce7f3b2e4846bf4d8728eabe54d60700b318a0b", size = 478604, upload-time = "2024-09-04T20:44:08.206Z" },
    { url = "https://files.pythonhosted.org/packages/34/33/e1b8a1ba29025adbdcda5fb3a36f94c03d771c1b7b12f726ff7fef2ebe36/cffi-1.17.1-cp311-cp311-win32.whl", hash = "sha256:85a950a4ac9c359340d5963966e3e0a94a676bd6245a4b55bc43949eee26a655", size = 171727, upload-time = "2024-09-04T20:44:09.481Z" },
    { url = "https://files.pythonhosted.org/packages/3d/97/50228be003bb2802627d28ec0627837ac0bf35c90cf769812056f235b2d1/cffi-1.17.1-cp311-cp311-win_amd64.whl", hash = "sha256:caaf0640ef5f5517f49bc275eca1406b0ffa6aa184892812030f04c2abf589a0", size = 181400, upload-time = "2024-09-04T20:44:10.873Z" },
    { url = "https://files.pythonhosted.org/packages/5a/84/e94227139ee5fb4d600a7a4927f322e1d4aea6fdc50bd3fca8493caba23f/cffi-1.17.1-cp312-cp312-macosx_10_9_x86_64.whl", hash = "sha256:805b4371bf7197c329fcb3ead37e710d1bca9da5d583f5073b799d5c5bd1eee4", size = 183178, upload-time = "2024-09-04T20:44:12.232Z" },
    { url = "https://files.pythonhosted.org/packages/da/ee/fb72c2b48656111c4ef27f0f91da355e130a923473bf5ee75c5643d00cca/cffi-1.17.1-cp312-cp312-macosx_11_0_arm64.whl", hash = "sha256:733e99bc2df47476e3848417c5a4540522f234dfd4ef3ab7fafdf555b082ec0c", size = 178840, upload-time = "2024-09-04T20:44:13.739Z" },
    { url = "https://files.pythonhosted.org/packages/cc/b6/db007700f67d151abadf508cbfd6a1884f57eab90b1bb985c4c8c02b0f28/cffi-1.17.1-cp312-cp312-manylinux_2_12_i686.manylinux2010_i686.manylinux_2_17_i686.manylinux2014_i686.whl", hash = "sha256:1257bdabf294dceb59f5e70c64a3e2f462c30c7ad68092d01bbbfb1c16b1ba36", size = 454803, upload-time = "2024-09-04T20:44:15.231Z" },
    { url = "https://files.pythonhosted.org/packages/1a/df/f8d151540d8c200eb1c6fba8cd0dfd40904f1b0682ea705c36e6c2e97ab3/cffi-1.17.1-cp312-cp312-manylinux_2_17_aarch64.manylinux2014_aarch64.whl", hash = "sha256:da95af8214998d77a98cc14e3a3bd00aa191526343078b530ceb0bd710fb48a5", size = 478850, upload-time = "2024-09-04T20:44:17.188Z" },
    { url = "https://files.pythonhosted.org/packages/28/c0/b31116332a547fd2677ae5b78a2ef662dfc8023d67f41b2a83f7c2aa78b1/cffi-1.17.1-cp312-cp312-manylinux_2_17_ppc64le.manylinux2014_ppc64le.whl", hash = "sha256:d63afe322132c194cf832bfec0dc69a99fb9bb6bbd550f161a49e9e855cc78ff", size = 485729, upload-time = "2024-09-04T20:44:18.688Z" },
    { url = "https://files.pythonhosted.org/packages/91/2b/9a1ddfa5c7f13cab007a2c9cc295b70fbbda7cb10a286aa6810338e60ea1/cffi-1.17.1-cp312-cp312-manylinux_2_17_s390x.manylinux2014_s390x.whl", hash = "sha256:f79fc4fc25f1c8698ff97788206bb3c2598949bfe0fef03d299eb1b5356ada99", size = 471256, upload-time = "2024-09-04T20:44:20.248Z" },
    { url = "https://files.pythonhosted.org/packages/b2/d5/da47df7004cb17e4955df6a43d14b3b4ae77737dff8bf7f8f333196717bf/cffi-1.17.1-cp312-cp312-manylinux_2_17_x86_64.manylinux2014_x86_64.whl", hash = "sha256:b62ce867176a75d03a665bad002af8e6d54644fad99a3c70905c543130e39d93", size = 479424, upload-time = "2024-09-04T20:44:21.673Z" },
    { url = "https://files.pythonhosted.org/packages/0b/ac/2a28bcf513e93a219c8a4e8e125534f4f6db03e3179ba1c45e949b76212c/cffi-1.17.1-cp312-cp312-musllinux_1_1_aarch64.whl", hash = "sha256:386c8bf53c502fff58903061338ce4f4950cbdcb23e2902d86c0f722b786bbe3", size = 484568, upload-time = "2024-09-04T20:44:23.245Z" },
    { url = "https://files.pythonhosted.org/packages/d4/38/ca8a4f639065f14ae0f1d9751e70447a261f1a30fa7547a828ae08142465/cffi-1.17.1-cp312-cp312-musllinux_1_1_x86_64.whl", hash = "sha256:4ceb10419a9adf4460ea14cfd6bc43d08701f0835e979bf821052f1805850fe8", size = 488736, upload-time = "2024-09-04T20:44:24.757Z" },
    { url = "https://files.pythonhosted.org/packages/86/c5/28b2d6f799ec0bdecf44dced2ec5ed43e0eb63097b0f58c293583b406582/cffi-1.17.1-cp312-cp312-win32.whl", hash = "sha256:a08d7e755f8ed21095a310a693525137cfe756ce62d066e53f502a83dc550f65", size = 172448, upload-time = "2024-09-04T20:44:26.208Z" },
    { url = "https://files.pythonhosted.org/packages/50/b9/db34c4755a7bd1cb2d1603ac3863f22bcecbd1ba29e5ee841a4bc510b294/cffi-1.17.1-cp312-cp312-win_amd64.whl", hash = "sha256:51392eae71afec0d0c8fb1a53b204dbb3bcabcb3c9b807eedf3e1e6ccf2de903", size = 181976, upload-time = "2024-09-04T20:44:27.578Z" },
    { url = "https://files.pythonhosted.org/packages/8d/f8/dd6c246b148639254dad4d6803eb6a54e8c85c6e11ec9df2cffa87571dbe/cffi-1.17.1-cp313-cp313-macosx_10_13_x86_64.whl", hash = "sha256:f3a2b4222ce6b60e2e8b337bb9596923045681d71e5a082783484d845390938e", size = 182989, upload-time = "2024-09-04T20:44:28.956Z" },
    { url = "https://files.pythonhosted.org/packages/8b/f1/672d303ddf17c24fc83afd712316fda78dc6fce1cd53011b839483e1ecc8/cffi-1.17.1-cp313-cp313-macosx_11_0_arm64.whl", hash = "sha256:0984a4925a435b1da406122d4d7968dd861c1385afe3b45ba82b750f229811e2", size = 178802, upload-time = "2024-09-04T20:44:30.289Z" },
    { url = "https://files.pythonhosted.org/packages/0e/2d/eab2e858a91fdff70533cab61dcff4a1f55ec60425832ddfdc9cd36bc8af/cffi-1.17.1-cp313-cp313-manylinux_2_12_i686.manylinux2010_i686.manylinux_2_17_i686.manylinux2014_i686.whl", hash = "sha256:d01b12eeeb4427d3110de311e1774046ad344f5b1a7403101878976ecd7a10f3", size = 454792, upload-time = "2024-09-04T20:44:32.01Z" },
    { url = "https://files.pythonhosted.org/packages/75/b2/fbaec7c4455c604e29388d55599b99ebcc250a60050610fadde58932b7ee/cffi-1.17.1-cp313-cp313-manylinux_2_17_aarch64.manylinux2014_aarch64.whl", hash = "sha256:706510fe141c86a69c8ddc029c7910003a17353970cff3b904ff0686a5927683", size = 478893, upload-time = "2024-09-04T20:44:33.606Z" },
    { url = "https://files.pythonhosted.org/packages/4f/b7/6e4a2162178bf1935c336d4da8a9352cccab4d3a5d7914065490f08c0690/cffi-1.17.1-cp313-cp313-manylinux_2_17_ppc64le.manylinux2014_ppc64le.whl", hash = "sha256:de55b766c7aa2e2a3092c51e0483d700341182f08e67c63630d5b6f200bb28e5", size = 485810, upload-time = "2024-09-04T20:44:35.191Z" },
    { url = "https://files.pythonhosted.org/packages/c7/8a/1d0e4a9c26e54746dc08c2c6c037889124d4f59dffd853a659fa545f1b40/cffi-1.17.1-cp313-cp313-manylinux_2_17_s390x.manylinux2014_s390x.whl", hash = "sha256:c59d6e989d07460165cc5ad3c61f9fd8f1b4796eacbd81cee78957842b834af4", size = 471200, upload-time = "2024-09-04T20:44:36.743Z" },
    { url = "https://files.pythonhosted.org/packages/26/9f/1aab65a6c0db35f43c4d1b4f580e8df53914310afc10ae0397d29d697af4/cffi-1.17.1-cp313-cp313-manylinux_2_17_x86_64.manylinux2014_x86_64.whl", hash = "sha256:dd398dbc6773384a17fe0d3e7eeb8d1a21c2200473ee6806bb5e6a8e62bb73dd", size = 479447, upload-time = "2024-09-04T20:44:38.492Z" },
    { url = "https://files.pythonhosted.org/packages/5f/e4/fb8b3dd8dc0e98edf1135ff067ae070bb32ef9d509d6cb0f538cd6f7483f/cffi-1.17.1-cp313-cp313-musllinux_1_1_aarch64.whl", hash = "sha256:3edc8d958eb099c634dace3c7e16560ae474aa3803a5df240542b305d14e14ed", size = 484358, upload-time = "2024-09-04T20:44:40.046Z" },
    { url = "https://files.pythonhosted.org/packages/f1/47/d7145bf2dc04684935d57d67dff9d6d795b2ba2796806bb109864be3a151/cffi-1.17.1-cp313-cp313-musllinux_1_1_x86_64.whl", hash = "sha256:72e72408cad3d5419375fc87d289076ee319835bdfa2caad331e377589aebba9", size = 488469, upload-time = "2024-09-04T20:44:41.616Z" },
    { url = "https://files.pythonhosted.org/packages/bf/ee/f94057fa6426481d663b88637a9a10e859e492c73d0384514a17d78ee205/cffi-1.17.1-cp313-cp313-win32.whl", hash = "sha256:e03eab0a8677fa80d646b5ddece1cbeaf556c313dcfac435ba11f107ba117b5d", size = 172475, upload-time = "2024-09-04T20:44:43.733Z" },
    { url = "https://files.pythonhosted.org/packages/7c/fc/6a8cb64e5f0324877d503c854da15d76c1e50eb722e320b15345c4d0c6de/cffi-1.17.1-cp313-cp313-win_amd64.whl", hash = "sha256:f6a16c31041f09ead72d69f583767292f750d24913dadacf5756b966aacb3f1a", size = 182009, upload-time = "2024-09-04T20:44:45.309Z" },
]

[[package]]
name = "chardet"
version = "5.2.0"
source = { registry = "https://pypi.org/simple" }
sdist = { url = "https://files.pythonhosted.org/packages/f3/0d/f7b6ab21ec75897ed80c17d79b15951a719226b9fababf1e40ea74d69079/chardet-5.2.0.tar.gz", hash = "sha256:1b3b6ff479a8c414bc3fa2c0852995695c4a026dcd6d0633b2dd092ca39c1cf7", size = 2069618, upload-time = "2023-08-01T19:23:02.662Z" }
wheels = [
    { url = "https://files.pythonhosted.org/packages/38/6f/f5fbc992a329ee4e0f288c1fe0e2ad9485ed064cac731ed2fe47dcc38cbf/chardet-5.2.0-py3-none-any.whl", hash = "sha256:e1cf59446890a00105fe7b7912492ea04b6e6f06d4b742b2c788469e34c82970", size = 199385, upload-time = "2023-08-01T19:23:00.661Z" },
]

[[package]]
name = "charset-normalizer"
version = "3.4.2"
source = { registry = "https://pypi.org/simple" }
sdist = { url = "https://files.pythonhosted.org/packages/e4/33/89c2ced2b67d1c2a61c19c6751aa8902d46ce3dacb23600a283619f5a12d/charset_normalizer-3.4.2.tar.gz", hash = "sha256:5baececa9ecba31eff645232d59845c07aa030f0c81ee70184a90d35099a0e63", size = 126367, upload-time = "2025-05-02T08:34:42.01Z" }
wheels = [
    { url = "https://files.pythonhosted.org/packages/95/28/9901804da60055b406e1a1c5ba7aac1276fb77f1dde635aabfc7fd84b8ab/charset_normalizer-3.4.2-cp310-cp310-macosx_10_9_universal2.whl", hash = "sha256:7c48ed483eb946e6c04ccbe02c6b4d1d48e51944b6db70f697e089c193404941", size = 201818, upload-time = "2025-05-02T08:31:46.725Z" },
    { url = "https://files.pythonhosted.org/packages/d9/9b/892a8c8af9110935e5adcbb06d9c6fe741b6bb02608c6513983048ba1a18/charset_normalizer-3.4.2-cp310-cp310-manylinux_2_17_aarch64.manylinux2014_aarch64.whl", hash = "sha256:b2d318c11350e10662026ad0eb71bb51c7812fc8590825304ae0bdd4ac283acd", size = 144649, upload-time = "2025-05-02T08:31:48.889Z" },
    { url = "https://files.pythonhosted.org/packages/7b/a5/4179abd063ff6414223575e008593861d62abfc22455b5d1a44995b7c101/charset_normalizer-3.4.2-cp310-cp310-manylinux_2_17_ppc64le.manylinux2014_ppc64le.whl", hash = "sha256:9cbfacf36cb0ec2897ce0ebc5d08ca44213af24265bd56eca54bee7923c48fd6", size = 155045, upload-time = "2025-05-02T08:31:50.757Z" },
    { url = "https://files.pythonhosted.org/packages/3b/95/bc08c7dfeddd26b4be8c8287b9bb055716f31077c8b0ea1cd09553794665/charset_normalizer-3.4.2-cp310-cp310-manylinux_2_17_s390x.manylinux2014_s390x.whl", hash = "sha256:18dd2e350387c87dabe711b86f83c9c78af772c748904d372ade190b5c7c9d4d", size = 147356, upload-time = "2025-05-02T08:31:52.634Z" },
    { url = "https://files.pythonhosted.org/packages/a8/2d/7a5b635aa65284bf3eab7653e8b4151ab420ecbae918d3e359d1947b4d61/charset_normalizer-3.4.2-cp310-cp310-manylinux_2_17_x86_64.manylinux2014_x86_64.whl", hash = "sha256:8075c35cd58273fee266c58c0c9b670947c19df5fb98e7b66710e04ad4e9ff86", size = 149471, upload-time = "2025-05-02T08:31:56.207Z" },
    { url = "https://files.pythonhosted.org/packages/ae/38/51fc6ac74251fd331a8cfdb7ec57beba8c23fd5493f1050f71c87ef77ed0/charset_normalizer-3.4.2-cp310-cp310-manylinux_2_5_i686.manylinux1_i686.manylinux_2_17_i686.manylinux2014_i686.whl", hash = "sha256:5bf4545e3b962767e5c06fe1738f951f77d27967cb2caa64c28be7c4563e162c", size = 151317, upload-time = "2025-05-02T08:31:57.613Z" },
    { url = "https://files.pythonhosted.org/packages/b7/17/edee1e32215ee6e9e46c3e482645b46575a44a2d72c7dfd49e49f60ce6bf/charset_normalizer-3.4.2-cp310-cp310-musllinux_1_2_aarch64.whl", hash = "sha256:7a6ab32f7210554a96cd9e33abe3ddd86732beeafc7a28e9955cdf22ffadbab0", size = 146368, upload-time = "2025-05-02T08:31:59.468Z" },
    { url = "https://files.pythonhosted.org/packages/26/2c/ea3e66f2b5f21fd00b2825c94cafb8c326ea6240cd80a91eb09e4a285830/charset_normalizer-3.4.2-cp310-cp310-musllinux_1_2_i686.whl", hash = "sha256:b33de11b92e9f75a2b545d6e9b6f37e398d86c3e9e9653c4864eb7e89c5773ef", size = 154491, upload-time = "2025-05-02T08:32:01.219Z" },
    { url = "https://files.pythonhosted.org/packages/52/47/7be7fa972422ad062e909fd62460d45c3ef4c141805b7078dbab15904ff7/charset_normalizer-3.4.2-cp310-cp310-musllinux_1_2_ppc64le.whl", hash = "sha256:8755483f3c00d6c9a77f490c17e6ab0c8729e39e6390328e42521ef175380ae6", size = 157695, upload-time = "2025-05-02T08:32:03.045Z" },
    { url = "https://files.pythonhosted.org/packages/2f/42/9f02c194da282b2b340f28e5fb60762de1151387a36842a92b533685c61e/charset_normalizer-3.4.2-cp310-cp310-musllinux_1_2_s390x.whl", hash = "sha256:68a328e5f55ec37c57f19ebb1fdc56a248db2e3e9ad769919a58672958e8f366", size = 154849, upload-time = "2025-05-02T08:32:04.651Z" },
    { url = "https://files.pythonhosted.org/packages/67/44/89cacd6628f31fb0b63201a618049be4be2a7435a31b55b5eb1c3674547a/charset_normalizer-3.4.2-cp310-cp310-musllinux_1_2_x86_64.whl", hash = "sha256:21b2899062867b0e1fde9b724f8aecb1af14f2778d69aacd1a5a1853a597a5db", size = 150091, upload-time = "2025-05-02T08:32:06.719Z" },
    { url = "https://files.pythonhosted.org/packages/1f/79/4b8da9f712bc079c0f16b6d67b099b0b8d808c2292c937f267d816ec5ecc/charset_normalizer-3.4.2-cp310-cp310-win32.whl", hash = "sha256:e8082b26888e2f8b36a042a58307d5b917ef2b1cacab921ad3323ef91901c71a", size = 98445, upload-time = "2025-05-02T08:32:08.66Z" },
    { url = "https://files.pythonhosted.org/packages/7d/d7/96970afb4fb66497a40761cdf7bd4f6fca0fc7bafde3a84f836c1f57a926/charset_normalizer-3.4.2-cp310-cp310-win_amd64.whl", hash = "sha256:f69a27e45c43520f5487f27627059b64aaf160415589230992cec34c5e18a509", size = 105782, upload-time = "2025-05-02T08:32:10.46Z" },
    { url = "https://files.pythonhosted.org/packages/05/85/4c40d00dcc6284a1c1ad5de5e0996b06f39d8232f1031cd23c2f5c07ee86/charset_normalizer-3.4.2-cp311-cp311-macosx_10_9_universal2.whl", hash = "sha256:be1e352acbe3c78727a16a455126d9ff83ea2dfdcbc83148d2982305a04714c2", size = 198794, upload-time = "2025-05-02T08:32:11.945Z" },
    { url = "https://files.pythonhosted.org/packages/41/d9/7a6c0b9db952598e97e93cbdfcb91bacd89b9b88c7c983250a77c008703c/charset_normalizer-3.4.2-cp311-cp311-manylinux_2_17_aarch64.manylinux2014_aarch64.whl", hash = "sha256:aa88ca0b1932e93f2d961bf3addbb2db902198dca337d88c89e1559e066e7645", size = 142846, upload-time = "2025-05-02T08:32:13.946Z" },
    { url = "https://files.pythonhosted.org/packages/66/82/a37989cda2ace7e37f36c1a8ed16c58cf48965a79c2142713244bf945c89/charset_normalizer-3.4.2-cp311-cp311-manylinux_2_17_ppc64le.manylinux2014_ppc64le.whl", hash = "sha256:d524ba3f1581b35c03cb42beebab4a13e6cdad7b36246bd22541fa585a56cccd", size = 153350, upload-time = "2025-05-02T08:32:15.873Z" },
    { url = "https://files.pythonhosted.org/packages/df/68/a576b31b694d07b53807269d05ec3f6f1093e9545e8607121995ba7a8313/charset_normalizer-3.4.2-cp311-cp311-manylinux_2_17_s390x.manylinux2014_s390x.whl", hash = "sha256:28a1005facc94196e1fb3e82a3d442a9d9110b8434fc1ded7a24a2983c9888d8", size = 145657, upload-time = "2025-05-02T08:32:17.283Z" },
    { url = "https://files.pythonhosted.org/packages/92/9b/ad67f03d74554bed3aefd56fe836e1623a50780f7c998d00ca128924a499/charset_normalizer-3.4.2-cp311-cp311-manylinux_2_17_x86_64.manylinux2014_x86_64.whl", hash = "sha256:fdb20a30fe1175ecabed17cbf7812f7b804b8a315a25f24678bcdf120a90077f", size = 147260, upload-time = "2025-05-02T08:32:18.807Z" },
    { url = "https://files.pythonhosted.org/packages/a6/e6/8aebae25e328160b20e31a7e9929b1578bbdc7f42e66f46595a432f8539e/charset_normalizer-3.4.2-cp311-cp311-manylinux_2_5_i686.manylinux1_i686.manylinux_2_17_i686.manylinux2014_i686.whl", hash = "sha256:0f5d9ed7f254402c9e7d35d2f5972c9bbea9040e99cd2861bd77dc68263277c7", size = 149164, upload-time = "2025-05-02T08:32:20.333Z" },
    { url = "https://files.pythonhosted.org/packages/8b/f2/b3c2f07dbcc248805f10e67a0262c93308cfa149a4cd3d1fe01f593e5fd2/charset_normalizer-3.4.2-cp311-cp311-musllinux_1_2_aarch64.whl", hash = "sha256:efd387a49825780ff861998cd959767800d54f8308936b21025326de4b5a42b9", size = 144571, upload-time = "2025-05-02T08:32:21.86Z" },
    { url = "https://files.pythonhosted.org/packages/60/5b/c3f3a94bc345bc211622ea59b4bed9ae63c00920e2e8f11824aa5708e8b7/charset_normalizer-3.4.2-cp311-cp311-musllinux_1_2_i686.whl", hash = "sha256:f0aa37f3c979cf2546b73e8222bbfa3dc07a641585340179d768068e3455e544", size = 151952, upload-time = "2025-05-02T08:32:23.434Z" },
    { url = "https://files.pythonhosted.org/packages/e2/4d/ff460c8b474122334c2fa394a3f99a04cf11c646da895f81402ae54f5c42/charset_normalizer-3.4.2-cp311-cp311-musllinux_1_2_ppc64le.whl", hash = "sha256:e70e990b2137b29dc5564715de1e12701815dacc1d056308e2b17e9095372a82", size = 155959, upload-time = "2025-05-02T08:32:24.993Z" },
    { url = "https://files.pythonhosted.org/packages/a2/2b/b964c6a2fda88611a1fe3d4c400d39c66a42d6c169c924818c848f922415/charset_normalizer-3.4.2-cp311-cp311-musllinux_1_2_s390x.whl", hash = "sha256:0c8c57f84ccfc871a48a47321cfa49ae1df56cd1d965a09abe84066f6853b9c0", size = 153030, upload-time = "2025-05-02T08:32:26.435Z" },
    { url = "https://files.pythonhosted.org/packages/59/2e/d3b9811db26a5ebf444bc0fa4f4be5aa6d76fc6e1c0fd537b16c14e849b6/charset_normalizer-3.4.2-cp311-cp311-musllinux_1_2_x86_64.whl", hash = "sha256:6b66f92b17849b85cad91259efc341dce9c1af48e2173bf38a85c6329f1033e5", size = 148015, upload-time = "2025-05-02T08:32:28.376Z" },
    { url = "https://files.pythonhosted.org/packages/90/07/c5fd7c11eafd561bb51220d600a788f1c8d77c5eef37ee49454cc5c35575/charset_normalizer-3.4.2-cp311-cp311-win32.whl", hash = "sha256:daac4765328a919a805fa5e2720f3e94767abd632ae410a9062dff5412bae65a", size = 98106, upload-time = "2025-05-02T08:32:30.281Z" },
    { url = "https://files.pythonhosted.org/packages/a8/05/5e33dbef7e2f773d672b6d79f10ec633d4a71cd96db6673625838a4fd532/charset_normalizer-3.4.2-cp311-cp311-win_amd64.whl", hash = "sha256:e53efc7c7cee4c1e70661e2e112ca46a575f90ed9ae3fef200f2a25e954f4b28", size = 105402, upload-time = "2025-05-02T08:32:32.191Z" },
    { url = "https://files.pythonhosted.org/packages/d7/a4/37f4d6035c89cac7930395a35cc0f1b872e652eaafb76a6075943754f095/charset_normalizer-3.4.2-cp312-cp312-macosx_10_13_universal2.whl", hash = "sha256:0c29de6a1a95f24b9a1aa7aefd27d2487263f00dfd55a77719b530788f75cff7", size = 199936, upload-time = "2025-05-02T08:32:33.712Z" },
    { url = "https://files.pythonhosted.org/packages/ee/8a/1a5e33b73e0d9287274f899d967907cd0bf9c343e651755d9307e0dbf2b3/charset_normalizer-3.4.2-cp312-cp312-manylinux_2_17_aarch64.manylinux2014_aarch64.whl", hash = "sha256:cddf7bd982eaa998934a91f69d182aec997c6c468898efe6679af88283b498d3", size = 143790, upload-time = "2025-05-02T08:32:35.768Z" },
    { url = "https://files.pythonhosted.org/packages/66/52/59521f1d8e6ab1482164fa21409c5ef44da3e9f653c13ba71becdd98dec3/charset_normalizer-3.4.2-cp312-cp312-manylinux_2_17_ppc64le.manylinux2014_ppc64le.whl", hash = "sha256:fcbe676a55d7445b22c10967bceaaf0ee69407fbe0ece4d032b6eb8d4565982a", size = 153924, upload-time = "2025-05-02T08:32:37.284Z" },
    { url = "https://files.pythonhosted.org/packages/86/2d/fb55fdf41964ec782febbf33cb64be480a6b8f16ded2dbe8db27a405c09f/charset_normalizer-3.4.2-cp312-cp312-manylinux_2_17_s390x.manylinux2014_s390x.whl", hash = "sha256:d41c4d287cfc69060fa91cae9683eacffad989f1a10811995fa309df656ec214", size = 146626, upload-time = "2025-05-02T08:32:38.803Z" },
    { url = "https://files.pythonhosted.org/packages/8c/73/6ede2ec59bce19b3edf4209d70004253ec5f4e319f9a2e3f2f15601ed5f7/charset_normalizer-3.4.2-cp312-cp312-manylinux_2_17_x86_64.manylinux2014_x86_64.whl", hash = "sha256:4e594135de17ab3866138f496755f302b72157d115086d100c3f19370839dd3a", size = 148567, upload-time = "2025-05-02T08:32:40.251Z" },
    { url = "https://files.pythonhosted.org/packages/09/14/957d03c6dc343c04904530b6bef4e5efae5ec7d7990a7cbb868e4595ee30/charset_normalizer-3.4.2-cp312-cp312-manylinux_2_5_i686.manylinux1_i686.manylinux_2_17_i686.manylinux2014_i686.whl", hash = "sha256:cf713fe9a71ef6fd5adf7a79670135081cd4431c2943864757f0fa3a65b1fafd", size = 150957, upload-time = "2025-05-02T08:32:41.705Z" },
    { url = "https://files.pythonhosted.org/packages/0d/c8/8174d0e5c10ccebdcb1b53cc959591c4c722a3ad92461a273e86b9f5a302/charset_normalizer-3.4.2-cp312-cp312-musllinux_1_2_aarch64.whl", hash = "sha256:a370b3e078e418187da8c3674eddb9d983ec09445c99a3a263c2011993522981", size = 145408, upload-time = "2025-05-02T08:32:43.709Z" },
    { url = "https://files.pythonhosted.org/packages/58/aa/8904b84bc8084ac19dc52feb4f5952c6df03ffb460a887b42615ee1382e8/charset_normalizer-3.4.2-cp312-cp312-musllinux_1_2_i686.whl", hash = "sha256:a955b438e62efdf7e0b7b52a64dc5c3396e2634baa62471768a64bc2adb73d5c", size = 153399, upload-time = "2025-05-02T08:32:46.197Z" },
    { url = "https://files.pythonhosted.org/packages/c2/26/89ee1f0e264d201cb65cf054aca6038c03b1a0c6b4ae998070392a3ce605/charset_normalizer-3.4.2-cp312-cp312-musllinux_1_2_ppc64le.whl", hash = "sha256:7222ffd5e4de8e57e03ce2cef95a4c43c98fcb72ad86909abdfc2c17d227fc1b", size = 156815, upload-time = "2025-05-02T08:32:48.105Z" },
    { url = "https://files.pythonhosted.org/packages/fd/07/68e95b4b345bad3dbbd3a8681737b4338ff2c9df29856a6d6d23ac4c73cb/charset_normalizer-3.4.2-cp312-cp312-musllinux_1_2_s390x.whl", hash = "sha256:bee093bf902e1d8fc0ac143c88902c3dfc8941f7ea1d6a8dd2bcb786d33db03d", size = 154537, upload-time = "2025-05-02T08:32:49.719Z" },
    { url = "https://files.pythonhosted.org/packages/77/1a/5eefc0ce04affb98af07bc05f3bac9094513c0e23b0562d64af46a06aae4/charset_normalizer-3.4.2-cp312-cp312-musllinux_1_2_x86_64.whl", hash = "sha256:dedb8adb91d11846ee08bec4c8236c8549ac721c245678282dcb06b221aab59f", size = 149565, upload-time = "2025-05-02T08:32:51.404Z" },
    { url = "https://files.pythonhosted.org/packages/37/a0/2410e5e6032a174c95e0806b1a6585eb21e12f445ebe239fac441995226a/charset_normalizer-3.4.2-cp312-cp312-win32.whl", hash = "sha256:db4c7bf0e07fc3b7d89ac2a5880a6a8062056801b83ff56d8464b70f65482b6c", size = 98357, upload-time = "2025-05-02T08:32:53.079Z" },
    { url = "https://files.pythonhosted.org/packages/6c/4f/c02d5c493967af3eda9c771ad4d2bbc8df6f99ddbeb37ceea6e8716a32bc/charset_normalizer-3.4.2-cp312-cp312-win_amd64.whl", hash = "sha256:5a9979887252a82fefd3d3ed2a8e3b937a7a809f65dcb1e068b090e165bbe99e", size = 105776, upload-time = "2025-05-02T08:32:54.573Z" },
    { url = "https://files.pythonhosted.org/packages/ea/12/a93df3366ed32db1d907d7593a94f1fe6293903e3e92967bebd6950ed12c/charset_normalizer-3.4.2-cp313-cp313-macosx_10_13_universal2.whl", hash = "sha256:926ca93accd5d36ccdabd803392ddc3e03e6d4cd1cf17deff3b989ab8e9dbcf0", size = 199622, upload-time = "2025-05-02T08:32:56.363Z" },
    { url = "https://files.pythonhosted.org/packages/04/93/bf204e6f344c39d9937d3c13c8cd5bbfc266472e51fc8c07cb7f64fcd2de/charset_normalizer-3.4.2-cp313-cp313-manylinux_2_17_aarch64.manylinux2014_aarch64.whl", hash = "sha256:eba9904b0f38a143592d9fc0e19e2df0fa2e41c3c3745554761c5f6447eedabf", size = 143435, upload-time = "2025-05-02T08:32:58.551Z" },
    { url = "https://files.pythonhosted.org/packages/22/2a/ea8a2095b0bafa6c5b5a55ffdc2f924455233ee7b91c69b7edfcc9e02284/charset_normalizer-3.4.2-cp313-cp313-manylinux_2_17_ppc64le.manylinux2014_ppc64le.whl", hash = "sha256:3fddb7e2c84ac87ac3a947cb4e66d143ca5863ef48e4a5ecb83bd48619e4634e", size = 153653, upload-time = "2025-05-02T08:33:00.342Z" },
    { url = "https://files.pythonhosted.org/packages/b6/57/1b090ff183d13cef485dfbe272e2fe57622a76694061353c59da52c9a659/charset_normalizer-3.4.2-cp313-cp313-manylinux_2_17_s390x.manylinux2014_s390x.whl", hash = "sha256:98f862da73774290f251b9df8d11161b6cf25b599a66baf087c1ffe340e9bfd1", size = 146231, upload-time = "2025-05-02T08:33:02.081Z" },
    { url = "https://files.pythonhosted.org/packages/e2/28/ffc026b26f441fc67bd21ab7f03b313ab3fe46714a14b516f931abe1a2d8/charset_normalizer-3.4.2-cp313-cp313-manylinux_2_17_x86_64.manylinux2014_x86_64.whl", hash = "sha256:6c9379d65defcab82d07b2a9dfbfc2e95bc8fe0ebb1b176a3190230a3ef0e07c", size = 148243, upload-time = "2025-05-02T08:33:04.063Z" },
    { url = "https://files.pythonhosted.org/packages/c0/0f/9abe9bd191629c33e69e47c6ef45ef99773320e9ad8e9cb08b8ab4a8d4cb/charset_normalizer-3.4.2-cp313-cp313-manylinux_2_5_i686.manylinux1_i686.manylinux_2_17_i686.manylinux2014_i686.whl", hash = "sha256:e635b87f01ebc977342e2697d05b56632f5f879a4f15955dfe8cef2448b51691", size = 150442, upload-time = "2025-05-02T08:33:06.418Z" },
    { url = "https://files.pythonhosted.org/packages/67/7c/a123bbcedca91d5916c056407f89a7f5e8fdfce12ba825d7d6b9954a1a3c/charset_normalizer-3.4.2-cp313-cp313-musllinux_1_2_aarch64.whl", hash = "sha256:1c95a1e2902a8b722868587c0e1184ad5c55631de5afc0eb96bc4b0d738092c0", size = 145147, upload-time = "2025-05-02T08:33:08.183Z" },
    { url = "https://files.pythonhosted.org/packages/ec/fe/1ac556fa4899d967b83e9893788e86b6af4d83e4726511eaaad035e36595/charset_normalizer-3.4.2-cp313-cp313-musllinux_1_2_i686.whl", hash = "sha256:ef8de666d6179b009dce7bcb2ad4c4a779f113f12caf8dc77f0162c29d20490b", size = 153057, upload-time = "2025-05-02T08:33:09.986Z" },
    { url = "https://files.pythonhosted.org/packages/2b/ff/acfc0b0a70b19e3e54febdd5301a98b72fa07635e56f24f60502e954c461/charset_normalizer-3.4.2-cp313-cp313-musllinux_1_2_ppc64le.whl", hash = "sha256:32fc0341d72e0f73f80acb0a2c94216bd704f4f0bce10aedea38f30502b271ff", size = 156454, upload-time = "2025-05-02T08:33:11.814Z" },
    { url = "https://files.pythonhosted.org/packages/92/08/95b458ce9c740d0645feb0e96cea1f5ec946ea9c580a94adfe0b617f3573/charset_normalizer-3.4.2-cp313-cp313-musllinux_1_2_s390x.whl", hash = "sha256:289200a18fa698949d2b39c671c2cc7a24d44096784e76614899a7ccf2574b7b", size = 154174, upload-time = "2025-05-02T08:33:13.707Z" },
    { url = "https://files.pythonhosted.org/packages/78/be/8392efc43487ac051eee6c36d5fbd63032d78f7728cb37aebcc98191f1ff/charset_normalizer-3.4.2-cp313-cp313-musllinux_1_2_x86_64.whl", hash = "sha256:4a476b06fbcf359ad25d34a057b7219281286ae2477cc5ff5e3f70a246971148", size = 149166, upload-time = "2025-05-02T08:33:15.458Z" },
    { url = "https://files.pythonhosted.org/packages/44/96/392abd49b094d30b91d9fbda6a69519e95802250b777841cf3bda8fe136c/charset_normalizer-3.4.2-cp313-cp313-win32.whl", hash = "sha256:aaeeb6a479c7667fbe1099af9617c83aaca22182d6cf8c53966491a0f1b7ffb7", size = 98064, upload-time = "2025-05-02T08:33:17.06Z" },
    { url = "https://files.pythonhosted.org/packages/e9/b0/0200da600134e001d91851ddc797809e2fe0ea72de90e09bec5a2fbdaccb/charset_normalizer-3.4.2-cp313-cp313-win_amd64.whl", hash = "sha256:aa6af9e7d59f9c12b33ae4e9450619cf2488e2bbe9b44030905877f0b2324980", size = 105641, upload-time = "2025-05-02T08:33:18.753Z" },
    { url = "https://files.pythonhosted.org/packages/20/94/c5790835a017658cbfabd07f3bfb549140c3ac458cfc196323996b10095a/charset_normalizer-3.4.2-py3-none-any.whl", hash = "sha256:7f56930ab0abd1c45cd15be65cc741c28b1c9a34876ce8c17a2fa107810c0af0", size = 52626, upload-time = "2025-05-02T08:34:40.053Z" },
]

[[package]]
name = "click"
version = "8.2.1"
source = { registry = "https://pypi.org/simple" }
dependencies = [
    { name = "colorama", marker = "sys_platform == 'win32'" },
]
sdist = { url = "https://files.pythonhosted.org/packages/60/6c/8ca2efa64cf75a977a0d7fac081354553ebe483345c734fb6b6515d96bbc/click-8.2.1.tar.gz", hash = "sha256:27c491cc05d968d271d5a1db13e3b5a184636d9d930f148c50b038f0d0646202", size = 286342, upload-time = "2025-05-20T23:19:49.832Z" }
wheels = [
    { url = "https://files.pythonhosted.org/packages/85/32/10bb5764d90a8eee674e9dc6f4db6a0ab47c8c4d0d83c27f7c39ac415a4d/click-8.2.1-py3-none-any.whl", hash = "sha256:61a3265b914e850b85317d0b3109c7f8cd35a670f963866005d6ef1d5175a12b", size = 102215, upload-time = "2025-05-20T23:19:47.796Z" },
]

[[package]]
name = "colorama"
version = "0.4.6"
source = { registry = "https://pypi.org/simple" }
sdist = { url = "https://files.pythonhosted.org/packages/d8/53/6f443c9a4a8358a93a6792e2acffb9d9d5cb0a5cfd8802644b7b1c9a02e4/colorama-0.4.6.tar.gz", hash = "sha256:08695f5cb7ed6e0531a20572697297273c47b8cae5a63ffc6d6ed5c201be6e44", size = 27697, upload-time = "2022-10-25T02:36:22.414Z" }
wheels = [
    { url = "https://files.pythonhosted.org/packages/d1/d6/3965ed04c63042e047cb6a3e6ed1a63a35087b6a609aa3a15ed8ac56c221/colorama-0.4.6-py2.py3-none-any.whl", hash = "sha256:4f1d9991f5acc0ca119f9d443620b77f9d6b33703e51011c16baf57afb285fc6", size = 25335, upload-time = "2022-10-25T02:36:20.889Z" },
]

[[package]]
name = "compl-ai"
version = "2.0.0"
source = { editable = "." }
dependencies = [
    { name = "lm-eval", extra = ["api"] },
]

[package.metadata]
<<<<<<< HEAD
requires-dist = [{ name = "lm-eval", git = "https://github.com/EleutherAI/lm-evaluation-harness.git" }]
=======
requires-dist = [{ name = "lm-eval", extras = ["api"], specifier = ">=0.4.8" }]
>>>>>>> 7ab2b9e4

[[package]]
name = "dataproperty"
version = "1.1.0"
source = { registry = "https://pypi.org/simple" }
dependencies = [
    { name = "mbstrdecoder" },
    { name = "typepy", extra = ["datetime"] },
]
sdist = { url = "https://files.pythonhosted.org/packages/0b/81/8c8b64ae873cb9014815214c07b63b12e3b18835780fb342223cfe3fe7d8/dataproperty-1.1.0.tar.gz", hash = "sha256:b038437a4097d1a1c497695c3586ea34bea67fdd35372b9a50f30bf044d77d04", size = 42574, upload-time = "2024-12-31T14:37:26.033Z" }
wheels = [
    { url = "https://files.pythonhosted.org/packages/21/c2/e12e95e289e6081a40454199ab213139ef16a528c7c86432de545b05a23a/DataProperty-1.1.0-py3-none-any.whl", hash = "sha256:c61fcb2e2deca35e6d1eb1f251a7f22f0dcde63e80e61f0cc18c19f42abfd25b", size = 27581, upload-time = "2024-12-31T14:37:22.657Z" },
]

[[package]]
name = "datasets"
version = "3.6.0"
source = { registry = "https://pypi.org/simple" }
dependencies = [
    { name = "dill" },
    { name = "filelock" },
    { name = "fsspec", extra = ["http"] },
    { name = "huggingface-hub" },
    { name = "multiprocess" },
    { name = "numpy", version = "2.2.6", source = { registry = "https://pypi.org/simple" }, marker = "python_full_version < '3.11'" },
    { name = "numpy", version = "2.3.0", source = { registry = "https://pypi.org/simple" }, marker = "python_full_version >= '3.11'" },
    { name = "packaging" },
    { name = "pandas" },
    { name = "pyarrow" },
    { name = "pyyaml" },
    { name = "requests" },
    { name = "tqdm" },
    { name = "xxhash" },
]
sdist = { url = "https://files.pythonhosted.org/packages/1a/89/d3d6fef58a488f8569c82fd293ab7cbd4250244d67f425dcae64c63800ea/datasets-3.6.0.tar.gz", hash = "sha256:1b2bf43b19776e2787e181cfd329cb0ca1a358ea014780c3581e0f276375e041", size = 569336, upload-time = "2025-05-07T15:15:02.659Z" }
wheels = [
    { url = "https://files.pythonhosted.org/packages/20/34/a08b0ee99715eaba118cbe19a71f7b5e2425c2718ef96007c325944a1152/datasets-3.6.0-py3-none-any.whl", hash = "sha256:25000c4a2c0873a710df127d08a202a06eab7bf42441a6bc278b499c2f72cd1b", size = 491546, upload-time = "2025-05-07T15:14:59.742Z" },
]

[[package]]
name = "dill"
version = "0.3.8"
source = { registry = "https://pypi.org/simple" }
sdist = { url = "https://files.pythonhosted.org/packages/17/4d/ac7ffa80c69ea1df30a8aa11b3578692a5118e7cd1aa157e3ef73b092d15/dill-0.3.8.tar.gz", hash = "sha256:3ebe3c479ad625c4553aca177444d89b486b1d84982eeacded644afc0cf797ca", size = 184847, upload-time = "2024-01-27T23:42:16.145Z" }
wheels = [
    { url = "https://files.pythonhosted.org/packages/c9/7a/cef76fd8438a42f96db64ddaa85280485a9c395e7df3db8158cfec1eee34/dill-0.3.8-py3-none-any.whl", hash = "sha256:c36ca9ffb54365bdd2f8eb3eff7d2a21237f8452b57ace88b1ac615b7e815bd7", size = 116252, upload-time = "2024-01-27T23:42:14.239Z" },
]

[[package]]
name = "evaluate"
version = "0.4.3"
source = { registry = "https://pypi.org/simple" }
dependencies = [
    { name = "datasets" },
    { name = "dill" },
    { name = "fsspec", extra = ["http"] },
    { name = "huggingface-hub" },
    { name = "multiprocess" },
    { name = "numpy", version = "2.2.6", source = { registry = "https://pypi.org/simple" }, marker = "python_full_version < '3.11'" },
    { name = "numpy", version = "2.3.0", source = { registry = "https://pypi.org/simple" }, marker = "python_full_version >= '3.11'" },
    { name = "packaging" },
    { name = "pandas" },
    { name = "requests" },
    { name = "tqdm" },
    { name = "xxhash" },
]
sdist = { url = "https://files.pythonhosted.org/packages/5a/a0/10a56e0939ece94c54276e81459cb4101f46f0e9a6f54fc31a35f64e8854/evaluate-0.4.3.tar.gz", hash = "sha256:3a5700cf83aabee9549264e1e5666f116367c61dbd4d38352015e859a5e2098d", size = 65679, upload-time = "2024-09-11T10:15:32Z" }
wheels = [
    { url = "https://files.pythonhosted.org/packages/a2/e7/cbca9e2d2590eb9b5aa8f7ebabe1beb1498f9462d2ecede5c9fd9735faaf/evaluate-0.4.3-py3-none-any.whl", hash = "sha256:47d8770bdea76e2c2ed0d40189273027d1a41ccea861bcc7ba12d30ec5d1e517", size = 84010, upload-time = "2024-09-11T10:15:30.018Z" },
]

[[package]]
name = "filelock"
version = "3.18.0"
source = { registry = "https://pypi.org/simple" }
sdist = { url = "https://files.pythonhosted.org/packages/0a/10/c23352565a6544bdc5353e0b15fc1c563352101f30e24bf500207a54df9a/filelock-3.18.0.tar.gz", hash = "sha256:adbc88eabb99d2fec8c9c1b229b171f18afa655400173ddc653d5d01501fb9f2", size = 18075, upload-time = "2025-03-14T07:11:40.47Z" }
wheels = [
    { url = "https://files.pythonhosted.org/packages/4d/36/2a115987e2d8c300a974597416d9de88f2444426de9571f4b59b2cca3acc/filelock-3.18.0-py3-none-any.whl", hash = "sha256:c401f4f8377c4464e6db25fff06205fd89bdd83b65eb0488ed1b160f780e21de", size = 16215, upload-time = "2025-03-14T07:11:39.145Z" },
]

[[package]]
name = "frozenlist"
version = "1.7.0"
source = { registry = "https://pypi.org/simple" }
sdist = { url = "https://files.pythonhosted.org/packages/79/b1/b64018016eeb087db503b038296fd782586432b9c077fc5c7839e9cb6ef6/frozenlist-1.7.0.tar.gz", hash = "sha256:2e310d81923c2437ea8670467121cc3e9b0f76d3043cc1d2331d56c7fb7a3a8f", size = 45078, upload-time = "2025-06-09T23:02:35.538Z" }
wheels = [
    { url = "https://files.pythonhosted.org/packages/af/36/0da0a49409f6b47cc2d060dc8c9040b897b5902a8a4e37d9bc1deb11f680/frozenlist-1.7.0-cp310-cp310-macosx_10_9_universal2.whl", hash = "sha256:cc4df77d638aa2ed703b878dd093725b72a824c3c546c076e8fdf276f78ee84a", size = 81304, upload-time = "2025-06-09T22:59:46.226Z" },
    { url = "https://files.pythonhosted.org/packages/77/f0/77c11d13d39513b298e267b22eb6cb559c103d56f155aa9a49097221f0b6/frozenlist-1.7.0-cp310-cp310-macosx_10_9_x86_64.whl", hash = "sha256:716a9973a2cc963160394f701964fe25012600f3d311f60c790400b00e568b61", size = 47735, upload-time = "2025-06-09T22:59:48.133Z" },
    { url = "https://files.pythonhosted.org/packages/37/12/9d07fa18971a44150593de56b2f2947c46604819976784bcf6ea0d5db43b/frozenlist-1.7.0-cp310-cp310-macosx_11_0_arm64.whl", hash = "sha256:a0fd1bad056a3600047fb9462cff4c5322cebc59ebf5d0a3725e0ee78955001d", size = 46775, upload-time = "2025-06-09T22:59:49.564Z" },
    { url = "https://files.pythonhosted.org/packages/70/34/f73539227e06288fcd1f8a76853e755b2b48bca6747e99e283111c18bcd4/frozenlist-1.7.0-cp310-cp310-manylinux_2_17_aarch64.manylinux2014_aarch64.whl", hash = "sha256:3789ebc19cb811163e70fe2bd354cea097254ce6e707ae42e56f45e31e96cb8e", size = 224644, upload-time = "2025-06-09T22:59:51.35Z" },
    { url = "https://files.pythonhosted.org/packages/fb/68/c1d9c2f4a6e438e14613bad0f2973567586610cc22dcb1e1241da71de9d3/frozenlist-1.7.0-cp310-cp310-manylinux_2_17_armv7l.manylinux2014_armv7l.manylinux_2_31_armv7l.whl", hash = "sha256:af369aa35ee34f132fcfad5be45fbfcde0e3a5f6a1ec0712857f286b7d20cca9", size = 222125, upload-time = "2025-06-09T22:59:52.884Z" },
    { url = "https://files.pythonhosted.org/packages/b9/d0/98e8f9a515228d708344d7c6986752be3e3192d1795f748c24bcf154ad99/frozenlist-1.7.0-cp310-cp310-manylinux_2_17_ppc64le.manylinux2014_ppc64le.whl", hash = "sha256:ac64b6478722eeb7a3313d494f8342ef3478dff539d17002f849101b212ef97c", size = 233455, upload-time = "2025-06-09T22:59:54.74Z" },
    { url = "https://files.pythonhosted.org/packages/79/df/8a11bcec5600557f40338407d3e5bea80376ed1c01a6c0910fcfdc4b8993/frozenlist-1.7.0-cp310-cp310-manylinux_2_17_s390x.manylinux2014_s390x.whl", hash = "sha256:f89f65d85774f1797239693cef07ad4c97fdd0639544bad9ac4b869782eb1981", size = 227339, upload-time = "2025-06-09T22:59:56.187Z" },
    { url = "https://files.pythonhosted.org/packages/50/82/41cb97d9c9a5ff94438c63cc343eb7980dac4187eb625a51bdfdb7707314/frozenlist-1.7.0-cp310-cp310-manylinux_2_5_i686.manylinux1_i686.manylinux_2_17_i686.manylinux2014_i686.whl", hash = "sha256:1073557c941395fdfcfac13eb2456cb8aad89f9de27bae29fabca8e563b12615", size = 212969, upload-time = "2025-06-09T22:59:57.604Z" },
    { url = "https://files.pythonhosted.org/packages/13/47/f9179ee5ee4f55629e4f28c660b3fdf2775c8bfde8f9c53f2de2d93f52a9/frozenlist-1.7.0-cp310-cp310-manylinux_2_5_x86_64.manylinux1_x86_64.manylinux_2_17_x86_64.manylinux2014_x86_64.whl", hash = "sha256:1ed8d2fa095aae4bdc7fdd80351009a48d286635edffee66bf865e37a9125c50", size = 222862, upload-time = "2025-06-09T22:59:59.498Z" },
    { url = "https://files.pythonhosted.org/packages/1a/52/df81e41ec6b953902c8b7e3a83bee48b195cb0e5ec2eabae5d8330c78038/frozenlist-1.7.0-cp310-cp310-musllinux_1_2_aarch64.whl", hash = "sha256:24c34bea555fe42d9f928ba0a740c553088500377448febecaa82cc3e88aa1fa", size = 222492, upload-time = "2025-06-09T23:00:01.026Z" },
    { url = "https://files.pythonhosted.org/packages/84/17/30d6ea87fa95a9408245a948604b82c1a4b8b3e153cea596421a2aef2754/frozenlist-1.7.0-cp310-cp310-musllinux_1_2_armv7l.whl", hash = "sha256:69cac419ac6a6baad202c85aaf467b65ac860ac2e7f2ac1686dc40dbb52f6577", size = 238250, upload-time = "2025-06-09T23:00:03.401Z" },
    { url = "https://files.pythonhosted.org/packages/8f/00/ecbeb51669e3c3df76cf2ddd66ae3e48345ec213a55e3887d216eb4fbab3/frozenlist-1.7.0-cp310-cp310-musllinux_1_2_i686.whl", hash = "sha256:960d67d0611f4c87da7e2ae2eacf7ea81a5be967861e0c63cf205215afbfac59", size = 218720, upload-time = "2025-06-09T23:00:05.282Z" },
    { url = "https://files.pythonhosted.org/packages/1a/c0/c224ce0e0eb31cc57f67742071bb470ba8246623c1823a7530be0e76164c/frozenlist-1.7.0-cp310-cp310-musllinux_1_2_ppc64le.whl", hash = "sha256:41be2964bd4b15bf575e5daee5a5ce7ed3115320fb3c2b71fca05582ffa4dc9e", size = 232585, upload-time = "2025-06-09T23:00:07.962Z" },
    { url = "https://files.pythonhosted.org/packages/55/3c/34cb694abf532f31f365106deebdeac9e45c19304d83cf7d51ebbb4ca4d1/frozenlist-1.7.0-cp310-cp310-musllinux_1_2_s390x.whl", hash = "sha256:46d84d49e00c9429238a7ce02dc0be8f6d7cd0cd405abd1bebdc991bf27c15bd", size = 234248, upload-time = "2025-06-09T23:00:09.428Z" },
    { url = "https://files.pythonhosted.org/packages/98/c0/2052d8b6cecda2e70bd81299e3512fa332abb6dcd2969b9c80dfcdddbf75/frozenlist-1.7.0-cp310-cp310-musllinux_1_2_x86_64.whl", hash = "sha256:15900082e886edb37480335d9d518cec978afc69ccbc30bd18610b7c1b22a718", size = 221621, upload-time = "2025-06-09T23:00:11.32Z" },
    { url = "https://files.pythonhosted.org/packages/c5/bf/7dcebae315436903b1d98ffb791a09d674c88480c158aa171958a3ac07f0/frozenlist-1.7.0-cp310-cp310-win32.whl", hash = "sha256:400ddd24ab4e55014bba442d917203c73b2846391dd42ca5e38ff52bb18c3c5e", size = 39578, upload-time = "2025-06-09T23:00:13.526Z" },
    { url = "https://files.pythonhosted.org/packages/8f/5f/f69818f017fa9a3d24d1ae39763e29b7f60a59e46d5f91b9c6b21622f4cd/frozenlist-1.7.0-cp310-cp310-win_amd64.whl", hash = "sha256:6eb93efb8101ef39d32d50bce242c84bcbddb4f7e9febfa7b524532a239b4464", size = 43830, upload-time = "2025-06-09T23:00:14.98Z" },
    { url = "https://files.pythonhosted.org/packages/34/7e/803dde33760128acd393a27eb002f2020ddb8d99d30a44bfbaab31c5f08a/frozenlist-1.7.0-cp311-cp311-macosx_10_9_universal2.whl", hash = "sha256:aa51e147a66b2d74de1e6e2cf5921890de6b0f4820b257465101d7f37b49fb5a", size = 82251, upload-time = "2025-06-09T23:00:16.279Z" },
    { url = "https://files.pythonhosted.org/packages/75/a9/9c2c5760b6ba45eae11334db454c189d43d34a4c0b489feb2175e5e64277/frozenlist-1.7.0-cp311-cp311-macosx_10_9_x86_64.whl", hash = "sha256:9b35db7ce1cd71d36ba24f80f0c9e7cff73a28d7a74e91fe83e23d27c7828750", size = 48183, upload-time = "2025-06-09T23:00:17.698Z" },
    { url = "https://files.pythonhosted.org/packages/47/be/4038e2d869f8a2da165f35a6befb9158c259819be22eeaf9c9a8f6a87771/frozenlist-1.7.0-cp311-cp311-macosx_11_0_arm64.whl", hash = "sha256:34a69a85e34ff37791e94542065c8416c1afbf820b68f720452f636d5fb990cd", size = 47107, upload-time = "2025-06-09T23:00:18.952Z" },
    { url = "https://files.pythonhosted.org/packages/79/26/85314b8a83187c76a37183ceed886381a5f992975786f883472fcb6dc5f2/frozenlist-1.7.0-cp311-cp311-manylinux_2_17_aarch64.manylinux2014_aarch64.whl", hash = "sha256:4a646531fa8d82c87fe4bb2e596f23173caec9185bfbca5d583b4ccfb95183e2", size = 237333, upload-time = "2025-06-09T23:00:20.275Z" },
    { url = "https://files.pythonhosted.org/packages/1f/fd/e5b64f7d2c92a41639ffb2ad44a6a82f347787abc0c7df5f49057cf11770/frozenlist-1.7.0-cp311-cp311-manylinux_2_17_armv7l.manylinux2014_armv7l.manylinux_2_31_armv7l.whl", hash = "sha256:79b2ffbba483f4ed36a0f236ccb85fbb16e670c9238313709638167670ba235f", size = 231724, upload-time = "2025-06-09T23:00:21.705Z" },
    { url = "https://files.pythonhosted.org/packages/20/fb/03395c0a43a5976af4bf7534759d214405fbbb4c114683f434dfdd3128ef/frozenlist-1.7.0-cp311-cp311-manylinux_2_17_ppc64le.manylinux2014_ppc64le.whl", hash = "sha256:a26f205c9ca5829cbf82bb2a84b5c36f7184c4316617d7ef1b271a56720d6b30", size = 245842, upload-time = "2025-06-09T23:00:23.148Z" },
    { url = "https://files.pythonhosted.org/packages/d0/15/c01c8e1dffdac5d9803507d824f27aed2ba76b6ed0026fab4d9866e82f1f/frozenlist-1.7.0-cp311-cp311-manylinux_2_17_s390x.manylinux2014_s390x.whl", hash = "sha256:bcacfad3185a623fa11ea0e0634aac7b691aa925d50a440f39b458e41c561d98", size = 239767, upload-time = "2025-06-09T23:00:25.103Z" },
    { url = "https://files.pythonhosted.org/packages/14/99/3f4c6fe882c1f5514b6848aa0a69b20cb5e5d8e8f51a339d48c0e9305ed0/frozenlist-1.7.0-cp311-cp311-manylinux_2_5_i686.manylinux1_i686.manylinux_2_17_i686.manylinux2014_i686.whl", hash = "sha256:72c1b0fe8fe451b34f12dce46445ddf14bd2a5bcad7e324987194dc8e3a74c86", size = 224130, upload-time = "2025-06-09T23:00:27.061Z" },
    { url = "https://files.pythonhosted.org/packages/4d/83/220a374bd7b2aeba9d0725130665afe11de347d95c3620b9b82cc2fcab97/frozenlist-1.7.0-cp311-cp311-manylinux_2_5_x86_64.manylinux1_x86_64.manylinux_2_17_x86_64.manylinux2014_x86_64.whl", hash = "sha256:61d1a5baeaac6c0798ff6edfaeaa00e0e412d49946c53fae8d4b8e8b3566c4ae", size = 235301, upload-time = "2025-06-09T23:00:29.02Z" },
    { url = "https://files.pythonhosted.org/packages/03/3c/3e3390d75334a063181625343e8daab61b77e1b8214802cc4e8a1bb678fc/frozenlist-1.7.0-cp311-cp311-musllinux_1_2_aarch64.whl", hash = "sha256:7edf5c043c062462f09b6820de9854bf28cc6cc5b6714b383149745e287181a8", size = 234606, upload-time = "2025-06-09T23:00:30.514Z" },
    { url = "https://files.pythonhosted.org/packages/23/1e/58232c19608b7a549d72d9903005e2d82488f12554a32de2d5fb59b9b1ba/frozenlist-1.7.0-cp311-cp311-musllinux_1_2_armv7l.whl", hash = "sha256:d50ac7627b3a1bd2dcef6f9da89a772694ec04d9a61b66cf87f7d9446b4a0c31", size = 248372, upload-time = "2025-06-09T23:00:31.966Z" },
    { url = "https://files.pythonhosted.org/packages/c0/a4/e4a567e01702a88a74ce8a324691e62a629bf47d4f8607f24bf1c7216e7f/frozenlist-1.7.0-cp311-cp311-musllinux_1_2_i686.whl", hash = "sha256:ce48b2fece5aeb45265bb7a58259f45027db0abff478e3077e12b05b17fb9da7", size = 229860, upload-time = "2025-06-09T23:00:33.375Z" },
    { url = "https://files.pythonhosted.org/packages/73/a6/63b3374f7d22268b41a9db73d68a8233afa30ed164c46107b33c4d18ecdd/frozenlist-1.7.0-cp311-cp311-musllinux_1_2_ppc64le.whl", hash = "sha256:fe2365ae915a1fafd982c146754e1de6ab3478def8a59c86e1f7242d794f97d5", size = 245893, upload-time = "2025-06-09T23:00:35.002Z" },
    { url = "https://files.pythonhosted.org/packages/6d/eb/d18b3f6e64799a79673c4ba0b45e4cfbe49c240edfd03a68be20002eaeaa/frozenlist-1.7.0-cp311-cp311-musllinux_1_2_s390x.whl", hash = "sha256:45a6f2fdbd10e074e8814eb98b05292f27bad7d1883afbe009d96abdcf3bc898", size = 246323, upload-time = "2025-06-09T23:00:36.468Z" },
    { url = "https://files.pythonhosted.org/packages/5a/f5/720f3812e3d06cd89a1d5db9ff6450088b8f5c449dae8ffb2971a44da506/frozenlist-1.7.0-cp311-cp311-musllinux_1_2_x86_64.whl", hash = "sha256:21884e23cffabb157a9dd7e353779077bf5b8f9a58e9b262c6caad2ef5f80a56", size = 233149, upload-time = "2025-06-09T23:00:37.963Z" },
    { url = "https://files.pythonhosted.org/packages/69/68/03efbf545e217d5db8446acfd4c447c15b7c8cf4dbd4a58403111df9322d/frozenlist-1.7.0-cp311-cp311-win32.whl", hash = "sha256:284d233a8953d7b24f9159b8a3496fc1ddc00f4db99c324bd5fb5f22d8698ea7", size = 39565, upload-time = "2025-06-09T23:00:39.753Z" },
    { url = "https://files.pythonhosted.org/packages/58/17/fe61124c5c333ae87f09bb67186d65038834a47d974fc10a5fadb4cc5ae1/frozenlist-1.7.0-cp311-cp311-win_amd64.whl", hash = "sha256:387cbfdcde2f2353f19c2f66bbb52406d06ed77519ac7ee21be0232147c2592d", size = 44019, upload-time = "2025-06-09T23:00:40.988Z" },
    { url = "https://files.pythonhosted.org/packages/ef/a2/c8131383f1e66adad5f6ecfcce383d584ca94055a34d683bbb24ac5f2f1c/frozenlist-1.7.0-cp312-cp312-macosx_10_13_universal2.whl", hash = "sha256:3dbf9952c4bb0e90e98aec1bd992b3318685005702656bc6f67c1a32b76787f2", size = 81424, upload-time = "2025-06-09T23:00:42.24Z" },
    { url = "https://files.pythonhosted.org/packages/4c/9d/02754159955088cb52567337d1113f945b9e444c4960771ea90eb73de8db/frozenlist-1.7.0-cp312-cp312-macosx_10_13_x86_64.whl", hash = "sha256:1f5906d3359300b8a9bb194239491122e6cf1444c2efb88865426f170c262cdb", size = 47952, upload-time = "2025-06-09T23:00:43.481Z" },
    { url = "https://files.pythonhosted.org/packages/01/7a/0046ef1bd6699b40acd2067ed6d6670b4db2f425c56980fa21c982c2a9db/frozenlist-1.7.0-cp312-cp312-macosx_11_0_arm64.whl", hash = "sha256:3dabd5a8f84573c8d10d8859a50ea2dec01eea372031929871368c09fa103478", size = 46688, upload-time = "2025-06-09T23:00:44.793Z" },
    { url = "https://files.pythonhosted.org/packages/d6/a2/a910bafe29c86997363fb4c02069df4ff0b5bc39d33c5198b4e9dd42d8f8/frozenlist-1.7.0-cp312-cp312-manylinux_2_17_aarch64.manylinux2014_aarch64.whl", hash = "sha256:aa57daa5917f1738064f302bf2626281a1cb01920c32f711fbc7bc36111058a8", size = 243084, upload-time = "2025-06-09T23:00:46.125Z" },
    { url = "https://files.pythonhosted.org/packages/64/3e/5036af9d5031374c64c387469bfcc3af537fc0f5b1187d83a1cf6fab1639/frozenlist-1.7.0-cp312-cp312-manylinux_2_17_armv7l.manylinux2014_armv7l.manylinux_2_31_armv7l.whl", hash = "sha256:c193dda2b6d49f4c4398962810fa7d7c78f032bf45572b3e04dd5249dff27e08", size = 233524, upload-time = "2025-06-09T23:00:47.73Z" },
    { url = "https://files.pythonhosted.org/packages/06/39/6a17b7c107a2887e781a48ecf20ad20f1c39d94b2a548c83615b5b879f28/frozenlist-1.7.0-cp312-cp312-manylinux_2_17_ppc64le.manylinux2014_ppc64le.whl", hash = "sha256:bfe2b675cf0aaa6d61bf8fbffd3c274b3c9b7b1623beb3809df8a81399a4a9c4", size = 248493, upload-time = "2025-06-09T23:00:49.742Z" },
    { url = "https://files.pythonhosted.org/packages/be/00/711d1337c7327d88c44d91dd0f556a1c47fb99afc060ae0ef66b4d24793d/frozenlist-1.7.0-cp312-cp312-manylinux_2_17_s390x.manylinux2014_s390x.whl", hash = "sha256:8fc5d5cda37f62b262405cf9652cf0856839c4be8ee41be0afe8858f17f4c94b", size = 244116, upload-time = "2025-06-09T23:00:51.352Z" },
    { url = "https://files.pythonhosted.org/packages/24/fe/74e6ec0639c115df13d5850e75722750adabdc7de24e37e05a40527ca539/frozenlist-1.7.0-cp312-cp312-manylinux_2_5_i686.manylinux1_i686.manylinux_2_17_i686.manylinux2014_i686.whl", hash = "sha256:b0d5ce521d1dd7d620198829b87ea002956e4319002ef0bc8d3e6d045cb4646e", size = 224557, upload-time = "2025-06-09T23:00:52.855Z" },
    { url = "https://files.pythonhosted.org/packages/8d/db/48421f62a6f77c553575201e89048e97198046b793f4a089c79a6e3268bd/frozenlist-1.7.0-cp312-cp312-manylinux_2_5_x86_64.manylinux1_x86_64.manylinux_2_17_x86_64.manylinux2014_x86_64.whl", hash = "sha256:488d0a7d6a0008ca0db273c542098a0fa9e7dfaa7e57f70acef43f32b3f69dca", size = 241820, upload-time = "2025-06-09T23:00:54.43Z" },
    { url = "https://files.pythonhosted.org/packages/1d/fa/cb4a76bea23047c8462976ea7b7a2bf53997a0ca171302deae9d6dd12096/frozenlist-1.7.0-cp312-cp312-musllinux_1_2_aarch64.whl", hash = "sha256:15a7eaba63983d22c54d255b854e8108e7e5f3e89f647fc854bd77a237e767df", size = 236542, upload-time = "2025-06-09T23:00:56.409Z" },
    { url = "https://files.pythonhosted.org/packages/5d/32/476a4b5cfaa0ec94d3f808f193301debff2ea42288a099afe60757ef6282/frozenlist-1.7.0-cp312-cp312-musllinux_1_2_armv7l.whl", hash = "sha256:1eaa7e9c6d15df825bf255649e05bd8a74b04a4d2baa1ae46d9c2d00b2ca2cb5", size = 249350, upload-time = "2025-06-09T23:00:58.468Z" },
    { url = "https://files.pythonhosted.org/packages/8d/ba/9a28042f84a6bf8ea5dbc81cfff8eaef18d78b2a1ad9d51c7bc5b029ad16/frozenlist-1.7.0-cp312-cp312-musllinux_1_2_i686.whl", hash = "sha256:e4389e06714cfa9d47ab87f784a7c5be91d3934cd6e9a7b85beef808297cc025", size = 225093, upload-time = "2025-06-09T23:01:00.015Z" },
    { url = "https://files.pythonhosted.org/packages/bc/29/3a32959e68f9cf000b04e79ba574527c17e8842e38c91d68214a37455786/frozenlist-1.7.0-cp312-cp312-musllinux_1_2_ppc64le.whl", hash = "sha256:73bd45e1488c40b63fe5a7df892baf9e2a4d4bb6409a2b3b78ac1c6236178e01", size = 245482, upload-time = "2025-06-09T23:01:01.474Z" },
    { url = "https://files.pythonhosted.org/packages/80/e8/edf2f9e00da553f07f5fa165325cfc302dead715cab6ac8336a5f3d0adc2/frozenlist-1.7.0-cp312-cp312-musllinux_1_2_s390x.whl", hash = "sha256:99886d98e1643269760e5fe0df31e5ae7050788dd288947f7f007209b8c33f08", size = 249590, upload-time = "2025-06-09T23:01:02.961Z" },
    { url = "https://files.pythonhosted.org/packages/1c/80/9a0eb48b944050f94cc51ee1c413eb14a39543cc4f760ed12657a5a3c45a/frozenlist-1.7.0-cp312-cp312-musllinux_1_2_x86_64.whl", hash = "sha256:290a172aae5a4c278c6da8a96222e6337744cd9c77313efe33d5670b9f65fc43", size = 237785, upload-time = "2025-06-09T23:01:05.095Z" },
    { url = "https://files.pythonhosted.org/packages/f3/74/87601e0fb0369b7a2baf404ea921769c53b7ae00dee7dcfe5162c8c6dbf0/frozenlist-1.7.0-cp312-cp312-win32.whl", hash = "sha256:426c7bc70e07cfebc178bc4c2bf2d861d720c4fff172181eeb4a4c41d4ca2ad3", size = 39487, upload-time = "2025-06-09T23:01:06.54Z" },
    { url = "https://files.pythonhosted.org/packages/0b/15/c026e9a9fc17585a9d461f65d8593d281fedf55fbf7eb53f16c6df2392f9/frozenlist-1.7.0-cp312-cp312-win_amd64.whl", hash = "sha256:563b72efe5da92e02eb68c59cb37205457c977aa7a449ed1b37e6939e5c47c6a", size = 43874, upload-time = "2025-06-09T23:01:07.752Z" },
    { url = "https://files.pythonhosted.org/packages/24/90/6b2cebdabdbd50367273c20ff6b57a3dfa89bd0762de02c3a1eb42cb6462/frozenlist-1.7.0-cp313-cp313-macosx_10_13_universal2.whl", hash = "sha256:ee80eeda5e2a4e660651370ebffd1286542b67e268aa1ac8d6dbe973120ef7ee", size = 79791, upload-time = "2025-06-09T23:01:09.368Z" },
    { url = "https://files.pythonhosted.org/packages/83/2e/5b70b6a3325363293fe5fc3ae74cdcbc3e996c2a11dde2fd9f1fb0776d19/frozenlist-1.7.0-cp313-cp313-macosx_10_13_x86_64.whl", hash = "sha256:d1a81c85417b914139e3a9b995d4a1c84559afc839a93cf2cb7f15e6e5f6ed2d", size = 47165, upload-time = "2025-06-09T23:01:10.653Z" },
    { url = "https://files.pythonhosted.org/packages/f4/25/a0895c99270ca6966110f4ad98e87e5662eab416a17e7fd53c364bf8b954/frozenlist-1.7.0-cp313-cp313-macosx_11_0_arm64.whl", hash = "sha256:cbb65198a9132ebc334f237d7b0df163e4de83fb4f2bdfe46c1e654bdb0c5d43", size = 45881, upload-time = "2025-06-09T23:01:12.296Z" },
    { url = "https://files.pythonhosted.org/packages/19/7c/71bb0bbe0832793c601fff68cd0cf6143753d0c667f9aec93d3c323f4b55/frozenlist-1.7.0-cp313-cp313-manylinux_2_17_aarch64.manylinux2014_aarch64.whl", hash = "sha256:dab46c723eeb2c255a64f9dc05b8dd601fde66d6b19cdb82b2e09cc6ff8d8b5d", size = 232409, upload-time = "2025-06-09T23:01:13.641Z" },
    { url = "https://files.pythonhosted.org/packages/c0/45/ed2798718910fe6eb3ba574082aaceff4528e6323f9a8570be0f7028d8e9/frozenlist-1.7.0-cp313-cp313-manylinux_2_17_armv7l.manylinux2014_armv7l.manylinux_2_31_armv7l.whl", hash = "sha256:6aeac207a759d0dedd2e40745575ae32ab30926ff4fa49b1635def65806fddee", size = 225132, upload-time = "2025-06-09T23:01:15.264Z" },
    { url = "https://files.pythonhosted.org/packages/ba/e2/8417ae0f8eacb1d071d4950f32f229aa6bf68ab69aab797b72a07ea68d4f/frozenlist-1.7.0-cp313-cp313-manylinux_2_17_ppc64le.manylinux2014_ppc64le.whl", hash = "sha256:bd8c4e58ad14b4fa7802b8be49d47993182fdd4023393899632c88fd8cd994eb", size = 237638, upload-time = "2025-06-09T23:01:16.752Z" },
    { url = "https://files.pythonhosted.org/packages/f8/b7/2ace5450ce85f2af05a871b8c8719b341294775a0a6c5585d5e6170f2ce7/frozenlist-1.7.0-cp313-cp313-manylinux_2_17_s390x.manylinux2014_s390x.whl", hash = "sha256:04fb24d104f425da3540ed83cbfc31388a586a7696142004c577fa61c6298c3f", size = 233539, upload-time = "2025-06-09T23:01:18.202Z" },
    { url = "https://files.pythonhosted.org/packages/46/b9/6989292c5539553dba63f3c83dc4598186ab2888f67c0dc1d917e6887db6/frozenlist-1.7.0-cp313-cp313-manylinux_2_5_i686.manylinux1_i686.manylinux_2_17_i686.manylinux2014_i686.whl", hash = "sha256:6a5c505156368e4ea6b53b5ac23c92d7edc864537ff911d2fb24c140bb175e60", size = 215646, upload-time = "2025-06-09T23:01:19.649Z" },
    { url = "https://files.pythonhosted.org/packages/72/31/bc8c5c99c7818293458fe745dab4fd5730ff49697ccc82b554eb69f16a24/frozenlist-1.7.0-cp313-cp313-manylinux_2_5_x86_64.manylinux1_x86_64.manylinux_2_17_x86_64.manylinux2014_x86_64.whl", hash = "sha256:8bd7eb96a675f18aa5c553eb7ddc24a43c8c18f22e1f9925528128c052cdbe00", size = 232233, upload-time = "2025-06-09T23:01:21.175Z" },
    { url = "https://files.pythonhosted.org/packages/59/52/460db4d7ba0811b9ccb85af996019f5d70831f2f5f255f7cc61f86199795/frozenlist-1.7.0-cp313-cp313-musllinux_1_2_aarch64.whl", hash = "sha256:05579bf020096fe05a764f1f84cd104a12f78eaab68842d036772dc6d4870b4b", size = 227996, upload-time = "2025-06-09T23:01:23.098Z" },
    { url = "https://files.pythonhosted.org/packages/ba/c9/f4b39e904c03927b7ecf891804fd3b4df3db29b9e487c6418e37988d6e9d/frozenlist-1.7.0-cp313-cp313-musllinux_1_2_armv7l.whl", hash = "sha256:376b6222d114e97eeec13d46c486facd41d4f43bab626b7c3f6a8b4e81a5192c", size = 242280, upload-time = "2025-06-09T23:01:24.808Z" },
    { url = "https://files.pythonhosted.org/packages/b8/33/3f8d6ced42f162d743e3517781566b8481322be321b486d9d262adf70bfb/frozenlist-1.7.0-cp313-cp313-musllinux_1_2_i686.whl", hash = "sha256:0aa7e176ebe115379b5b1c95b4096fb1c17cce0847402e227e712c27bdb5a949", size = 217717, upload-time = "2025-06-09T23:01:26.28Z" },
    { url = "https://files.pythonhosted.org/packages/3e/e8/ad683e75da6ccef50d0ab0c2b2324b32f84fc88ceee778ed79b8e2d2fe2e/frozenlist-1.7.0-cp313-cp313-musllinux_1_2_ppc64le.whl", hash = "sha256:3fbba20e662b9c2130dc771e332a99eff5da078b2b2648153a40669a6d0e36ca", size = 236644, upload-time = "2025-06-09T23:01:27.887Z" },
    { url = "https://files.pythonhosted.org/packages/b2/14/8d19ccdd3799310722195a72ac94ddc677541fb4bef4091d8e7775752360/frozenlist-1.7.0-cp313-cp313-musllinux_1_2_s390x.whl", hash = "sha256:f3f4410a0a601d349dd406b5713fec59b4cee7e71678d5b17edda7f4655a940b", size = 238879, upload-time = "2025-06-09T23:01:29.524Z" },
    { url = "https://files.pythonhosted.org/packages/ce/13/c12bf657494c2fd1079a48b2db49fa4196325909249a52d8f09bc9123fd7/frozenlist-1.7.0-cp313-cp313-musllinux_1_2_x86_64.whl", hash = "sha256:e2cdfaaec6a2f9327bf43c933c0319a7c429058e8537c508964a133dffee412e", size = 232502, upload-time = "2025-06-09T23:01:31.287Z" },
    { url = "https://files.pythonhosted.org/packages/d7/8b/e7f9dfde869825489382bc0d512c15e96d3964180c9499efcec72e85db7e/frozenlist-1.7.0-cp313-cp313-win32.whl", hash = "sha256:5fc4df05a6591c7768459caba1b342d9ec23fa16195e744939ba5914596ae3e1", size = 39169, upload-time = "2025-06-09T23:01:35.503Z" },
    { url = "https://files.pythonhosted.org/packages/35/89/a487a98d94205d85745080a37860ff5744b9820a2c9acbcdd9440bfddf98/frozenlist-1.7.0-cp313-cp313-win_amd64.whl", hash = "sha256:52109052b9791a3e6b5d1b65f4b909703984b770694d3eb64fad124c835d7cba", size = 43219, upload-time = "2025-06-09T23:01:36.784Z" },
    { url = "https://files.pythonhosted.org/packages/56/d5/5c4cf2319a49eddd9dd7145e66c4866bdc6f3dbc67ca3d59685149c11e0d/frozenlist-1.7.0-cp313-cp313t-macosx_10_13_universal2.whl", hash = "sha256:a6f86e4193bb0e235ef6ce3dde5cbabed887e0b11f516ce8a0f4d3b33078ec2d", size = 84345, upload-time = "2025-06-09T23:01:38.295Z" },
    { url = "https://files.pythonhosted.org/packages/a4/7d/ec2c1e1dc16b85bc9d526009961953df9cec8481b6886debb36ec9107799/frozenlist-1.7.0-cp313-cp313t-macosx_10_13_x86_64.whl", hash = "sha256:82d664628865abeb32d90ae497fb93df398a69bb3434463d172b80fc25b0dd7d", size = 48880, upload-time = "2025-06-09T23:01:39.887Z" },
    { url = "https://files.pythonhosted.org/packages/69/86/f9596807b03de126e11e7d42ac91e3d0b19a6599c714a1989a4e85eeefc4/frozenlist-1.7.0-cp313-cp313t-macosx_11_0_arm64.whl", hash = "sha256:912a7e8375a1c9a68325a902f3953191b7b292aa3c3fb0d71a216221deca460b", size = 48498, upload-time = "2025-06-09T23:01:41.318Z" },
    { url = "https://files.pythonhosted.org/packages/5e/cb/df6de220f5036001005f2d726b789b2c0b65f2363b104bbc16f5be8084f8/frozenlist-1.7.0-cp313-cp313t-manylinux_2_17_aarch64.manylinux2014_aarch64.whl", hash = "sha256:9537c2777167488d539bc5de2ad262efc44388230e5118868e172dd4a552b146", size = 292296, upload-time = "2025-06-09T23:01:42.685Z" },
    { url = "https://files.pythonhosted.org/packages/83/1f/de84c642f17c8f851a2905cee2dae401e5e0daca9b5ef121e120e19aa825/frozenlist-1.7.0-cp313-cp313t-manylinux_2_17_armv7l.manylinux2014_armv7l.manylinux_2_31_armv7l.whl", hash = "sha256:f34560fb1b4c3e30ba35fa9a13894ba39e5acfc5f60f57d8accde65f46cc5e74", size = 273103, upload-time = "2025-06-09T23:01:44.166Z" },
    { url = "https://files.pythonhosted.org/packages/88/3c/c840bfa474ba3fa13c772b93070893c6e9d5c0350885760376cbe3b6c1b3/frozenlist-1.7.0-cp313-cp313t-manylinux_2_17_ppc64le.manylinux2014_ppc64le.whl", hash = "sha256:acd03d224b0175f5a850edc104ac19040d35419eddad04e7cf2d5986d98427f1", size = 292869, upload-time = "2025-06-09T23:01:45.681Z" },
    { url = "https://files.pythonhosted.org/packages/a6/1c/3efa6e7d5a39a1d5ef0abeb51c48fb657765794a46cf124e5aca2c7a592c/frozenlist-1.7.0-cp313-cp313t-manylinux_2_17_s390x.manylinux2014_s390x.whl", hash = "sha256:f2038310bc582f3d6a09b3816ab01737d60bf7b1ec70f5356b09e84fb7408ab1", size = 291467, upload-time = "2025-06-09T23:01:47.234Z" },
    { url = "https://files.pythonhosted.org/packages/4f/00/d5c5e09d4922c395e2f2f6b79b9a20dab4b67daaf78ab92e7729341f61f6/frozenlist-1.7.0-cp313-cp313t-manylinux_2_5_i686.manylinux1_i686.manylinux_2_17_i686.manylinux2014_i686.whl", hash = "sha256:b8c05e4c8e5f36e5e088caa1bf78a687528f83c043706640a92cb76cd6999384", size = 266028, upload-time = "2025-06-09T23:01:48.819Z" },
    { url = "https://files.pythonhosted.org/packages/4e/27/72765be905619dfde25a7f33813ac0341eb6b076abede17a2e3fbfade0cb/frozenlist-1.7.0-cp313-cp313t-manylinux_2_5_x86_64.manylinux1_x86_64.manylinux_2_17_x86_64.manylinux2014_x86_64.whl", hash = "sha256:765bb588c86e47d0b68f23c1bee323d4b703218037765dcf3f25c838c6fecceb", size = 284294, upload-time = "2025-06-09T23:01:50.394Z" },
    { url = "https://files.pythonhosted.org/packages/88/67/c94103a23001b17808eb7dd1200c156bb69fb68e63fcf0693dde4cd6228c/frozenlist-1.7.0-cp313-cp313t-musllinux_1_2_aarch64.whl", hash = "sha256:32dc2e08c67d86d0969714dd484fd60ff08ff81d1a1e40a77dd34a387e6ebc0c", size = 281898, upload-time = "2025-06-09T23:01:52.234Z" },
    { url = "https://files.pythonhosted.org/packages/42/34/a3e2c00c00f9e2a9db5653bca3fec306349e71aff14ae45ecc6d0951dd24/frozenlist-1.7.0-cp313-cp313t-musllinux_1_2_armv7l.whl", hash = "sha256:c0303e597eb5a5321b4de9c68e9845ac8f290d2ab3f3e2c864437d3c5a30cd65", size = 290465, upload-time = "2025-06-09T23:01:53.788Z" },
    { url = "https://files.pythonhosted.org/packages/bb/73/f89b7fbce8b0b0c095d82b008afd0590f71ccb3dee6eee41791cf8cd25fd/frozenlist-1.7.0-cp313-cp313t-musllinux_1_2_i686.whl", hash = "sha256:a47f2abb4e29b3a8d0b530f7c3598badc6b134562b1a5caee867f7c62fee51e3", size = 266385, upload-time = "2025-06-09T23:01:55.769Z" },
    { url = "https://files.pythonhosted.org/packages/cd/45/e365fdb554159462ca12df54bc59bfa7a9a273ecc21e99e72e597564d1ae/frozenlist-1.7.0-cp313-cp313t-musllinux_1_2_ppc64le.whl", hash = "sha256:3d688126c242a6fabbd92e02633414d40f50bb6002fa4cf995a1d18051525657", size = 288771, upload-time = "2025-06-09T23:01:57.4Z" },
    { url = "https://files.pythonhosted.org/packages/00/11/47b6117002a0e904f004d70ec5194fe9144f117c33c851e3d51c765962d0/frozenlist-1.7.0-cp313-cp313t-musllinux_1_2_s390x.whl", hash = "sha256:4e7e9652b3d367c7bd449a727dc79d5043f48b88d0cbfd4f9f1060cf2b414104", size = 288206, upload-time = "2025-06-09T23:01:58.936Z" },
    { url = "https://files.pythonhosted.org/packages/40/37/5f9f3c3fd7f7746082ec67bcdc204db72dad081f4f83a503d33220a92973/frozenlist-1.7.0-cp313-cp313t-musllinux_1_2_x86_64.whl", hash = "sha256:1a85e345b4c43db8b842cab1feb41be5cc0b10a1830e6295b69d7310f99becaf", size = 282620, upload-time = "2025-06-09T23:02:00.493Z" },
    { url = "https://files.pythonhosted.org/packages/0b/31/8fbc5af2d183bff20f21aa743b4088eac4445d2bb1cdece449ae80e4e2d1/frozenlist-1.7.0-cp313-cp313t-win32.whl", hash = "sha256:3a14027124ddb70dfcee5148979998066897e79f89f64b13328595c4bdf77c81", size = 43059, upload-time = "2025-06-09T23:02:02.072Z" },
    { url = "https://files.pythonhosted.org/packages/bb/ed/41956f52105b8dbc26e457c5705340c67c8cc2b79f394b79bffc09d0e938/frozenlist-1.7.0-cp313-cp313t-win_amd64.whl", hash = "sha256:3bf8010d71d4507775f658e9823210b7427be36625b387221642725b515dcf3e", size = 47516, upload-time = "2025-06-09T23:02:03.779Z" },
    { url = "https://files.pythonhosted.org/packages/ee/45/b82e3c16be2182bff01179db177fe144d58b5dc787a7d4492c6ed8b9317f/frozenlist-1.7.0-py3-none-any.whl", hash = "sha256:9a5af342e34f7e97caf8c995864c7a396418ae2859cc6fdf1b1073020d516a7e", size = 13106, upload-time = "2025-06-09T23:02:34.204Z" },
]

[[package]]
name = "fsspec"
version = "2025.3.0"
source = { registry = "https://pypi.org/simple" }
sdist = { url = "https://files.pythonhosted.org/packages/34/f4/5721faf47b8c499e776bc34c6a8fc17efdf7fdef0b00f398128bc5dcb4ac/fsspec-2025.3.0.tar.gz", hash = "sha256:a935fd1ea872591f2b5148907d103488fc523295e6c64b835cfad8c3eca44972", size = 298491, upload-time = "2025-03-07T21:47:56.461Z" }
wheels = [
    { url = "https://files.pythonhosted.org/packages/56/53/eb690efa8513166adef3e0669afd31e95ffde69fb3c52ec2ac7223ed6018/fsspec-2025.3.0-py3-none-any.whl", hash = "sha256:efb87af3efa9103f94ca91a7f8cb7a4df91af9f74fc106c9c7ea0efd7277c1b3", size = 193615, upload-time = "2025-03-07T21:47:54.809Z" },
]

[package.optional-dependencies]
http = [
    { name = "aiohttp" },
]

[[package]]
name = "hf-xet"
version = "1.1.4"
source = { registry = "https://pypi.org/simple" }
sdist = { url = "https://files.pythonhosted.org/packages/8d/11/b480bb7515db97d5b2b703927a59bbdd3f87e68d47dff5591aada467b4a9/hf_xet-1.1.4.tar.gz", hash = "sha256:875158df90cb13547752532ed73cad9dfaad3b29e203143838f67178418d08a4", size = 492082, upload-time = "2025-06-16T21:20:51.375Z" }
wheels = [
    { url = "https://files.pythonhosted.org/packages/c4/62/3b41a7439930996530c64955874445012fd9044c82c60b34c5891c34fec6/hf_xet-1.1.4-cp37-abi3-macosx_10_12_x86_64.whl", hash = "sha256:6591ab9f61ea82d261107ed90237e2ece972f6a7577d96f5f071208bbf255d1c", size = 2643151, upload-time = "2025-06-16T21:20:45.656Z" },
    { url = "https://files.pythonhosted.org/packages/9b/9f/1744fb1d79e0ac147578b193ce29208ebb9f4636e8cdf505638f6f0a6874/hf_xet-1.1.4-cp37-abi3-macosx_11_0_arm64.whl", hash = "sha256:071b0b4d4698990f746edd666c7cc42555833d22035d88db0df936677fb57d29", size = 2510687, upload-time = "2025-06-16T21:20:43.754Z" },
    { url = "https://files.pythonhosted.org/packages/d1/a8/49a81d4f81b0d21cc758b6fca3880a85ca0d209e8425c8b3a6ef694881ca/hf_xet-1.1.4-cp37-abi3-manylinux_2_17_x86_64.manylinux2014_x86_64.whl", hash = "sha256:b5b610831e92e41182d4c028653978b844d332d492cdcba1b920d3aca4a0207e", size = 3057631, upload-time = "2025-06-16T21:20:42.006Z" },
    { url = "https://files.pythonhosted.org/packages/bf/8b/65fa08273789dafbc38d0f0bdd20df56b63ebc6566981bbaa255d9d84a33/hf_xet-1.1.4-cp37-abi3-manylinux_2_28_aarch64.whl", hash = "sha256:f6578bcd71393abfd60395279cc160ca808b61f5f9d535b922fcdcd3f77a708d", size = 2949250, upload-time = "2025-06-16T21:20:39.914Z" },
    { url = "https://files.pythonhosted.org/packages/8b/4b/224340bb1d5c63b6e03e04095b4e42230848454bf4293c45cd7bdaa0c208/hf_xet-1.1.4-cp37-abi3-musllinux_1_2_aarch64.whl", hash = "sha256:fb2bbfa2aae0e4f0baca988e7ba8d8c1a39a25adf5317461eb7069ad00505b3e", size = 3124670, upload-time = "2025-06-16T21:20:47.688Z" },
    { url = "https://files.pythonhosted.org/packages/4a/b7/4be010014de6585401c32a04c46b09a4a842d66bd16ed549a401e973b74b/hf_xet-1.1.4-cp37-abi3-musllinux_1_2_x86_64.whl", hash = "sha256:73346ba3e2e15ea8909a26b0862b458f15b003e6277935e3fba5bf273508d698", size = 3234131, upload-time = "2025-06-16T21:20:49.535Z" },
    { url = "https://files.pythonhosted.org/packages/c2/2d/cf148d532f741fbf93f380ff038a33c1309d1e24ea629dc39d11dca08c92/hf_xet-1.1.4-cp37-abi3-win_amd64.whl", hash = "sha256:52e8f8bc2029d8b911493f43cea131ac3fa1f0dc6a13c50b593c4516f02c6fc3", size = 2695589, upload-time = "2025-06-16T21:20:53.151Z" },
]

[[package]]
name = "huggingface-hub"
version = "0.33.0"
source = { registry = "https://pypi.org/simple" }
dependencies = [
    { name = "filelock" },
    { name = "fsspec" },
    { name = "hf-xet", marker = "platform_machine == 'aarch64' or platform_machine == 'amd64' or platform_machine == 'arm64' or platform_machine == 'x86_64'" },
    { name = "packaging" },
    { name = "pyyaml" },
    { name = "requests" },
    { name = "tqdm" },
    { name = "typing-extensions" },
]
sdist = { url = "https://files.pythonhosted.org/packages/91/8a/1362d565fefabaa4185cf3ae842a98dbc5b35146f5694f7080f043a6952f/huggingface_hub-0.33.0.tar.gz", hash = "sha256:aa31f70d29439d00ff7a33837c03f1f9dd83971ce4e29ad664d63ffb17d3bb97", size = 426179, upload-time = "2025-06-11T17:08:07.913Z" }
wheels = [
    { url = "https://files.pythonhosted.org/packages/33/fb/53587a89fbc00799e4179796f51b3ad713c5de6bb680b2becb6d37c94649/huggingface_hub-0.33.0-py3-none-any.whl", hash = "sha256:e8668875b40c68f9929150d99727d39e5ebb8a05a98e4191b908dc7ded9074b3", size = 514799, upload-time = "2025-06-11T17:08:05.757Z" },
]

[[package]]
name = "idna"
version = "3.10"
source = { registry = "https://pypi.org/simple" }
sdist = { url = "https://files.pythonhosted.org/packages/f1/70/7703c29685631f5a7590aa73f1f1d3fa9a380e654b86af429e0934a32f7d/idna-3.10.tar.gz", hash = "sha256:12f65c9b470abda6dc35cf8e63cc574b1c52b11df2c86030af0ac09b01b13ea9", size = 190490, upload-time = "2024-09-15T18:07:39.745Z" }
wheels = [
    { url = "https://files.pythonhosted.org/packages/76/c6/c88e154df9c4e1a2a66ccf0005a88dfb2650c1dffb6f5ce603dfbd452ce3/idna-3.10-py3-none-any.whl", hash = "sha256:946d195a0d259cbba61165e88e65941f16e9b36ea6ddb97f00452bae8b1287d3", size = 70442, upload-time = "2024-09-15T18:07:37.964Z" },
]

[[package]]
name = "jinja2"
version = "3.1.6"
source = { registry = "https://pypi.org/simple" }
dependencies = [
    { name = "markupsafe" },
]
sdist = { url = "https://files.pythonhosted.org/packages/df/bf/f7da0350254c0ed7c72f3e33cef02e048281fec7ecec5f032d4aac52226b/jinja2-3.1.6.tar.gz", hash = "sha256:0137fb05990d35f1275a587e9aee6d56da821fc83491a0fb838183be43f66d6d", size = 245115, upload-time = "2025-03-05T20:05:02.478Z" }
wheels = [
    { url = "https://files.pythonhosted.org/packages/62/a1/3d680cbfd5f4b8f15abc1d571870c5fc3e594bb582bc3b64ea099db13e56/jinja2-3.1.6-py3-none-any.whl", hash = "sha256:85ece4451f492d0c13c5dd7c13a64681a86afae63a5f347908daf103ce6d2f67", size = 134899, upload-time = "2025-03-05T20:05:00.369Z" },
]

[[package]]
name = "joblib"
version = "1.5.1"
source = { registry = "https://pypi.org/simple" }
sdist = { url = "https://files.pythonhosted.org/packages/dc/fe/0f5a938c54105553436dbff7a61dc4fed4b1b2c98852f8833beaf4d5968f/joblib-1.5.1.tar.gz", hash = "sha256:f4f86e351f39fe3d0d32a9f2c3d8af1ee4cec285aafcb27003dda5205576b444", size = 330475, upload-time = "2025-05-23T12:04:37.097Z" }
wheels = [
    { url = "https://files.pythonhosted.org/packages/7d/4f/1195bbac8e0c2acc5f740661631d8d750dc38d4a32b23ee5df3cde6f4e0d/joblib-1.5.1-py3-none-any.whl", hash = "sha256:4719a31f054c7d766948dcd83e9613686b27114f190f717cec7eaa2084f8a74a", size = 307746, upload-time = "2025-05-23T12:04:35.124Z" },
]

[[package]]
name = "jsonlines"
version = "4.0.0"
source = { registry = "https://pypi.org/simple" }
dependencies = [
    { name = "attrs" },
]
sdist = { url = "https://files.pythonhosted.org/packages/35/87/bcda8e46c88d0e34cad2f09ee2d0c7f5957bccdb9791b0b934ec84d84be4/jsonlines-4.0.0.tar.gz", hash = "sha256:0c6d2c09117550c089995247f605ae4cf77dd1533041d366351f6f298822ea74", size = 11359, upload-time = "2023-09-01T12:34:44.187Z" }
wheels = [
    { url = "https://files.pythonhosted.org/packages/f8/62/d9ba6323b9202dd2fe166beab8a86d29465c41a0288cbe229fac60c1ab8d/jsonlines-4.0.0-py3-none-any.whl", hash = "sha256:185b334ff2ca5a91362993f42e83588a360cf95ce4b71a73548502bda52a7c55", size = 8701, upload-time = "2023-09-01T12:34:42.563Z" },
]

[[package]]
name = "lm-eval"
version = "0.4.8"
source = { git = "https://github.com/EleutherAI/lm-evaluation-harness.git#e20ef72e451ca78efdf4b3f981173e2cf2e87bac" }
dependencies = [
    { name = "accelerate" },
    { name = "datasets" },
    { name = "dill" },
    { name = "evaluate" },
    { name = "jsonlines" },
    { name = "more-itertools" },
    { name = "numexpr" },
    { name = "peft" },
    { name = "pybind11" },
    { name = "pytablewriter" },
    { name = "rouge-score" },
    { name = "sacrebleu" },
    { name = "scikit-learn" },
    { name = "sqlitedict" },
    { name = "torch" },
    { name = "tqdm-multiprocess" },
    { name = "transformers" },
    { name = "word2number" },
    { name = "zstandard" },
]

[package.optional-dependencies]
api = [
    { name = "aiohttp" },
    { name = "requests" },
    { name = "tenacity" },
    { name = "tiktoken" },
    { name = "tqdm" },
]

[[package]]
name = "lxml"
version = "5.4.0"
source = { registry = "https://pypi.org/simple" }
sdist = { url = "https://files.pythonhosted.org/packages/76/3d/14e82fc7c8fb1b7761f7e748fd47e2ec8276d137b6acfe5a4bb73853e08f/lxml-5.4.0.tar.gz", hash = "sha256:d12832e1dbea4be280b22fd0ea7c9b87f0d8fc51ba06e92dc62d52f804f78ebd", size = 3679479, upload-time = "2025-04-23T01:50:29.322Z" }
wheels = [
    { url = "https://files.pythonhosted.org/packages/f5/1f/a3b6b74a451ceb84b471caa75c934d2430a4d84395d38ef201d539f38cd1/lxml-5.4.0-cp310-cp310-macosx_10_9_universal2.whl", hash = "sha256:e7bc6df34d42322c5289e37e9971d6ed114e3776b45fa879f734bded9d1fea9c", size = 8076838, upload-time = "2025-04-23T01:44:29.325Z" },
    { url = "https://files.pythonhosted.org/packages/36/af/a567a55b3e47135b4d1f05a1118c24529104c003f95851374b3748139dc1/lxml-5.4.0-cp310-cp310-macosx_10_9_x86_64.whl", hash = "sha256:6854f8bd8a1536f8a1d9a3655e6354faa6406621cf857dc27b681b69860645c7", size = 4381827, upload-time = "2025-04-23T01:44:33.345Z" },
    { url = "https://files.pythonhosted.org/packages/50/ba/4ee47d24c675932b3eb5b6de77d0f623c2db6dc466e7a1f199792c5e3e3a/lxml-5.4.0-cp310-cp310-manylinux_2_12_i686.manylinux2010_i686.manylinux_2_17_i686.manylinux2014_i686.whl", hash = "sha256:696ea9e87442467819ac22394ca36cb3d01848dad1be6fac3fb612d3bd5a12cf", size = 5204098, upload-time = "2025-04-23T01:44:35.809Z" },
    { url = "https://files.pythonhosted.org/packages/f2/0f/b4db6dfebfefe3abafe360f42a3d471881687fd449a0b86b70f1f2683438/lxml-5.4.0-cp310-cp310-manylinux_2_17_aarch64.manylinux2014_aarch64.whl", hash = "sha256:6ef80aeac414f33c24b3815ecd560cee272786c3adfa5f31316d8b349bfade28", size = 4930261, upload-time = "2025-04-23T01:44:38.271Z" },
    { url = "https://files.pythonhosted.org/packages/0b/1f/0bb1bae1ce056910f8db81c6aba80fec0e46c98d77c0f59298c70cd362a3/lxml-5.4.0-cp310-cp310-manylinux_2_17_ppc64le.manylinux2014_ppc64le.whl", hash = "sha256:3b9c2754cef6963f3408ab381ea55f47dabc6f78f4b8ebb0f0b25cf1ac1f7609", size = 5529621, upload-time = "2025-04-23T01:44:40.921Z" },
    { url = "https://files.pythonhosted.org/packages/21/f5/e7b66a533fc4a1e7fa63dd22a1ab2ec4d10319b909211181e1ab3e539295/lxml-5.4.0-cp310-cp310-manylinux_2_17_s390x.manylinux2014_s390x.whl", hash = "sha256:7a62cc23d754bb449d63ff35334acc9f5c02e6dae830d78dab4dd12b78a524f4", size = 4983231, upload-time = "2025-04-23T01:44:43.871Z" },
    { url = "https://files.pythonhosted.org/packages/11/39/a38244b669c2d95a6a101a84d3c85ba921fea827e9e5483e93168bf1ccb2/lxml-5.4.0-cp310-cp310-manylinux_2_17_x86_64.manylinux2014_x86_64.whl", hash = "sha256:8f82125bc7203c5ae8633a7d5d20bcfdff0ba33e436e4ab0abc026a53a8960b7", size = 5084279, upload-time = "2025-04-23T01:44:46.632Z" },
    { url = "https://files.pythonhosted.org/packages/db/64/48cac242347a09a07740d6cee7b7fd4663d5c1abd65f2e3c60420e231b27/lxml-5.4.0-cp310-cp310-manylinux_2_28_aarch64.whl", hash = "sha256:b67319b4aef1a6c56576ff544b67a2a6fbd7eaee485b241cabf53115e8908b8f", size = 4927405, upload-time = "2025-04-23T01:44:49.843Z" },
    { url = "https://files.pythonhosted.org/packages/98/89/97442835fbb01d80b72374f9594fe44f01817d203fa056e9906128a5d896/lxml-5.4.0-cp310-cp310-manylinux_2_28_ppc64le.whl", hash = "sha256:a8ef956fce64c8551221f395ba21d0724fed6b9b6242ca4f2f7beb4ce2f41997", size = 5550169, upload-time = "2025-04-23T01:44:52.791Z" },
    { url = "https://files.pythonhosted.org/packages/f1/97/164ca398ee654eb21f29c6b582685c6c6b9d62d5213abc9b8380278e9c0a/lxml-5.4.0-cp310-cp310-manylinux_2_28_s390x.whl", hash = "sha256:0a01ce7d8479dce84fc03324e3b0c9c90b1ece9a9bb6a1b6c9025e7e4520e78c", size = 5062691, upload-time = "2025-04-23T01:44:56.108Z" },
    { url = "https://files.pythonhosted.org/packages/d0/bc/712b96823d7feb53482d2e4f59c090fb18ec7b0d0b476f353b3085893cda/lxml-5.4.0-cp310-cp310-manylinux_2_28_x86_64.whl", hash = "sha256:91505d3ddebf268bb1588eb0f63821f738d20e1e7f05d3c647a5ca900288760b", size = 5133503, upload-time = "2025-04-23T01:44:59.222Z" },
    { url = "https://files.pythonhosted.org/packages/d4/55/a62a39e8f9da2a8b6002603475e3c57c870cd9c95fd4b94d4d9ac9036055/lxml-5.4.0-cp310-cp310-musllinux_1_2_aarch64.whl", hash = "sha256:a3bcdde35d82ff385f4ede021df801b5c4a5bcdfb61ea87caabcebfc4945dc1b", size = 4999346, upload-time = "2025-04-23T01:45:02.088Z" },
    { url = "https://files.pythonhosted.org/packages/ea/47/a393728ae001b92bb1a9e095e570bf71ec7f7fbae7688a4792222e56e5b9/lxml-5.4.0-cp310-cp310-musllinux_1_2_ppc64le.whl", hash = "sha256:aea7c06667b987787c7d1f5e1dfcd70419b711cdb47d6b4bb4ad4b76777a0563", size = 5627139, upload-time = "2025-04-23T01:45:04.582Z" },
    { url = "https://files.pythonhosted.org/packages/5e/5f/9dcaaad037c3e642a7ea64b479aa082968de46dd67a8293c541742b6c9db/lxml-5.4.0-cp310-cp310-musllinux_1_2_s390x.whl", hash = "sha256:a7fb111eef4d05909b82152721a59c1b14d0f365e2be4c742a473c5d7372f4f5", size = 5465609, upload-time = "2025-04-23T01:45:07.649Z" },
    { url = "https://files.pythonhosted.org/packages/a7/0a/ebcae89edf27e61c45023005171d0ba95cb414ee41c045ae4caf1b8487fd/lxml-5.4.0-cp310-cp310-musllinux_1_2_x86_64.whl", hash = "sha256:43d549b876ce64aa18b2328faff70f5877f8c6dede415f80a2f799d31644d776", size = 5192285, upload-time = "2025-04-23T01:45:10.456Z" },
    { url = "https://files.pythonhosted.org/packages/42/ad/cc8140ca99add7d85c92db8b2354638ed6d5cc0e917b21d36039cb15a238/lxml-5.4.0-cp310-cp310-win32.whl", hash = "sha256:75133890e40d229d6c5837b0312abbe5bac1c342452cf0e12523477cd3aa21e7", size = 3477507, upload-time = "2025-04-23T01:45:12.474Z" },
    { url = "https://files.pythonhosted.org/packages/e9/39/597ce090da1097d2aabd2f9ef42187a6c9c8546d67c419ce61b88b336c85/lxml-5.4.0-cp310-cp310-win_amd64.whl", hash = "sha256:de5b4e1088523e2b6f730d0509a9a813355b7f5659d70eb4f319c76beea2e250", size = 3805104, upload-time = "2025-04-23T01:45:15.104Z" },
    { url = "https://files.pythonhosted.org/packages/81/2d/67693cc8a605a12e5975380d7ff83020dcc759351b5a066e1cced04f797b/lxml-5.4.0-cp311-cp311-macosx_10_9_universal2.whl", hash = "sha256:98a3912194c079ef37e716ed228ae0dcb960992100461b704aea4e93af6b0bb9", size = 8083240, upload-time = "2025-04-23T01:45:18.566Z" },
    { url = "https://files.pythonhosted.org/packages/73/53/b5a05ab300a808b72e848efd152fe9c022c0181b0a70b8bca1199f1bed26/lxml-5.4.0-cp311-cp311-macosx_10_9_x86_64.whl", hash = "sha256:0ea0252b51d296a75f6118ed0d8696888e7403408ad42345d7dfd0d1e93309a7", size = 4387685, upload-time = "2025-04-23T01:45:21.387Z" },
    { url = "https://files.pythonhosted.org/packages/d8/cb/1a3879c5f512bdcd32995c301886fe082b2edd83c87d41b6d42d89b4ea4d/lxml-5.4.0-cp311-cp311-manylinux_2_12_i686.manylinux2010_i686.manylinux_2_17_i686.manylinux2014_i686.whl", hash = "sha256:b92b69441d1bd39f4940f9eadfa417a25862242ca2c396b406f9272ef09cdcaa", size = 4991164, upload-time = "2025-04-23T01:45:23.849Z" },
    { url = "https://files.pythonhosted.org/packages/f9/94/bbc66e42559f9d04857071e3b3d0c9abd88579367fd2588a4042f641f57e/lxml-5.4.0-cp311-cp311-manylinux_2_17_aarch64.manylinux2014_aarch64.whl", hash = "sha256:20e16c08254b9b6466526bc1828d9370ee6c0d60a4b64836bc3ac2917d1e16df", size = 4746206, upload-time = "2025-04-23T01:45:26.361Z" },
    { url = "https://files.pythonhosted.org/packages/66/95/34b0679bee435da2d7cae895731700e519a8dfcab499c21662ebe671603e/lxml-5.4.0-cp311-cp311-manylinux_2_17_ppc64le.manylinux2014_ppc64le.whl", hash = "sha256:7605c1c32c3d6e8c990dd28a0970a3cbbf1429d5b92279e37fda05fb0c92190e", size = 5342144, upload-time = "2025-04-23T01:45:28.939Z" },
    { url = "https://files.pythonhosted.org/packages/e0/5d/abfcc6ab2fa0be72b2ba938abdae1f7cad4c632f8d552683ea295d55adfb/lxml-5.4.0-cp311-cp311-manylinux_2_17_s390x.manylinux2014_s390x.whl", hash = "sha256:ecf4c4b83f1ab3d5a7ace10bafcb6f11df6156857a3c418244cef41ca9fa3e44", size = 4825124, upload-time = "2025-04-23T01:45:31.361Z" },
    { url = "https://files.pythonhosted.org/packages/5a/78/6bd33186c8863b36e084f294fc0a5e5eefe77af95f0663ef33809cc1c8aa/lxml-5.4.0-cp311-cp311-manylinux_2_17_x86_64.manylinux2014_x86_64.whl", hash = "sha256:0cef4feae82709eed352cd7e97ae062ef6ae9c7b5dbe3663f104cd2c0e8d94ba", size = 4876520, upload-time = "2025-04-23T01:45:34.191Z" },
    { url = "https://files.pythonhosted.org/packages/3b/74/4d7ad4839bd0fc64e3d12da74fc9a193febb0fae0ba6ebd5149d4c23176a/lxml-5.4.0-cp311-cp311-manylinux_2_28_aarch64.whl", hash = "sha256:df53330a3bff250f10472ce96a9af28628ff1f4efc51ccba351a8820bca2a8ba", size = 4765016, upload-time = "2025-04-23T01:45:36.7Z" },
    { url = "https://files.pythonhosted.org/packages/24/0d/0a98ed1f2471911dadfc541003ac6dd6879fc87b15e1143743ca20f3e973/lxml-5.4.0-cp311-cp311-manylinux_2_28_ppc64le.whl", hash = "sha256:aefe1a7cb852fa61150fcb21a8c8fcea7b58c4cb11fbe59c97a0a4b31cae3c8c", size = 5362884, upload-time = "2025-04-23T01:45:39.291Z" },
    { url = "https://files.pythonhosted.org/packages/48/de/d4f7e4c39740a6610f0f6959052b547478107967362e8424e1163ec37ae8/lxml-5.4.0-cp311-cp311-manylinux_2_28_s390x.whl", hash = "sha256:ef5a7178fcc73b7d8c07229e89f8eb45b2908a9238eb90dcfc46571ccf0383b8", size = 4902690, upload-time = "2025-04-23T01:45:42.386Z" },
    { url = "https://files.pythonhosted.org/packages/07/8c/61763abd242af84f355ca4ef1ee096d3c1b7514819564cce70fd18c22e9a/lxml-5.4.0-cp311-cp311-manylinux_2_28_x86_64.whl", hash = "sha256:d2ed1b3cb9ff1c10e6e8b00941bb2e5bb568b307bfc6b17dffbbe8be5eecba86", size = 4944418, upload-time = "2025-04-23T01:45:46.051Z" },
    { url = "https://files.pythonhosted.org/packages/f9/c5/6d7e3b63e7e282619193961a570c0a4c8a57fe820f07ca3fe2f6bd86608a/lxml-5.4.0-cp311-cp311-musllinux_1_2_aarch64.whl", hash = "sha256:72ac9762a9f8ce74c9eed4a4e74306f2f18613a6b71fa065495a67ac227b3056", size = 4827092, upload-time = "2025-04-23T01:45:48.943Z" },
    { url = "https://files.pythonhosted.org/packages/71/4a/e60a306df54680b103348545706a98a7514a42c8b4fbfdcaa608567bb065/lxml-5.4.0-cp311-cp311-musllinux_1_2_ppc64le.whl", hash = "sha256:f5cb182f6396706dc6cc1896dd02b1c889d644c081b0cdec38747573db88a7d7", size = 5418231, upload-time = "2025-04-23T01:45:51.481Z" },
    { url = "https://files.pythonhosted.org/packages/27/f2/9754aacd6016c930875854f08ac4b192a47fe19565f776a64004aa167521/lxml-5.4.0-cp311-cp311-musllinux_1_2_s390x.whl", hash = "sha256:3a3178b4873df8ef9457a4875703488eb1622632a9cee6d76464b60e90adbfcd", size = 5261798, upload-time = "2025-04-23T01:45:54.146Z" },
    { url = "https://files.pythonhosted.org/packages/38/a2/0c49ec6941428b1bd4f280650d7b11a0f91ace9db7de32eb7aa23bcb39ff/lxml-5.4.0-cp311-cp311-musllinux_1_2_x86_64.whl", hash = "sha256:e094ec83694b59d263802ed03a8384594fcce477ce484b0cbcd0008a211ca751", size = 4988195, upload-time = "2025-04-23T01:45:56.685Z" },
    { url = "https://files.pythonhosted.org/packages/7a/75/87a3963a08eafc46a86c1131c6e28a4de103ba30b5ae903114177352a3d7/lxml-5.4.0-cp311-cp311-win32.whl", hash = "sha256:4329422de653cdb2b72afa39b0aa04252fca9071550044904b2e7036d9d97fe4", size = 3474243, upload-time = "2025-04-23T01:45:58.863Z" },
    { url = "https://files.pythonhosted.org/packages/fa/f9/1f0964c4f6c2be861c50db380c554fb8befbea98c6404744ce243a3c87ef/lxml-5.4.0-cp311-cp311-win_amd64.whl", hash = "sha256:fd3be6481ef54b8cfd0e1e953323b7aa9d9789b94842d0e5b142ef4bb7999539", size = 3815197, upload-time = "2025-04-23T01:46:01.096Z" },
    { url = "https://files.pythonhosted.org/packages/f8/4c/d101ace719ca6a4ec043eb516fcfcb1b396a9fccc4fcd9ef593df34ba0d5/lxml-5.4.0-cp312-cp312-macosx_10_9_universal2.whl", hash = "sha256:b5aff6f3e818e6bdbbb38e5967520f174b18f539c2b9de867b1e7fde6f8d95a4", size = 8127392, upload-time = "2025-04-23T01:46:04.09Z" },
    { url = "https://files.pythonhosted.org/packages/11/84/beddae0cec4dd9ddf46abf156f0af451c13019a0fa25d7445b655ba5ccb7/lxml-5.4.0-cp312-cp312-macosx_10_9_x86_64.whl", hash = "sha256:942a5d73f739ad7c452bf739a62a0f83e2578afd6b8e5406308731f4ce78b16d", size = 4415103, upload-time = "2025-04-23T01:46:07.227Z" },
    { url = "https://files.pythonhosted.org/packages/d0/25/d0d93a4e763f0462cccd2b8a665bf1e4343dd788c76dcfefa289d46a38a9/lxml-5.4.0-cp312-cp312-manylinux_2_12_i686.manylinux2010_i686.manylinux_2_17_i686.manylinux2014_i686.whl", hash = "sha256:460508a4b07364d6abf53acaa0a90b6d370fafde5693ef37602566613a9b0779", size = 5024224, upload-time = "2025-04-23T01:46:10.237Z" },
    { url = "https://files.pythonhosted.org/packages/31/ce/1df18fb8f7946e7f3388af378b1f34fcf253b94b9feedb2cec5969da8012/lxml-5.4.0-cp312-cp312-manylinux_2_17_aarch64.manylinux2014_aarch64.whl", hash = "sha256:529024ab3a505fed78fe3cc5ddc079464e709f6c892733e3f5842007cec8ac6e", size = 4769913, upload-time = "2025-04-23T01:46:12.757Z" },
    { url = "https://files.pythonhosted.org/packages/4e/62/f4a6c60ae7c40d43657f552f3045df05118636be1165b906d3423790447f/lxml-5.4.0-cp312-cp312-manylinux_2_17_ppc64le.manylinux2014_ppc64le.whl", hash = "sha256:7ca56ebc2c474e8f3d5761debfd9283b8b18c76c4fc0967b74aeafba1f5647f9", size = 5290441, upload-time = "2025-04-23T01:46:16.037Z" },
    { url = "https://files.pythonhosted.org/packages/9e/aa/04f00009e1e3a77838c7fc948f161b5d2d5de1136b2b81c712a263829ea4/lxml-5.4.0-cp312-cp312-manylinux_2_17_s390x.manylinux2014_s390x.whl", hash = "sha256:a81e1196f0a5b4167a8dafe3a66aa67c4addac1b22dc47947abd5d5c7a3f24b5", size = 4820165, upload-time = "2025-04-23T01:46:19.137Z" },
    { url = "https://files.pythonhosted.org/packages/c9/1f/e0b2f61fa2404bf0f1fdf1898377e5bd1b74cc9b2cf2c6ba8509b8f27990/lxml-5.4.0-cp312-cp312-manylinux_2_17_x86_64.manylinux2014_x86_64.whl", hash = "sha256:00b8686694423ddae324cf614e1b9659c2edb754de617703c3d29ff568448df5", size = 4932580, upload-time = "2025-04-23T01:46:21.963Z" },
    { url = "https://files.pythonhosted.org/packages/24/a2/8263f351b4ffe0ed3e32ea7b7830f845c795349034f912f490180d88a877/lxml-5.4.0-cp312-cp312-manylinux_2_28_aarch64.whl", hash = "sha256:c5681160758d3f6ac5b4fea370495c48aac0989d6a0f01bb9a72ad8ef5ab75c4", size = 4759493, upload-time = "2025-04-23T01:46:24.316Z" },
    { url = "https://files.pythonhosted.org/packages/05/00/41db052f279995c0e35c79d0f0fc9f8122d5b5e9630139c592a0b58c71b4/lxml-5.4.0-cp312-cp312-manylinux_2_28_ppc64le.whl", hash = "sha256:2dc191e60425ad70e75a68c9fd90ab284df64d9cd410ba8d2b641c0c45bc006e", size = 5324679, upload-time = "2025-04-23T01:46:27.097Z" },
    { url = "https://files.pythonhosted.org/packages/1d/be/ee99e6314cdef4587617d3b3b745f9356d9b7dd12a9663c5f3b5734b64ba/lxml-5.4.0-cp312-cp312-manylinux_2_28_s390x.whl", hash = "sha256:67f779374c6b9753ae0a0195a892a1c234ce8416e4448fe1e9f34746482070a7", size = 4890691, upload-time = "2025-04-23T01:46:30.009Z" },
    { url = "https://files.pythonhosted.org/packages/ad/36/239820114bf1d71f38f12208b9c58dec033cbcf80101cde006b9bde5cffd/lxml-5.4.0-cp312-cp312-manylinux_2_28_x86_64.whl", hash = "sha256:79d5bfa9c1b455336f52343130b2067164040604e41f6dc4d8313867ed540079", size = 4955075, upload-time = "2025-04-23T01:46:32.33Z" },
    { url = "https://files.pythonhosted.org/packages/d4/e1/1b795cc0b174efc9e13dbd078a9ff79a58728a033142bc6d70a1ee8fc34d/lxml-5.4.0-cp312-cp312-musllinux_1_2_aarch64.whl", hash = "sha256:3d3c30ba1c9b48c68489dc1829a6eede9873f52edca1dda900066542528d6b20", size = 4838680, upload-time = "2025-04-23T01:46:34.852Z" },
    { url = "https://files.pythonhosted.org/packages/72/48/3c198455ca108cec5ae3662ae8acd7fd99476812fd712bb17f1b39a0b589/lxml-5.4.0-cp312-cp312-musllinux_1_2_ppc64le.whl", hash = "sha256:1af80c6316ae68aded77e91cd9d80648f7dd40406cef73df841aa3c36f6907c8", size = 5391253, upload-time = "2025-04-23T01:46:37.608Z" },
    { url = "https://files.pythonhosted.org/packages/d6/10/5bf51858971c51ec96cfc13e800a9951f3fd501686f4c18d7d84fe2d6352/lxml-5.4.0-cp312-cp312-musllinux_1_2_s390x.whl", hash = "sha256:4d885698f5019abe0de3d352caf9466d5de2baded00a06ef3f1216c1a58ae78f", size = 5261651, upload-time = "2025-04-23T01:46:40.183Z" },
    { url = "https://files.pythonhosted.org/packages/2b/11/06710dd809205377da380546f91d2ac94bad9ff735a72b64ec029f706c85/lxml-5.4.0-cp312-cp312-musllinux_1_2_x86_64.whl", hash = "sha256:aea53d51859b6c64e7c51d522c03cc2c48b9b5d6172126854cc7f01aa11f52bc", size = 5024315, upload-time = "2025-04-23T01:46:43.333Z" },
    { url = "https://files.pythonhosted.org/packages/f5/b0/15b6217834b5e3a59ebf7f53125e08e318030e8cc0d7310355e6edac98ef/lxml-5.4.0-cp312-cp312-win32.whl", hash = "sha256:d90b729fd2732df28130c064aac9bb8aff14ba20baa4aee7bd0795ff1187545f", size = 3486149, upload-time = "2025-04-23T01:46:45.684Z" },
    { url = "https://files.pythonhosted.org/packages/91/1e/05ddcb57ad2f3069101611bd5f5084157d90861a2ef460bf42f45cced944/lxml-5.4.0-cp312-cp312-win_amd64.whl", hash = "sha256:1dc4ca99e89c335a7ed47d38964abcb36c5910790f9bd106f2a8fa2ee0b909d2", size = 3817095, upload-time = "2025-04-23T01:46:48.521Z" },
    { url = "https://files.pythonhosted.org/packages/87/cb/2ba1e9dd953415f58548506fa5549a7f373ae55e80c61c9041b7fd09a38a/lxml-5.4.0-cp313-cp313-macosx_10_13_universal2.whl", hash = "sha256:773e27b62920199c6197130632c18fb7ead3257fce1ffb7d286912e56ddb79e0", size = 8110086, upload-time = "2025-04-23T01:46:52.218Z" },
    { url = "https://files.pythonhosted.org/packages/b5/3e/6602a4dca3ae344e8609914d6ab22e52ce42e3e1638c10967568c5c1450d/lxml-5.4.0-cp313-cp313-macosx_10_13_x86_64.whl", hash = "sha256:ce9c671845de9699904b1e9df95acfe8dfc183f2310f163cdaa91a3535af95de", size = 4404613, upload-time = "2025-04-23T01:46:55.281Z" },
    { url = "https://files.pythonhosted.org/packages/4c/72/bf00988477d3bb452bef9436e45aeea82bb40cdfb4684b83c967c53909c7/lxml-5.4.0-cp313-cp313-manylinux_2_12_i686.manylinux2010_i686.manylinux_2_17_i686.manylinux2014_i686.whl", hash = "sha256:9454b8d8200ec99a224df8854786262b1bd6461f4280064c807303c642c05e76", size = 5012008, upload-time = "2025-04-23T01:46:57.817Z" },
    { url = "https://files.pythonhosted.org/packages/92/1f/93e42d93e9e7a44b2d3354c462cd784dbaaf350f7976b5d7c3f85d68d1b1/lxml-5.4.0-cp313-cp313-manylinux_2_17_aarch64.manylinux2014_aarch64.whl", hash = "sha256:cccd007d5c95279e529c146d095f1d39ac05139de26c098166c4beb9374b0f4d", size = 4760915, upload-time = "2025-04-23T01:47:00.745Z" },
    { url = "https://files.pythonhosted.org/packages/45/0b/363009390d0b461cf9976a499e83b68f792e4c32ecef092f3f9ef9c4ba54/lxml-5.4.0-cp313-cp313-manylinux_2_17_ppc64le.manylinux2014_ppc64le.whl", hash = "sha256:0fce1294a0497edb034cb416ad3e77ecc89b313cff7adbee5334e4dc0d11f422", size = 5283890, upload-time = "2025-04-23T01:47:04.702Z" },
    { url = "https://files.pythonhosted.org/packages/19/dc/6056c332f9378ab476c88e301e6549a0454dbee8f0ae16847414f0eccb74/lxml-5.4.0-cp313-cp313-manylinux_2_17_s390x.manylinux2014_s390x.whl", hash = "sha256:24974f774f3a78ac12b95e3a20ef0931795ff04dbb16db81a90c37f589819551", size = 4812644, upload-time = "2025-04-23T01:47:07.833Z" },
    { url = "https://files.pythonhosted.org/packages/ee/8a/f8c66bbb23ecb9048a46a5ef9b495fd23f7543df642dabeebcb2eeb66592/lxml-5.4.0-cp313-cp313-manylinux_2_17_x86_64.manylinux2014_x86_64.whl", hash = "sha256:497cab4d8254c2a90bf988f162ace2ddbfdd806fce3bda3f581b9d24c852e03c", size = 4921817, upload-time = "2025-04-23T01:47:10.317Z" },
    { url = "https://files.pythonhosted.org/packages/04/57/2e537083c3f381f83d05d9b176f0d838a9e8961f7ed8ddce3f0217179ce3/lxml-5.4.0-cp313-cp313-manylinux_2_28_aarch64.whl", hash = "sha256:e794f698ae4c5084414efea0f5cc9f4ac562ec02d66e1484ff822ef97c2cadff", size = 4753916, upload-time = "2025-04-23T01:47:12.823Z" },
    { url = "https://files.pythonhosted.org/packages/d8/80/ea8c4072109a350848f1157ce83ccd9439601274035cd045ac31f47f3417/lxml-5.4.0-cp313-cp313-manylinux_2_28_ppc64le.whl", hash = "sha256:2c62891b1ea3094bb12097822b3d44b93fc6c325f2043c4d2736a8ff09e65f60", size = 5289274, upload-time = "2025-04-23T01:47:15.916Z" },
    { url = "https://files.pythonhosted.org/packages/b3/47/c4be287c48cdc304483457878a3f22999098b9a95f455e3c4bda7ec7fc72/lxml-5.4.0-cp313-cp313-manylinux_2_28_s390x.whl", hash = "sha256:142accb3e4d1edae4b392bd165a9abdee8a3c432a2cca193df995bc3886249c8", size = 4874757, upload-time = "2025-04-23T01:47:19.793Z" },
    { url = "https://files.pythonhosted.org/packages/2f/04/6ef935dc74e729932e39478e44d8cfe6a83550552eaa072b7c05f6f22488/lxml-5.4.0-cp313-cp313-manylinux_2_28_x86_64.whl", hash = "sha256:1a42b3a19346e5601d1b8296ff6ef3d76038058f311902edd574461e9c036982", size = 4947028, upload-time = "2025-04-23T01:47:22.401Z" },
    { url = "https://files.pythonhosted.org/packages/cb/f9/c33fc8daa373ef8a7daddb53175289024512b6619bc9de36d77dca3df44b/lxml-5.4.0-cp313-cp313-musllinux_1_2_aarch64.whl", hash = "sha256:4291d3c409a17febf817259cb37bc62cb7eb398bcc95c1356947e2871911ae61", size = 4834487, upload-time = "2025-04-23T01:47:25.513Z" },
    { url = "https://files.pythonhosted.org/packages/8d/30/fc92bb595bcb878311e01b418b57d13900f84c2b94f6eca9e5073ea756e6/lxml-5.4.0-cp313-cp313-musllinux_1_2_ppc64le.whl", hash = "sha256:4f5322cf38fe0e21c2d73901abf68e6329dc02a4994e483adbcf92b568a09a54", size = 5381688, upload-time = "2025-04-23T01:47:28.454Z" },
    { url = "https://files.pythonhosted.org/packages/43/d1/3ba7bd978ce28bba8e3da2c2e9d5ae3f8f521ad3f0ca6ea4788d086ba00d/lxml-5.4.0-cp313-cp313-musllinux_1_2_s390x.whl", hash = "sha256:0be91891bdb06ebe65122aa6bf3fc94489960cf7e03033c6f83a90863b23c58b", size = 5242043, upload-time = "2025-04-23T01:47:31.208Z" },
    { url = "https://files.pythonhosted.org/packages/ee/cd/95fa2201041a610c4d08ddaf31d43b98ecc4b1d74b1e7245b1abdab443cb/lxml-5.4.0-cp313-cp313-musllinux_1_2_x86_64.whl", hash = "sha256:15a665ad90054a3d4f397bc40f73948d48e36e4c09f9bcffc7d90c87410e478a", size = 5021569, upload-time = "2025-04-23T01:47:33.805Z" },
    { url = "https://files.pythonhosted.org/packages/2d/a6/31da006fead660b9512d08d23d31e93ad3477dd47cc42e3285f143443176/lxml-5.4.0-cp313-cp313-win32.whl", hash = "sha256:d5663bc1b471c79f5c833cffbc9b87d7bf13f87e055a5c86c363ccd2348d7e82", size = 3485270, upload-time = "2025-04-23T01:47:36.133Z" },
    { url = "https://files.pythonhosted.org/packages/fc/14/c115516c62a7d2499781d2d3d7215218c0731b2c940753bf9f9b7b73924d/lxml-5.4.0-cp313-cp313-win_amd64.whl", hash = "sha256:bcb7a1096b4b6b24ce1ac24d4942ad98f983cd3810f9711bcd0293f43a9d8b9f", size = 3814606, upload-time = "2025-04-23T01:47:39.028Z" },
    { url = "https://files.pythonhosted.org/packages/c6/b0/e4d1cbb8c078bc4ae44de9c6a79fec4e2b4151b1b4d50af71d799e76b177/lxml-5.4.0-pp310-pypy310_pp73-macosx_10_15_x86_64.whl", hash = "sha256:1b717b00a71b901b4667226bba282dd462c42ccf618ade12f9ba3674e1fabc55", size = 3892319, upload-time = "2025-04-23T01:49:22.069Z" },
    { url = "https://files.pythonhosted.org/packages/5b/aa/e2bdefba40d815059bcb60b371a36fbfcce970a935370e1b367ba1cc8f74/lxml-5.4.0-pp310-pypy310_pp73-manylinux_2_17_aarch64.manylinux2014_aarch64.whl", hash = "sha256:27a9ded0f0b52098ff89dd4c418325b987feed2ea5cc86e8860b0f844285d740", size = 4211614, upload-time = "2025-04-23T01:49:24.599Z" },
    { url = "https://files.pythonhosted.org/packages/3c/5f/91ff89d1e092e7cfdd8453a939436ac116db0a665e7f4be0cd8e65c7dc5a/lxml-5.4.0-pp310-pypy310_pp73-manylinux_2_17_x86_64.manylinux2014_x86_64.whl", hash = "sha256:4b7ce10634113651d6f383aa712a194179dcd496bd8c41e191cec2099fa09de5", size = 4306273, upload-time = "2025-04-23T01:49:27.355Z" },
    { url = "https://files.pythonhosted.org/packages/be/7c/8c3f15df2ca534589717bfd19d1e3482167801caedfa4d90a575facf68a6/lxml-5.4.0-pp310-pypy310_pp73-manylinux_2_28_aarch64.whl", hash = "sha256:53370c26500d22b45182f98847243efb518d268374a9570409d2e2276232fd37", size = 4208552, upload-time = "2025-04-23T01:49:29.949Z" },
    { url = "https://files.pythonhosted.org/packages/7d/d8/9567afb1665f64d73fc54eb904e418d1138d7f011ed00647121b4dd60b38/lxml-5.4.0-pp310-pypy310_pp73-manylinux_2_28_x86_64.whl", hash = "sha256:c6364038c519dffdbe07e3cf42e6a7f8b90c275d4d1617a69bb59734c1a2d571", size = 4331091, upload-time = "2025-04-23T01:49:32.842Z" },
    { url = "https://files.pythonhosted.org/packages/f1/ab/fdbbd91d8d82bf1a723ba88ec3e3d76c022b53c391b0c13cad441cdb8f9e/lxml-5.4.0-pp310-pypy310_pp73-win_amd64.whl", hash = "sha256:b12cb6527599808ada9eb2cd6e0e7d3d8f13fe7bbb01c6311255a15ded4c7ab4", size = 3487862, upload-time = "2025-04-23T01:49:36.296Z" },
]

[[package]]
name = "markupsafe"
version = "3.0.2"
source = { registry = "https://pypi.org/simple" }
sdist = { url = "https://files.pythonhosted.org/packages/b2/97/5d42485e71dfc078108a86d6de8fa46db44a1a9295e89c5d6d4a06e23a62/markupsafe-3.0.2.tar.gz", hash = "sha256:ee55d3edf80167e48ea11a923c7386f4669df67d7994554387f84e7d8b0a2bf0", size = 20537, upload-time = "2024-10-18T15:21:54.129Z" }
wheels = [
    { url = "https://files.pythonhosted.org/packages/04/90/d08277ce111dd22f77149fd1a5d4653eeb3b3eaacbdfcbae5afb2600eebd/MarkupSafe-3.0.2-cp310-cp310-macosx_10_9_universal2.whl", hash = "sha256:7e94c425039cde14257288fd61dcfb01963e658efbc0ff54f5306b06054700f8", size = 14357, upload-time = "2024-10-18T15:20:51.44Z" },
    { url = "https://files.pythonhosted.org/packages/04/e1/6e2194baeae0bca1fae6629dc0cbbb968d4d941469cbab11a3872edff374/MarkupSafe-3.0.2-cp310-cp310-macosx_11_0_arm64.whl", hash = "sha256:9e2d922824181480953426608b81967de705c3cef4d1af983af849d7bd619158", size = 12393, upload-time = "2024-10-18T15:20:52.426Z" },
    { url = "https://files.pythonhosted.org/packages/1d/69/35fa85a8ece0a437493dc61ce0bb6d459dcba482c34197e3efc829aa357f/MarkupSafe-3.0.2-cp310-cp310-manylinux_2_17_aarch64.manylinux2014_aarch64.whl", hash = "sha256:38a9ef736c01fccdd6600705b09dc574584b89bea478200c5fbf112a6b0d5579", size = 21732, upload-time = "2024-10-18T15:20:53.578Z" },
    { url = "https://files.pythonhosted.org/packages/22/35/137da042dfb4720b638d2937c38a9c2df83fe32d20e8c8f3185dbfef05f7/MarkupSafe-3.0.2-cp310-cp310-manylinux_2_17_x86_64.manylinux2014_x86_64.whl", hash = "sha256:bbcb445fa71794da8f178f0f6d66789a28d7319071af7a496d4d507ed566270d", size = 20866, upload-time = "2024-10-18T15:20:55.06Z" },
    { url = "https://files.pythonhosted.org/packages/29/28/6d029a903727a1b62edb51863232152fd335d602def598dade38996887f0/MarkupSafe-3.0.2-cp310-cp310-manylinux_2_5_i686.manylinux1_i686.manylinux_2_17_i686.manylinux2014_i686.whl", hash = "sha256:57cb5a3cf367aeb1d316576250f65edec5bb3be939e9247ae594b4bcbc317dfb", size = 20964, upload-time = "2024-10-18T15:20:55.906Z" },
    { url = "https://files.pythonhosted.org/packages/cc/cd/07438f95f83e8bc028279909d9c9bd39e24149b0d60053a97b2bc4f8aa51/MarkupSafe-3.0.2-cp310-cp310-musllinux_1_2_aarch64.whl", hash = "sha256:3809ede931876f5b2ec92eef964286840ed3540dadf803dd570c3b7e13141a3b", size = 21977, upload-time = "2024-10-18T15:20:57.189Z" },
    { url = "https://files.pythonhosted.org/packages/29/01/84b57395b4cc062f9c4c55ce0df7d3108ca32397299d9df00fedd9117d3d/MarkupSafe-3.0.2-cp310-cp310-musllinux_1_2_i686.whl", hash = "sha256:e07c3764494e3776c602c1e78e298937c3315ccc9043ead7e685b7f2b8d47b3c", size = 21366, upload-time = "2024-10-18T15:20:58.235Z" },
    { url = "https://files.pythonhosted.org/packages/bd/6e/61ebf08d8940553afff20d1fb1ba7294b6f8d279df9fd0c0db911b4bbcfd/MarkupSafe-3.0.2-cp310-cp310-musllinux_1_2_x86_64.whl", hash = "sha256:b424c77b206d63d500bcb69fa55ed8d0e6a3774056bdc4839fc9298a7edca171", size = 21091, upload-time = "2024-10-18T15:20:59.235Z" },
    { url = "https://files.pythonhosted.org/packages/11/23/ffbf53694e8c94ebd1e7e491de185124277964344733c45481f32ede2499/MarkupSafe-3.0.2-cp310-cp310-win32.whl", hash = "sha256:fcabf5ff6eea076f859677f5f0b6b5c1a51e70a376b0579e0eadef8db48c6b50", size = 15065, upload-time = "2024-10-18T15:21:00.307Z" },
    { url = "https://files.pythonhosted.org/packages/44/06/e7175d06dd6e9172d4a69a72592cb3f7a996a9c396eee29082826449bbc3/MarkupSafe-3.0.2-cp310-cp310-win_amd64.whl", hash = "sha256:6af100e168aa82a50e186c82875a5893c5597a0c1ccdb0d8b40240b1f28b969a", size = 15514, upload-time = "2024-10-18T15:21:01.122Z" },
    { url = "https://files.pythonhosted.org/packages/6b/28/bbf83e3f76936960b850435576dd5e67034e200469571be53f69174a2dfd/MarkupSafe-3.0.2-cp311-cp311-macosx_10_9_universal2.whl", hash = "sha256:9025b4018f3a1314059769c7bf15441064b2207cb3f065e6ea1e7359cb46db9d", size = 14353, upload-time = "2024-10-18T15:21:02.187Z" },
    { url = "https://files.pythonhosted.org/packages/6c/30/316d194b093cde57d448a4c3209f22e3046c5bb2fb0820b118292b334be7/MarkupSafe-3.0.2-cp311-cp311-macosx_11_0_arm64.whl", hash = "sha256:93335ca3812df2f366e80509ae119189886b0f3c2b81325d39efdb84a1e2ae93", size = 12392, upload-time = "2024-10-18T15:21:02.941Z" },
    { url = "https://files.pythonhosted.org/packages/f2/96/9cdafba8445d3a53cae530aaf83c38ec64c4d5427d975c974084af5bc5d2/MarkupSafe-3.0.2-cp311-cp311-manylinux_2_17_aarch64.manylinux2014_aarch64.whl", hash = "sha256:2cb8438c3cbb25e220c2ab33bb226559e7afb3baec11c4f218ffa7308603c832", size = 23984, upload-time = "2024-10-18T15:21:03.953Z" },
    { url = "https://files.pythonhosted.org/packages/f1/a4/aefb044a2cd8d7334c8a47d3fb2c9f328ac48cb349468cc31c20b539305f/MarkupSafe-3.0.2-cp311-cp311-manylinux_2_17_x86_64.manylinux2014_x86_64.whl", hash = "sha256:a123e330ef0853c6e822384873bef7507557d8e4a082961e1defa947aa59ba84", size = 23120, upload-time = "2024-10-18T15:21:06.495Z" },
    { url = "https://files.pythonhosted.org/packages/8d/21/5e4851379f88f3fad1de30361db501300d4f07bcad047d3cb0449fc51f8c/MarkupSafe-3.0.2-cp311-cp311-manylinux_2_5_i686.manylinux1_i686.manylinux_2_17_i686.manylinux2014_i686.whl", hash = "sha256:1e084f686b92e5b83186b07e8a17fc09e38fff551f3602b249881fec658d3eca", size = 23032, upload-time = "2024-10-18T15:21:07.295Z" },
    { url = "https://files.pythonhosted.org/packages/00/7b/e92c64e079b2d0d7ddf69899c98842f3f9a60a1ae72657c89ce2655c999d/MarkupSafe-3.0.2-cp311-cp311-musllinux_1_2_aarch64.whl", hash = "sha256:d8213e09c917a951de9d09ecee036d5c7d36cb6cb7dbaece4c71a60d79fb9798", size = 24057, upload-time = "2024-10-18T15:21:08.073Z" },
    { url = "https://files.pythonhosted.org/packages/f9/ac/46f960ca323037caa0a10662ef97d0a4728e890334fc156b9f9e52bcc4ca/MarkupSafe-3.0.2-cp311-cp311-musllinux_1_2_i686.whl", hash = "sha256:5b02fb34468b6aaa40dfc198d813a641e3a63b98c2b05a16b9f80b7ec314185e", size = 23359, upload-time = "2024-10-18T15:21:09.318Z" },
    { url = "https://files.pythonhosted.org/packages/69/84/83439e16197337b8b14b6a5b9c2105fff81d42c2a7c5b58ac7b62ee2c3b1/MarkupSafe-3.0.2-cp311-cp311-musllinux_1_2_x86_64.whl", hash = "sha256:0bff5e0ae4ef2e1ae4fdf2dfd5b76c75e5c2fa4132d05fc1b0dabcd20c7e28c4", size = 23306, upload-time = "2024-10-18T15:21:10.185Z" },
    { url = "https://files.pythonhosted.org/packages/9a/34/a15aa69f01e2181ed8d2b685c0d2f6655d5cca2c4db0ddea775e631918cd/MarkupSafe-3.0.2-cp311-cp311-win32.whl", hash = "sha256:6c89876f41da747c8d3677a2b540fb32ef5715f97b66eeb0c6b66f5e3ef6f59d", size = 15094, upload-time = "2024-10-18T15:21:11.005Z" },
    { url = "https://files.pythonhosted.org/packages/da/b8/3a3bd761922d416f3dc5d00bfbed11f66b1ab89a0c2b6e887240a30b0f6b/MarkupSafe-3.0.2-cp311-cp311-win_amd64.whl", hash = "sha256:70a87b411535ccad5ef2f1df5136506a10775d267e197e4cf531ced10537bd6b", size = 15521, upload-time = "2024-10-18T15:21:12.911Z" },
    { url = "https://files.pythonhosted.org/packages/22/09/d1f21434c97fc42f09d290cbb6350d44eb12f09cc62c9476effdb33a18aa/MarkupSafe-3.0.2-cp312-cp312-macosx_10_13_universal2.whl", hash = "sha256:9778bd8ab0a994ebf6f84c2b949e65736d5575320a17ae8984a77fab08db94cf", size = 14274, upload-time = "2024-10-18T15:21:13.777Z" },
    { url = "https://files.pythonhosted.org/packages/6b/b0/18f76bba336fa5aecf79d45dcd6c806c280ec44538b3c13671d49099fdd0/MarkupSafe-3.0.2-cp312-cp312-macosx_11_0_arm64.whl", hash = "sha256:846ade7b71e3536c4e56b386c2a47adf5741d2d8b94ec9dc3e92e5e1ee1e2225", size = 12348, upload-time = "2024-10-18T15:21:14.822Z" },
    { url = "https://files.pythonhosted.org/packages/e0/25/dd5c0f6ac1311e9b40f4af06c78efde0f3b5cbf02502f8ef9501294c425b/MarkupSafe-3.0.2-cp312-cp312-manylinux_2_17_aarch64.manylinux2014_aarch64.whl", hash = "sha256:1c99d261bd2d5f6b59325c92c73df481e05e57f19837bdca8413b9eac4bd8028", size = 24149, upload-time = "2024-10-18T15:21:15.642Z" },
    { url = "https://files.pythonhosted.org/packages/f3/f0/89e7aadfb3749d0f52234a0c8c7867877876e0a20b60e2188e9850794c17/MarkupSafe-3.0.2-cp312-cp312-manylinux_2_17_x86_64.manylinux2014_x86_64.whl", hash = "sha256:e17c96c14e19278594aa4841ec148115f9c7615a47382ecb6b82bd8fea3ab0c8", size = 23118, upload-time = "2024-10-18T15:21:17.133Z" },
    { url = "https://files.pythonhosted.org/packages/d5/da/f2eeb64c723f5e3777bc081da884b414671982008c47dcc1873d81f625b6/MarkupSafe-3.0.2-cp312-cp312-manylinux_2_5_i686.manylinux1_i686.manylinux_2_17_i686.manylinux2014_i686.whl", hash = "sha256:88416bd1e65dcea10bc7569faacb2c20ce071dd1f87539ca2ab364bf6231393c", size = 22993, upload-time = "2024-10-18T15:21:18.064Z" },
    { url = "https://files.pythonhosted.org/packages/da/0e/1f32af846df486dce7c227fe0f2398dc7e2e51d4a370508281f3c1c5cddc/MarkupSafe-3.0.2-cp312-cp312-musllinux_1_2_aarch64.whl", hash = "sha256:2181e67807fc2fa785d0592dc2d6206c019b9502410671cc905d132a92866557", size = 24178, upload-time = "2024-10-18T15:21:18.859Z" },
    { url = "https://files.pythonhosted.org/packages/c4/f6/bb3ca0532de8086cbff5f06d137064c8410d10779c4c127e0e47d17c0b71/MarkupSafe-3.0.2-cp312-cp312-musllinux_1_2_i686.whl", hash = "sha256:52305740fe773d09cffb16f8ed0427942901f00adedac82ec8b67752f58a1b22", size = 23319, upload-time = "2024-10-18T15:21:19.671Z" },
    { url = "https://files.pythonhosted.org/packages/a2/82/8be4c96ffee03c5b4a034e60a31294daf481e12c7c43ab8e34a1453ee48b/MarkupSafe-3.0.2-cp312-cp312-musllinux_1_2_x86_64.whl", hash = "sha256:ad10d3ded218f1039f11a75f8091880239651b52e9bb592ca27de44eed242a48", size = 23352, upload-time = "2024-10-18T15:21:20.971Z" },
    { url = "https://files.pythonhosted.org/packages/51/ae/97827349d3fcffee7e184bdf7f41cd6b88d9919c80f0263ba7acd1bbcb18/MarkupSafe-3.0.2-cp312-cp312-win32.whl", hash = "sha256:0f4ca02bea9a23221c0182836703cbf8930c5e9454bacce27e767509fa286a30", size = 15097, upload-time = "2024-10-18T15:21:22.646Z" },
    { url = "https://files.pythonhosted.org/packages/c1/80/a61f99dc3a936413c3ee4e1eecac96c0da5ed07ad56fd975f1a9da5bc630/MarkupSafe-3.0.2-cp312-cp312-win_amd64.whl", hash = "sha256:8e06879fc22a25ca47312fbe7c8264eb0b662f6db27cb2d3bbbc74b1df4b9b87", size = 15601, upload-time = "2024-10-18T15:21:23.499Z" },
    { url = "https://files.pythonhosted.org/packages/83/0e/67eb10a7ecc77a0c2bbe2b0235765b98d164d81600746914bebada795e97/MarkupSafe-3.0.2-cp313-cp313-macosx_10_13_universal2.whl", hash = "sha256:ba9527cdd4c926ed0760bc301f6728ef34d841f405abf9d4f959c478421e4efd", size = 14274, upload-time = "2024-10-18T15:21:24.577Z" },
    { url = "https://files.pythonhosted.org/packages/2b/6d/9409f3684d3335375d04e5f05744dfe7e9f120062c9857df4ab490a1031a/MarkupSafe-3.0.2-cp313-cp313-macosx_11_0_arm64.whl", hash = "sha256:f8b3d067f2e40fe93e1ccdd6b2e1d16c43140e76f02fb1319a05cf2b79d99430", size = 12352, upload-time = "2024-10-18T15:21:25.382Z" },
    { url = "https://files.pythonhosted.org/packages/d2/f5/6eadfcd3885ea85fe2a7c128315cc1bb7241e1987443d78c8fe712d03091/MarkupSafe-3.0.2-cp313-cp313-manylinux_2_17_aarch64.manylinux2014_aarch64.whl", hash = "sha256:569511d3b58c8791ab4c2e1285575265991e6d8f8700c7be0e88f86cb0672094", size = 24122, upload-time = "2024-10-18T15:21:26.199Z" },
    { url = "https://files.pythonhosted.org/packages/0c/91/96cf928db8236f1bfab6ce15ad070dfdd02ed88261c2afafd4b43575e9e9/MarkupSafe-3.0.2-cp313-cp313-manylinux_2_17_x86_64.manylinux2014_x86_64.whl", hash = "sha256:15ab75ef81add55874e7ab7055e9c397312385bd9ced94920f2802310c930396", size = 23085, upload-time = "2024-10-18T15:21:27.029Z" },
    { url = "https://files.pythonhosted.org/packages/c2/cf/c9d56af24d56ea04daae7ac0940232d31d5a8354f2b457c6d856b2057d69/MarkupSafe-3.0.2-cp313-cp313-manylinux_2_5_i686.manylinux1_i686.manylinux_2_17_i686.manylinux2014_i686.whl", hash = "sha256:f3818cb119498c0678015754eba762e0d61e5b52d34c8b13d770f0719f7b1d79", size = 22978, upload-time = "2024-10-18T15:21:27.846Z" },
    { url = "https://files.pythonhosted.org/packages/2a/9f/8619835cd6a711d6272d62abb78c033bda638fdc54c4e7f4272cf1c0962b/MarkupSafe-3.0.2-cp313-cp313-musllinux_1_2_aarch64.whl", hash = "sha256:cdb82a876c47801bb54a690c5ae105a46b392ac6099881cdfb9f6e95e4014c6a", size = 24208, upload-time = "2024-10-18T15:21:28.744Z" },
    { url = "https://files.pythonhosted.org/packages/f9/bf/176950a1792b2cd2102b8ffeb5133e1ed984547b75db47c25a67d3359f77/MarkupSafe-3.0.2-cp313-cp313-musllinux_1_2_i686.whl", hash = "sha256:cabc348d87e913db6ab4aa100f01b08f481097838bdddf7c7a84b7575b7309ca", size = 23357, upload-time = "2024-10-18T15:21:29.545Z" },
    { url = "https://files.pythonhosted.org/packages/ce/4f/9a02c1d335caabe5c4efb90e1b6e8ee944aa245c1aaaab8e8a618987d816/MarkupSafe-3.0.2-cp313-cp313-musllinux_1_2_x86_64.whl", hash = "sha256:444dcda765c8a838eaae23112db52f1efaf750daddb2d9ca300bcae1039adc5c", size = 23344, upload-time = "2024-10-18T15:21:30.366Z" },
    { url = "https://files.pythonhosted.org/packages/ee/55/c271b57db36f748f0e04a759ace9f8f759ccf22b4960c270c78a394f58be/MarkupSafe-3.0.2-cp313-cp313-win32.whl", hash = "sha256:bcf3e58998965654fdaff38e58584d8937aa3096ab5354d493c77d1fdd66d7a1", size = 15101, upload-time = "2024-10-18T15:21:31.207Z" },
    { url = "https://files.pythonhosted.org/packages/29/88/07df22d2dd4df40aba9f3e402e6dc1b8ee86297dddbad4872bd5e7b0094f/MarkupSafe-3.0.2-cp313-cp313-win_amd64.whl", hash = "sha256:e6a2a455bd412959b57a172ce6328d2dd1f01cb2135efda2e4576e8a23fa3b0f", size = 15603, upload-time = "2024-10-18T15:21:32.032Z" },
    { url = "https://files.pythonhosted.org/packages/62/6a/8b89d24db2d32d433dffcd6a8779159da109842434f1dd2f6e71f32f738c/MarkupSafe-3.0.2-cp313-cp313t-macosx_10_13_universal2.whl", hash = "sha256:b5a6b3ada725cea8a5e634536b1b01c30bcdcd7f9c6fff4151548d5bf6b3a36c", size = 14510, upload-time = "2024-10-18T15:21:33.625Z" },
    { url = "https://files.pythonhosted.org/packages/7a/06/a10f955f70a2e5a9bf78d11a161029d278eeacbd35ef806c3fd17b13060d/MarkupSafe-3.0.2-cp313-cp313t-macosx_11_0_arm64.whl", hash = "sha256:a904af0a6162c73e3edcb969eeeb53a63ceeb5d8cf642fade7d39e7963a22ddb", size = 12486, upload-time = "2024-10-18T15:21:34.611Z" },
    { url = "https://files.pythonhosted.org/packages/34/cf/65d4a571869a1a9078198ca28f39fba5fbb910f952f9dbc5220afff9f5e6/MarkupSafe-3.0.2-cp313-cp313t-manylinux_2_17_aarch64.manylinux2014_aarch64.whl", hash = "sha256:4aa4e5faecf353ed117801a068ebab7b7e09ffb6e1d5e412dc852e0da018126c", size = 25480, upload-time = "2024-10-18T15:21:35.398Z" },
    { url = "https://files.pythonhosted.org/packages/0c/e3/90e9651924c430b885468b56b3d597cabf6d72be4b24a0acd1fa0e12af67/MarkupSafe-3.0.2-cp313-cp313t-manylinux_2_17_x86_64.manylinux2014_x86_64.whl", hash = "sha256:c0ef13eaeee5b615fb07c9a7dadb38eac06a0608b41570d8ade51c56539e509d", size = 23914, upload-time = "2024-10-18T15:21:36.231Z" },
    { url = "https://files.pythonhosted.org/packages/66/8c/6c7cf61f95d63bb866db39085150df1f2a5bd3335298f14a66b48e92659c/MarkupSafe-3.0.2-cp313-cp313t-manylinux_2_5_i686.manylinux1_i686.manylinux_2_17_i686.manylinux2014_i686.whl", hash = "sha256:d16a81a06776313e817c951135cf7340a3e91e8c1ff2fac444cfd75fffa04afe", size = 23796, upload-time = "2024-10-18T15:21:37.073Z" },
    { url = "https://files.pythonhosted.org/packages/bb/35/cbe9238ec3f47ac9a7c8b3df7a808e7cb50fe149dc7039f5f454b3fba218/MarkupSafe-3.0.2-cp313-cp313t-musllinux_1_2_aarch64.whl", hash = "sha256:6381026f158fdb7c72a168278597a5e3a5222e83ea18f543112b2662a9b699c5", size = 25473, upload-time = "2024-10-18T15:21:37.932Z" },
    { url = "https://files.pythonhosted.org/packages/e6/32/7621a4382488aa283cc05e8984a9c219abad3bca087be9ec77e89939ded9/MarkupSafe-3.0.2-cp313-cp313t-musllinux_1_2_i686.whl", hash = "sha256:3d79d162e7be8f996986c064d1c7c817f6df3a77fe3d6859f6f9e7be4b8c213a", size = 24114, upload-time = "2024-10-18T15:21:39.799Z" },
    { url = "https://files.pythonhosted.org/packages/0d/80/0985960e4b89922cb5a0bac0ed39c5b96cbc1a536a99f30e8c220a996ed9/MarkupSafe-3.0.2-cp313-cp313t-musllinux_1_2_x86_64.whl", hash = "sha256:131a3c7689c85f5ad20f9f6fb1b866f402c445b220c19fe4308c0b147ccd2ad9", size = 24098, upload-time = "2024-10-18T15:21:40.813Z" },
    { url = "https://files.pythonhosted.org/packages/82/78/fedb03c7d5380df2427038ec8d973587e90561b2d90cd472ce9254cf348b/MarkupSafe-3.0.2-cp313-cp313t-win32.whl", hash = "sha256:ba8062ed2cf21c07a9e295d5b8a2a5ce678b913b45fdf68c32d95d6c1291e0b6", size = 15208, upload-time = "2024-10-18T15:21:41.814Z" },
    { url = "https://files.pythonhosted.org/packages/4f/65/6079a46068dfceaeabb5dcad6d674f5f5c61a6fa5673746f42a9f4c233b3/MarkupSafe-3.0.2-cp313-cp313t-win_amd64.whl", hash = "sha256:e444a31f8db13eb18ada366ab3cf45fd4b31e4db1236a4448f68778c1d1a5a2f", size = 15739, upload-time = "2024-10-18T15:21:42.784Z" },
]

[[package]]
name = "mbstrdecoder"
version = "1.1.4"
source = { registry = "https://pypi.org/simple" }
dependencies = [
    { name = "chardet" },
]
sdist = { url = "https://files.pythonhosted.org/packages/31/ab/05ae008357c8bdb6245ebf8a101d99f26c096e0ea20800b318153da23796/mbstrdecoder-1.1.4.tar.gz", hash = "sha256:8105ef9cf6b7d7d69fe7fd6b68a2d8f281ca9b365d7a9b670be376b2e6c81b21", size = 14527, upload-time = "2025-01-18T10:07:31.089Z" }
wheels = [
    { url = "https://files.pythonhosted.org/packages/30/ac/5ce64a1d4cce00390beab88622a290420401f1cabf05caf2fc0995157c21/mbstrdecoder-1.1.4-py3-none-any.whl", hash = "sha256:03dae4ec50ec0d2ff4743e63fdbd5e0022815857494d35224b60775d3d934a8c", size = 7933, upload-time = "2025-01-18T10:07:29.562Z" },
]

[[package]]
name = "more-itertools"
version = "10.7.0"
source = { registry = "https://pypi.org/simple" }
sdist = { url = "https://files.pythonhosted.org/packages/ce/a0/834b0cebabbfc7e311f30b46c8188790a37f89fc8d756660346fe5abfd09/more_itertools-10.7.0.tar.gz", hash = "sha256:9fddd5403be01a94b204faadcff459ec3568cf110265d3c54323e1e866ad29d3", size = 127671, upload-time = "2025-04-22T14:17:41.838Z" }
wheels = [
    { url = "https://files.pythonhosted.org/packages/2b/9f/7ba6f94fc1e9ac3d2b853fdff3035fb2fa5afbed898c4a72b8a020610594/more_itertools-10.7.0-py3-none-any.whl", hash = "sha256:d43980384673cb07d2f7d2d918c616b30c659c089ee23953f601d6609c67510e", size = 65278, upload-time = "2025-04-22T14:17:40.49Z" },
]

[[package]]
name = "mpmath"
version = "1.3.0"
source = { registry = "https://pypi.org/simple" }
sdist = { url = "https://files.pythonhosted.org/packages/e0/47/dd32fa426cc72114383ac549964eecb20ecfd886d1e5ccf5340b55b02f57/mpmath-1.3.0.tar.gz", hash = "sha256:7a28eb2a9774d00c7bc92411c19a89209d5da7c4c9a9e227be8330a23a25b91f", size = 508106, upload-time = "2023-03-07T16:47:11.061Z" }
wheels = [
    { url = "https://files.pythonhosted.org/packages/43/e3/7d92a15f894aa0c9c4b49b8ee9ac9850d6e63b03c9c32c0367a13ae62209/mpmath-1.3.0-py3-none-any.whl", hash = "sha256:a0b2b9fe80bbcd81a6647ff13108738cfb482d481d826cc0e02f5b35e5c88d2c", size = 536198, upload-time = "2023-03-07T16:47:09.197Z" },
]

[[package]]
name = "multidict"
version = "6.5.0"
source = { registry = "https://pypi.org/simple" }
dependencies = [
    { name = "typing-extensions", marker = "python_full_version < '3.11'" },
]
sdist = { url = "https://files.pythonhosted.org/packages/46/b5/59f27b4ce9951a4bce56b88ba5ff5159486797ab18863f2b4c1c5e8465bd/multidict-6.5.0.tar.gz", hash = "sha256:942bd8002492ba819426a8d7aefde3189c1b87099cdf18aaaefefcf7f3f7b6d2", size = 98512, upload-time = "2025-06-17T14:15:56.556Z" }
wheels = [
    { url = "https://files.pythonhosted.org/packages/8b/88/f8354ef1cb1121234c3461ff3d11eac5f4fe115f00552d3376306275c9ab/multidict-6.5.0-cp310-cp310-macosx_10_9_universal2.whl", hash = "sha256:2e118a202904623b1d2606d1c8614e14c9444b59d64454b0c355044058066469", size = 73858, upload-time = "2025-06-17T14:13:21.451Z" },
    { url = "https://files.pythonhosted.org/packages/49/04/634b49c7abe71bd1c61affaeaa0c2a46b6be8d599a07b495259615dbdfe0/multidict-6.5.0-cp310-cp310-macosx_10_9_x86_64.whl", hash = "sha256:a42995bdcaff4e22cb1280ae7752c3ed3fbb398090c6991a2797a4a0e5ed16a9", size = 43186, upload-time = "2025-06-17T14:13:23.615Z" },
    { url = "https://files.pythonhosted.org/packages/3b/ff/091ff4830ec8f96378578bfffa7f324a9dd16f60274cec861ae65ba10be3/multidict-6.5.0-cp310-cp310-macosx_11_0_arm64.whl", hash = "sha256:2261b538145723ca776e55208640fffd7ee78184d223f37c2b40b9edfe0e818a", size = 43031, upload-time = "2025-06-17T14:13:24.725Z" },
    { url = "https://files.pythonhosted.org/packages/10/c1/1b4137845f8b8dbc2332af54e2d7761c6a29c2c33c8d47a0c8c70676bac1/multidict-6.5.0-cp310-cp310-manylinux_2_17_aarch64.manylinux2014_aarch64.whl", hash = "sha256:0e5b19f8cd67235fab3e195ca389490415d9fef5a315b1fa6f332925dc924262", size = 233588, upload-time = "2025-06-17T14:13:26.181Z" },
    { url = "https://files.pythonhosted.org/packages/c3/77/cbe9a1f58c6d4f822663788e414637f256a872bc352cedbaf7717b62db58/multidict-6.5.0-cp310-cp310-manylinux_2_17_armv7l.manylinux2014_armv7l.manylinux_2_31_armv7l.whl", hash = "sha256:177b081e4dec67c3320b16b3aa0babc178bbf758553085669382c7ec711e1ec8", size = 222714, upload-time = "2025-06-17T14:13:27.482Z" },
    { url = "https://files.pythonhosted.org/packages/6c/37/39e1142c2916973818515adc13bbdb68d3d8126935e3855200e059a79bab/multidict-6.5.0-cp310-cp310-manylinux_2_17_ppc64le.manylinux2014_ppc64le.whl", hash = "sha256:4d30a2cc106a7d116b52ee046207614db42380b62e6b1dd2a50eba47c5ca5eb1", size = 242741, upload-time = "2025-06-17T14:13:28.92Z" },
    { url = "https://files.pythonhosted.org/packages/a3/aa/60c3ef0c87ccad3445bf01926a1b8235ee24c3dde483faef1079cc91706d/multidict-6.5.0-cp310-cp310-manylinux_2_17_s390x.manylinux2014_s390x.whl", hash = "sha256:a72933bc308d7a64de37f0d51795dbeaceebdfb75454f89035cdfc6a74cfd129", size = 235008, upload-time = "2025-06-17T14:13:30.587Z" },
    { url = "https://files.pythonhosted.org/packages/bf/5e/f7e0fd5f5b8a7b9a75b0f5642ca6b6dde90116266920d8cf63b513f3908b/multidict-6.5.0-cp310-cp310-manylinux_2_17_x86_64.manylinux2014_x86_64.whl", hash = "sha256:96d109e663d032280ef8ef62b50924b2e887d5ddf19e301844a6cb7e91a172a6", size = 226627, upload-time = "2025-06-17T14:13:31.831Z" },
    { url = "https://files.pythonhosted.org/packages/b7/74/1bc0a3c6a9105051f68a6991fe235d7358836e81058728c24d5bbdd017cb/multidict-6.5.0-cp310-cp310-manylinux_2_5_i686.manylinux1_i686.manylinux_2_17_i686.manylinux2014_i686.whl", hash = "sha256:b555329c9894332401f03b9a87016f0b707b6fccd4706793ec43b4a639e75869", size = 228232, upload-time = "2025-06-17T14:13:33.402Z" },
    { url = "https://files.pythonhosted.org/packages/99/e7/37118291cdc31f4cc680d54047cdea9b520e9a724a643919f71f8c2a2aeb/multidict-6.5.0-cp310-cp310-musllinux_1_2_aarch64.whl", hash = "sha256:6994bad9d471ef2156f2b6850b51e20ee409c6b9deebc0e57be096be9faffdce", size = 246616, upload-time = "2025-06-17T14:13:34.964Z" },
    { url = "https://files.pythonhosted.org/packages/ff/89/e2c08d6bdb21a1a55be4285510d058ace5f5acabe6b57900432e863d4c70/multidict-6.5.0-cp310-cp310-musllinux_1_2_armv7l.whl", hash = "sha256:b15f817276c96cde9060569023808eec966bd8da56a97e6aa8116f34ddab6534", size = 235007, upload-time = "2025-06-17T14:13:36.428Z" },
    { url = "https://files.pythonhosted.org/packages/89/1e/e39a98e8e1477ec7a871b3c17265658fbe6d617048059ae7fa5011b224f3/multidict-6.5.0-cp310-cp310-musllinux_1_2_i686.whl", hash = "sha256:b4bf507c991db535a935b2127cf057a58dbc688c9f309c72080795c63e796f58", size = 244824, upload-time = "2025-06-17T14:13:37.982Z" },
    { url = "https://files.pythonhosted.org/packages/a3/ba/63e11edd45c31e708c5a1904aa7ac4de01e13135a04cfe96bc71eb359b85/multidict-6.5.0-cp310-cp310-musllinux_1_2_ppc64le.whl", hash = "sha256:60c3f8f13d443426c55f88cf3172547bbc600a86d57fd565458b9259239a6737", size = 257229, upload-time = "2025-06-17T14:13:39.554Z" },
    { url = "https://files.pythonhosted.org/packages/0f/00/bdcceb6af424936adfc8b92a79d3a95863585f380071393934f10a63f9e3/multidict-6.5.0-cp310-cp310-musllinux_1_2_s390x.whl", hash = "sha256:a10227168a24420c158747fc201d4279aa9af1671f287371597e2b4f2ff21879", size = 247118, upload-time = "2025-06-17T14:13:40.795Z" },
    { url = "https://files.pythonhosted.org/packages/b6/a0/4aa79e991909cca36ca821a9ba5e8e81e4cd5b887c81f89ded994e0f49df/multidict-6.5.0-cp310-cp310-musllinux_1_2_x86_64.whl", hash = "sha256:e3b1425fe54ccfde66b8cfb25d02be34d5dfd2261a71561ffd887ef4088b4b69", size = 243948, upload-time = "2025-06-17T14:13:42.477Z" },
    { url = "https://files.pythonhosted.org/packages/21/8b/e45e19ce43afb31ff6b0fd5d5816b4fcc1fcc2f37e8a82aefae06c40c7a6/multidict-6.5.0-cp310-cp310-win32.whl", hash = "sha256:b4e47ef51237841d1087e1e1548071a6ef22e27ed0400c272174fa585277c4b4", size = 40433, upload-time = "2025-06-17T14:13:43.972Z" },
    { url = "https://files.pythonhosted.org/packages/d2/6e/96e0ba4601343d9344e69503fca072ace19c35f7d4ca3d68401e59acdc8f/multidict-6.5.0-cp310-cp310-win_amd64.whl", hash = "sha256:63b3b24fadc7067282c88fae5b2f366d5b3a7c15c021c2838de8c65a50eeefb4", size = 44423, upload-time = "2025-06-17T14:13:44.991Z" },
    { url = "https://files.pythonhosted.org/packages/eb/4a/9befa919d7a390f13a5511a69282b7437782071160c566de6e0ebf712c9f/multidict-6.5.0-cp310-cp310-win_arm64.whl", hash = "sha256:8b2d61afbafc679b7eaf08e9de4fa5d38bd5dc7a9c0a577c9f9588fb49f02dbb", size = 41481, upload-time = "2025-06-17T14:13:49.389Z" },
    { url = "https://files.pythonhosted.org/packages/75/ba/484f8e96ee58ec4fef42650eb9dbbedb24f9bc155780888398a4725d2270/multidict-6.5.0-cp311-cp311-macosx_10_9_universal2.whl", hash = "sha256:8b4bf6bb15a05796a07a248084e3e46e032860c899c7a9b981030e61368dba95", size = 73283, upload-time = "2025-06-17T14:13:50.406Z" },
    { url = "https://files.pythonhosted.org/packages/71/48/01d62ea6199d76934c87746695b3ed16aeedfdd564e8d89184577037baac/multidict-6.5.0-cp311-cp311-macosx_10_9_x86_64.whl", hash = "sha256:46bb05d50219655c42a4b8fcda9c7ee658a09adbb719c48e65a20284e36328ea", size = 42937, upload-time = "2025-06-17T14:13:51.45Z" },
    { url = "https://files.pythonhosted.org/packages/da/cf/bb462d920f26d9e2e0aff8a78aeb06af1225b826e9a5468870c57591910a/multidict-6.5.0-cp311-cp311-macosx_11_0_arm64.whl", hash = "sha256:54f524d73f4d54e87e03c98f6af601af4777e4668a52b1bd2ae0a4d6fc7b392b", size = 42748, upload-time = "2025-06-17T14:13:52.505Z" },
    { url = "https://files.pythonhosted.org/packages/cd/b1/d5c11ea0fdad68d3ed45f0e2527de6496d2fac8afe6b8ca6d407c20ad00f/multidict-6.5.0-cp311-cp311-manylinux_2_17_aarch64.manylinux2014_aarch64.whl", hash = "sha256:529b03600466480ecc502000d62e54f185a884ed4570dee90d9a273ee80e37b5", size = 236448, upload-time = "2025-06-17T14:13:53.562Z" },
    { url = "https://files.pythonhosted.org/packages/fc/69/c3ceb264994f5b338c812911a8d660084f37779daef298fc30bd817f75c7/multidict-6.5.0-cp311-cp311-manylinux_2_17_armv7l.manylinux2014_armv7l.manylinux_2_31_armv7l.whl", hash = "sha256:69ad681ad7c93a41ee7005cc83a144b5b34a3838bcf7261e2b5356057b0f78de", size = 228695, upload-time = "2025-06-17T14:13:54.775Z" },
    { url = "https://files.pythonhosted.org/packages/81/3d/c23dcc0d34a35ad29974184db2878021d28fe170ecb9192be6bfee73f1f2/multidict-6.5.0-cp311-cp311-manylinux_2_17_ppc64le.manylinux2014_ppc64le.whl", hash = "sha256:3fe9fada8bc0839466b09fa3f6894f003137942984843ec0c3848846329a36ae", size = 247434, upload-time = "2025-06-17T14:13:56.039Z" },
    { url = "https://files.pythonhosted.org/packages/06/b3/06cf7a049129ff52525a859277abb5648e61d7afae7fb7ed02e3806be34e/multidict-6.5.0-cp311-cp311-manylinux_2_17_s390x.manylinux2014_s390x.whl", hash = "sha256:f94c6ea6405fcf81baef1e459b209a78cda5442e61b5b7a57ede39d99b5204a0", size = 239431, upload-time = "2025-06-17T14:13:57.33Z" },
    { url = "https://files.pythonhosted.org/packages/8a/72/b2fe2fafa23af0c6123aebe23b4cd23fdad01dfe7009bb85624e4636d0dd/multidict-6.5.0-cp311-cp311-manylinux_2_17_x86_64.manylinux2014_x86_64.whl", hash = "sha256:84ca75ad8a39ed75f079a8931435a5b51ee4c45d9b32e1740f99969a5d1cc2ee", size = 231542, upload-time = "2025-06-17T14:13:58.597Z" },
    { url = "https://files.pythonhosted.org/packages/a1/c9/a52ca0a342a02411a31b6af197a6428a5137d805293f10946eeab614ec06/multidict-6.5.0-cp311-cp311-manylinux_2_5_i686.manylinux1_i686.manylinux_2_17_i686.manylinux2014_i686.whl", hash = "sha256:be4c08f3a2a6cc42b414496017928d95898964fed84b1b2dace0c9ee763061f9", size = 233069, upload-time = "2025-06-17T14:13:59.834Z" },
    { url = "https://files.pythonhosted.org/packages/9b/55/a3328a3929b8e131e2678d5e65f552b0a6874fab62123e31f5a5625650b0/multidict-6.5.0-cp311-cp311-musllinux_1_2_aarch64.whl", hash = "sha256:046a7540cfbb4d5dc846a1fd9843f3ba980c6523f2e0c5b8622b4a5c94138ae6", size = 250596, upload-time = "2025-06-17T14:14:01.178Z" },
    { url = "https://files.pythonhosted.org/packages/6c/b8/aa3905a38a8287013aeb0a54c73f79ccd8b32d2f1d53e5934643a36502c2/multidict-6.5.0-cp311-cp311-musllinux_1_2_armv7l.whl", hash = "sha256:64306121171d988af77d74be0d8c73ee1a69cf6f96aea7fa6030c88f32a152dd", size = 237858, upload-time = "2025-06-17T14:14:03.232Z" },
    { url = "https://files.pythonhosted.org/packages/d3/eb/f11d5af028014f402e5dd01ece74533964fa4e7bfae4af4824506fa8c398/multidict-6.5.0-cp311-cp311-musllinux_1_2_i686.whl", hash = "sha256:b4ac1dd5eb0ecf6f7351d5a9137f30a83f7182209c5d37f61614dfdce5714853", size = 249175, upload-time = "2025-06-17T14:14:04.561Z" },
    { url = "https://files.pythonhosted.org/packages/ac/57/d451905a62e5ef489cb4f92e8190d34ac5329427512afd7f893121da4e96/multidict-6.5.0-cp311-cp311-musllinux_1_2_ppc64le.whl", hash = "sha256:bab4a8337235365f4111a7011a1f028826ca683834ebd12de4b85e2844359c36", size = 259532, upload-time = "2025-06-17T14:14:05.798Z" },
    { url = "https://files.pythonhosted.org/packages/d3/90/ff82b5ac5cabe3c79c50cf62a62f3837905aa717e67b6b4b7872804f23c8/multidict-6.5.0-cp311-cp311-musllinux_1_2_s390x.whl", hash = "sha256:a05b5604c5a75df14a63eeeca598d11b2c3745b9008539b70826ea044063a572", size = 250554, upload-time = "2025-06-17T14:14:07.382Z" },
    { url = "https://files.pythonhosted.org/packages/d5/5a/0cabc50d4bc16e61d8b0a8a74499a1409fa7b4ef32970b7662a423781fc7/multidict-6.5.0-cp311-cp311-musllinux_1_2_x86_64.whl", hash = "sha256:67c4a640952371c9ca65b6a710598be246ef3be5ca83ed38c16a7660d3980877", size = 248159, upload-time = "2025-06-17T14:14:08.65Z" },
    { url = "https://files.pythonhosted.org/packages/c0/1d/adeabae0771544f140d9f42ab2c46eaf54e793325999c36106078b7f6600/multidict-6.5.0-cp311-cp311-win32.whl", hash = "sha256:fdeae096ca36c12d8aca2640b8407a9d94e961372c68435bef14e31cce726138", size = 40357, upload-time = "2025-06-17T14:14:09.91Z" },
    { url = "https://files.pythonhosted.org/packages/e1/fe/bbd85ae65c96de5c9910c332ee1f4b7be0bf0fb21563895167bcb6502a1f/multidict-6.5.0-cp311-cp311-win_amd64.whl", hash = "sha256:e2977ef8b7ce27723ee8c610d1bd1765da4f3fbe5a64f9bf1fd3b4770e31fbc0", size = 44432, upload-time = "2025-06-17T14:14:11.013Z" },
    { url = "https://files.pythonhosted.org/packages/96/af/f9052d9c4e65195b210da9f7afdea06d3b7592b3221cc0ef1b407f762faa/multidict-6.5.0-cp311-cp311-win_arm64.whl", hash = "sha256:82d0cf0ea49bae43d9e8c3851e21954eff716259ff42da401b668744d1760bcb", size = 41408, upload-time = "2025-06-17T14:14:12.112Z" },
    { url = "https://files.pythonhosted.org/packages/0a/fa/18f4950e00924f7e84c8195f4fc303295e14df23f713d64e778b8fa8b903/multidict-6.5.0-cp312-cp312-macosx_10_13_universal2.whl", hash = "sha256:1bb986c8ea9d49947bc325c51eced1ada6d8d9b4c5b15fd3fcdc3c93edef5a74", size = 73474, upload-time = "2025-06-17T14:14:13.528Z" },
    { url = "https://files.pythonhosted.org/packages/6c/66/0392a2a8948bccff57e4793c9dde3e5c088f01e8b7f8867ee58a2f187fc5/multidict-6.5.0-cp312-cp312-macosx_10_13_x86_64.whl", hash = "sha256:03c0923da300120830fc467e23805d63bbb4e98b94032bd863bc7797ea5fa653", size = 43741, upload-time = "2025-06-17T14:14:15.188Z" },
    { url = "https://files.pythonhosted.org/packages/98/3e/f48487c91b2a070566cfbab876d7e1ebe7deb0a8002e4e896a97998ae066/multidict-6.5.0-cp312-cp312-macosx_11_0_arm64.whl", hash = "sha256:4c78d5ec00fdd35c91680ab5cf58368faad4bd1a8721f87127326270248de9bc", size = 42143, upload-time = "2025-06-17T14:14:16.612Z" },
    { url = "https://files.pythonhosted.org/packages/3f/49/439c6cc1cd00365cf561bdd3579cc3fa1a0d38effb3a59b8d9562839197f/multidict-6.5.0-cp312-cp312-manylinux_2_17_aarch64.manylinux2014_aarch64.whl", hash = "sha256:aadc3cb78be90a887f8f6b73945b840da44b4a483d1c9750459ae69687940c97", size = 239303, upload-time = "2025-06-17T14:14:17.707Z" },
    { url = "https://files.pythonhosted.org/packages/c4/24/491786269e90081cb536e4d7429508725bc92ece176d1204a4449de7c41c/multidict-6.5.0-cp312-cp312-manylinux_2_17_armv7l.manylinux2014_armv7l.manylinux_2_31_armv7l.whl", hash = "sha256:5b02e1ca495d71e07e652e4cef91adae3bf7ae4493507a263f56e617de65dafc", size = 236913, upload-time = "2025-06-17T14:14:18.981Z" },
    { url = "https://files.pythonhosted.org/packages/e8/76/bbe2558b820ebeca8a317ab034541790e8160ca4b1e450415383ac69b339/multidict-6.5.0-cp312-cp312-manylinux_2_17_ppc64le.manylinux2014_ppc64le.whl", hash = "sha256:7fe92a62326eef351668eec4e2dfc494927764a0840a1895cff16707fceffcd3", size = 250752, upload-time = "2025-06-17T14:14:20.297Z" },
    { url = "https://files.pythonhosted.org/packages/3e/e3/3977f2c1123f553ceff9f53cd4de04be2c1912333c6fabbcd51531655476/multidict-6.5.0-cp312-cp312-manylinux_2_17_s390x.manylinux2014_s390x.whl", hash = "sha256:7673ee4f63879ecd526488deb1989041abcb101b2d30a9165e1e90c489f3f7fb", size = 243937, upload-time = "2025-06-17T14:14:21.935Z" },
    { url = "https://files.pythonhosted.org/packages/b6/b8/7a6e9c13c79709cdd2f22ee849f058e6da76892d141a67acc0e6c30d845c/multidict-6.5.0-cp312-cp312-manylinux_2_17_x86_64.manylinux2014_x86_64.whl", hash = "sha256:fa097ae2a29f573de7e2d86620cbdda5676d27772d4ed2669cfa9961a0d73955", size = 237419, upload-time = "2025-06-17T14:14:23.215Z" },
    { url = "https://files.pythonhosted.org/packages/84/9d/8557f5e88da71bc7e7a8ace1ada4c28197f3bfdc2dd6e51d3b88f2e16e8e/multidict-6.5.0-cp312-cp312-manylinux_2_5_i686.manylinux1_i686.manylinux_2_17_i686.manylinux2014_i686.whl", hash = "sha256:300da0fa4f8457d9c4bd579695496116563409e676ac79b5e4dca18e49d1c308", size = 237222, upload-time = "2025-06-17T14:14:24.516Z" },
    { url = "https://files.pythonhosted.org/packages/a3/3b/8f023ad60e7969cb6bc0683738d0e1618f5ff5723d6d2d7818dc6df6ad3d/multidict-6.5.0-cp312-cp312-musllinux_1_2_aarch64.whl", hash = "sha256:9a19bd108c35877b57393243d392d024cfbfdefe759fd137abb98f6fc910b64c", size = 247861, upload-time = "2025-06-17T14:14:25.839Z" },
    { url = "https://files.pythonhosted.org/packages/af/1c/9cf5a099ce7e3189906cf5daa72c44ee962dcb4c1983659f3a6f8a7446ab/multidict-6.5.0-cp312-cp312-musllinux_1_2_armv7l.whl", hash = "sha256:0f32a1777465a35c35ddbbd7fc1293077938a69402fcc59e40b2846d04a120dd", size = 243917, upload-time = "2025-06-17T14:14:27.164Z" },
    { url = "https://files.pythonhosted.org/packages/6c/bb/88ee66ebeef56868044bac58feb1cc25658bff27b20e3cfc464edc181287/multidict-6.5.0-cp312-cp312-musllinux_1_2_i686.whl", hash = "sha256:9cc1e10c14ce8112d1e6d8971fe3cdbe13e314f68bea0e727429249d4a6ce164", size = 249214, upload-time = "2025-06-17T14:14:28.795Z" },
    { url = "https://files.pythonhosted.org/packages/3e/ec/a90e88cc4a1309f33088ab1cdd5c0487718f49dfb82c5ffc845bb17c1973/multidict-6.5.0-cp312-cp312-musllinux_1_2_ppc64le.whl", hash = "sha256:e95c5e07a06594bdc288117ca90e89156aee8cb2d7c330b920d9c3dd19c05414", size = 258682, upload-time = "2025-06-17T14:14:30.066Z" },
    { url = "https://files.pythonhosted.org/packages/d2/d8/16dd69a6811920a31f4e06114ebe67b1cd922c8b05c9c82b050706d0b6fe/multidict-6.5.0-cp312-cp312-musllinux_1_2_s390x.whl", hash = "sha256:40ff26f58323795f5cd2855e2718a1720a1123fb90df4553426f0efd76135462", size = 254254, upload-time = "2025-06-17T14:14:31.323Z" },
    { url = "https://files.pythonhosted.org/packages/ac/a8/90193a5f5ca1bdbf92633d69a25a2ef9bcac7b412b8d48c84d01a2732518/multidict-6.5.0-cp312-cp312-musllinux_1_2_x86_64.whl", hash = "sha256:76803a29fd71869a8b59c2118c9dcfb3b8f9c8723e2cce6baeb20705459505cf", size = 247741, upload-time = "2025-06-17T14:14:32.717Z" },
    { url = "https://files.pythonhosted.org/packages/cd/43/29c7a747153c05b41d1f67455426af39ed88d6de3f21c232b8f2724bde13/multidict-6.5.0-cp312-cp312-win32.whl", hash = "sha256:df7ecbc65a53a2ce1b3a0c82e6ad1a43dcfe7c6137733f9176a92516b9f5b851", size = 41049, upload-time = "2025-06-17T14:14:33.941Z" },
    { url = "https://files.pythonhosted.org/packages/1e/e8/8f3fc32b7e901f3a2719764d64aeaf6ae77b4ba961f1c3a3cf3867766636/multidict-6.5.0-cp312-cp312-win_amd64.whl", hash = "sha256:0ec1c3fbbb0b655a6540bce408f48b9a7474fd94ed657dcd2e890671fefa7743", size = 44700, upload-time = "2025-06-17T14:14:35.016Z" },
    { url = "https://files.pythonhosted.org/packages/24/e4/e250806adc98d524d41e69c8d4a42bc3513464adb88cb96224df12928617/multidict-6.5.0-cp312-cp312-win_arm64.whl", hash = "sha256:2d24a00d34808b22c1f15902899b9d82d0faeca9f56281641c791d8605eacd35", size = 41703, upload-time = "2025-06-17T14:14:36.168Z" },
    { url = "https://files.pythonhosted.org/packages/1a/c9/092c4e9402b6d16de761cff88cb842a5c8cc50ccecaf9c4481ba53264b9e/multidict-6.5.0-cp313-cp313-macosx_10_13_universal2.whl", hash = "sha256:53d92df1752df67a928fa7f884aa51edae6f1cf00eeb38cbcf318cf841c17456", size = 73486, upload-time = "2025-06-17T14:14:37.238Z" },
    { url = "https://files.pythonhosted.org/packages/08/f9/6f7ddb8213f5fdf4db48d1d640b78e8aef89b63a5de8a2313286db709250/multidict-6.5.0-cp313-cp313-macosx_10_13_x86_64.whl", hash = "sha256:680210de2c38eef17ce46b8df8bf2c1ece489261a14a6e43c997d49843a27c99", size = 43745, upload-time = "2025-06-17T14:14:38.32Z" },
    { url = "https://files.pythonhosted.org/packages/f3/a7/b9be0163bfeee3bb08a77a1705e24eb7e651d594ea554107fac8a1ca6a4d/multidict-6.5.0-cp313-cp313-macosx_11_0_arm64.whl", hash = "sha256:e279259bcb936732bfa1a8eec82b5d2352b3df69d2fa90d25808cfc403cee90a", size = 42135, upload-time = "2025-06-17T14:14:39.897Z" },
    { url = "https://files.pythonhosted.org/packages/8e/30/93c8203f943a417bda3c573a34d5db0cf733afdfffb0ca78545c7716dbd8/multidict-6.5.0-cp313-cp313-manylinux_2_17_aarch64.manylinux2014_aarch64.whl", hash = "sha256:d1c185fc1069781e3fc8b622c4331fb3b433979850392daa5efbb97f7f9959bb", size = 238585, upload-time = "2025-06-17T14:14:41.332Z" },
    { url = "https://files.pythonhosted.org/packages/9d/fe/2582b56a1807604774f566eeef183b0d6b148f4b89d1612cd077567b2e1e/multidict-6.5.0-cp313-cp313-manylinux_2_17_armv7l.manylinux2014_armv7l.manylinux_2_31_armv7l.whl", hash = "sha256:6bb5f65ff91daf19ce97f48f63585e51595539a8a523258b34f7cef2ec7e0617", size = 236174, upload-time = "2025-06-17T14:14:42.602Z" },
    { url = "https://files.pythonhosted.org/packages/9b/c4/d8b66d42d385bd4f974cbd1eaa8b265e6b8d297249009f312081d5ded5c7/multidict-6.5.0-cp313-cp313-manylinux_2_17_ppc64le.manylinux2014_ppc64le.whl", hash = "sha256:d8646b4259450c59b9286db280dd57745897897284f6308edbdf437166d93855", size = 250145, upload-time = "2025-06-17T14:14:43.944Z" },
    { url = "https://files.pythonhosted.org/packages/bc/64/62feda5093ee852426aae3df86fab079f8bf1cdbe403e1078c94672ad3ec/multidict-6.5.0-cp313-cp313-manylinux_2_17_s390x.manylinux2014_s390x.whl", hash = "sha256:d245973d4ecc04eea0a8e5ebec7882cf515480036e1b48e65dffcfbdf86d00be", size = 243470, upload-time = "2025-06-17T14:14:45.343Z" },
    { url = "https://files.pythonhosted.org/packages/67/dc/9f6fa6e854625cf289c0e9f4464b40212a01f76b2f3edfe89b6779b4fb93/multidict-6.5.0-cp313-cp313-manylinux_2_17_x86_64.manylinux2014_x86_64.whl", hash = "sha256:a133e7ddc9bc7fb053733d0ff697ce78c7bf39b5aec4ac12857b6116324c8d75", size = 236968, upload-time = "2025-06-17T14:14:46.609Z" },
    { url = "https://files.pythonhosted.org/packages/46/ae/4b81c6e3745faee81a156f3f87402315bdccf04236f75c03e37be19c94ff/multidict-6.5.0-cp313-cp313-manylinux_2_5_i686.manylinux1_i686.manylinux_2_17_i686.manylinux2014_i686.whl", hash = "sha256:80d696fa38d738fcebfd53eec4d2e3aeb86a67679fd5e53c325756682f152826", size = 236575, upload-time = "2025-06-17T14:14:47.929Z" },
    { url = "https://files.pythonhosted.org/packages/8a/fa/4089d7642ea344226e1bfab60dd588761d4791754f8072e911836a39bedf/multidict-6.5.0-cp313-cp313-musllinux_1_2_aarch64.whl", hash = "sha256:20d30c9410ac3908abbaa52ee5967a754c62142043cf2ba091e39681bd51d21a", size = 247632, upload-time = "2025-06-17T14:14:49.525Z" },
    { url = "https://files.pythonhosted.org/packages/16/ee/a353dac797de0f28fb7f078cc181c5f2eefe8dd16aa11a7100cbdc234037/multidict-6.5.0-cp313-cp313-musllinux_1_2_armv7l.whl", hash = "sha256:6c65068cc026f217e815fa519d8e959a7188e94ec163ffa029c94ca3ef9d4a73", size = 243520, upload-time = "2025-06-17T14:14:50.83Z" },
    { url = "https://files.pythonhosted.org/packages/50/ec/560deb3d2d95822d6eb1bcb1f1cb728f8f0197ec25be7c936d5d6a5d133c/multidict-6.5.0-cp313-cp313-musllinux_1_2_i686.whl", hash = "sha256:e355ac668a8c3e49c2ca8daa4c92f0ad5b705d26da3d5af6f7d971e46c096da7", size = 248551, upload-time = "2025-06-17T14:14:52.229Z" },
    { url = "https://files.pythonhosted.org/packages/10/85/ddf277e67c78205f6695f2a7639be459bca9cc353b962fd8085a492a262f/multidict-6.5.0-cp313-cp313-musllinux_1_2_ppc64le.whl", hash = "sha256:08db204213d0375a91a381cae0677ab95dd8c67a465eb370549daf6dbbf8ba10", size = 258362, upload-time = "2025-06-17T14:14:53.934Z" },
    { url = "https://files.pythonhosted.org/packages/02/fc/d64ee1df9b87c5210f2d4c419cab07f28589c81b4e5711eda05a122d0614/multidict-6.5.0-cp313-cp313-musllinux_1_2_s390x.whl", hash = "sha256:ffa58e3e215af8f6536dc837a990e456129857bb6fd546b3991be470abd9597a", size = 253862, upload-time = "2025-06-17T14:14:55.323Z" },
    { url = "https://files.pythonhosted.org/packages/c9/7c/a2743c00d9e25f4826d3a77cc13d4746398872cf21c843eef96bb9945665/multidict-6.5.0-cp313-cp313-musllinux_1_2_x86_64.whl", hash = "sha256:3e86eb90015c6f21658dbd257bb8e6aa18bdb365b92dd1fba27ec04e58cdc31b", size = 247391, upload-time = "2025-06-17T14:14:57.293Z" },
    { url = "https://files.pythonhosted.org/packages/9b/03/7773518db74c442904dbd349074f1e7f2a854cee4d9529fc59e623d3949e/multidict-6.5.0-cp313-cp313-win32.whl", hash = "sha256:f34a90fbd9959d0f857323bd3c52b3e6011ed48f78d7d7b9e04980b8a41da3af", size = 41115, upload-time = "2025-06-17T14:14:59.33Z" },
    { url = "https://files.pythonhosted.org/packages/eb/9a/6fc51b1dc11a7baa944bc101a92167d8b0f5929d376a8c65168fc0d35917/multidict-6.5.0-cp313-cp313-win_amd64.whl", hash = "sha256:fcb2aa79ac6aef8d5b709bbfc2fdb1d75210ba43038d70fbb595b35af470ce06", size = 44768, upload-time = "2025-06-17T14:15:00.427Z" },
    { url = "https://files.pythonhosted.org/packages/82/2d/0d010be24b663b3c16e3d3307bbba2de5ae8eec496f6027d5c0515b371a8/multidict-6.5.0-cp313-cp313-win_arm64.whl", hash = "sha256:6dcee5e7e92060b4bb9bb6f01efcbb78c13d0e17d9bc6eec71660dd71dc7b0c2", size = 41770, upload-time = "2025-06-17T14:15:01.854Z" },
    { url = "https://files.pythonhosted.org/packages/aa/d1/a71711a5f32f84b7b036e82182e3250b949a0ce70d51a2c6a4079e665449/multidict-6.5.0-cp313-cp313t-macosx_10_13_universal2.whl", hash = "sha256:cbbc88abea2388fde41dd574159dec2cda005cb61aa84950828610cb5010f21a", size = 80450, upload-time = "2025-06-17T14:15:02.968Z" },
    { url = "https://files.pythonhosted.org/packages/0f/a2/953a9eede63a98fcec2c1a2c1a0d88de120056219931013b871884f51b43/multidict-6.5.0-cp313-cp313t-macosx_10_13_x86_64.whl", hash = "sha256:70b599f70ae6536e5976364d3c3cf36f40334708bd6cebdd1e2438395d5e7676", size = 46971, upload-time = "2025-06-17T14:15:04.149Z" },
    { url = "https://files.pythonhosted.org/packages/44/61/60250212953459edda2c729e1d85130912f23c67bd4f585546fe4bdb1578/multidict-6.5.0-cp313-cp313t-macosx_11_0_arm64.whl", hash = "sha256:828bab777aa8d29d59700018178061854e3a47727e0611cb9bec579d3882de3b", size = 45548, upload-time = "2025-06-17T14:15:05.666Z" },
    { url = "https://files.pythonhosted.org/packages/11/b6/e78ee82e96c495bc2582b303f68bed176b481c8d81a441fec07404fce2ca/multidict-6.5.0-cp313-cp313t-manylinux_2_17_aarch64.manylinux2014_aarch64.whl", hash = "sha256:a9695fc1462f17b131c111cf0856a22ff154b0480f86f539d24b2778571ff94d", size = 238545, upload-time = "2025-06-17T14:15:06.88Z" },
    { url = "https://files.pythonhosted.org/packages/5a/0f/6132ca06670c8d7b374c3a4fd1ba896fc37fbb66b0de903f61db7d1020ec/multidict-6.5.0-cp313-cp313t-manylinux_2_17_armv7l.manylinux2014_armv7l.manylinux_2_31_armv7l.whl", hash = "sha256:0b5ac6ebaf5d9814b15f399337ebc6d3a7f4ce9331edd404e76c49a01620b68d", size = 229931, upload-time = "2025-06-17T14:15:08.24Z" },
    { url = "https://files.pythonhosted.org/packages/c0/63/d9957c506e6df6b3e7a194f0eea62955c12875e454b978f18262a65d017b/multidict-6.5.0-cp313-cp313t-manylinux_2_17_ppc64le.manylinux2014_ppc64le.whl", hash = "sha256:84a51e3baa77ded07be4766a9e41d977987b97e49884d4c94f6d30ab6acaee14", size = 248181, upload-time = "2025-06-17T14:15:09.907Z" },
    { url = "https://files.pythonhosted.org/packages/43/3f/7d5490579640db5999a948e2c41d4a0efd91a75989bda3e0a03a79c92be2/multidict-6.5.0-cp313-cp313t-manylinux_2_17_s390x.manylinux2014_s390x.whl", hash = "sha256:8de67f79314d24179e9b1869ed15e88d6ba5452a73fc9891ac142e0ee018b5d6", size = 241846, upload-time = "2025-06-17T14:15:11.596Z" },
    { url = "https://files.pythonhosted.org/packages/e1/f7/252b1ce949ece52bba4c0de7aa2e3a3d5964e800bce71fb778c2e6c66f7c/multidict-6.5.0-cp313-cp313t-manylinux_2_17_x86_64.manylinux2014_x86_64.whl", hash = "sha256:17f78a52c214481d30550ec18208e287dfc4736f0c0148208334b105fd9e0887", size = 232893, upload-time = "2025-06-17T14:15:12.946Z" },
    { url = "https://files.pythonhosted.org/packages/45/7e/0070bfd48c16afc26e056f2acce49e853c0d604a69c7124bc0bbdb1bcc0a/multidict-6.5.0-cp313-cp313t-manylinux_2_5_i686.manylinux1_i686.manylinux_2_17_i686.manylinux2014_i686.whl", hash = "sha256:2966d0099cb2e2039f9b0e73e7fd5eb9c85805681aa2a7f867f9d95b35356921", size = 228567, upload-time = "2025-06-17T14:15:14.267Z" },
    { url = "https://files.pythonhosted.org/packages/2a/31/90551c75322113ebf5fd9c5422e8641d6952f6edaf6b6c07fdc49b1bebdd/multidict-6.5.0-cp313-cp313t-musllinux_1_2_aarch64.whl", hash = "sha256:86fb42ed5ed1971c642cc52acc82491af97567534a8e381a8d50c02169c4e684", size = 246188, upload-time = "2025-06-17T14:15:15.985Z" },
    { url = "https://files.pythonhosted.org/packages/cc/e2/aa4b02a55e7767ff292871023817fe4db83668d514dab7ccbce25eaf7659/multidict-6.5.0-cp313-cp313t-musllinux_1_2_armv7l.whl", hash = "sha256:4e990cbcb6382f9eae4ec720bcac6a1351509e6fc4a5bb70e4984b27973934e6", size = 235178, upload-time = "2025-06-17T14:15:17.395Z" },
    { url = "https://files.pythonhosted.org/packages/7d/5c/f67e726717c4b138b166be1700e2b56e06fbbcb84643d15f9a9d7335ff41/multidict-6.5.0-cp313-cp313t-musllinux_1_2_i686.whl", hash = "sha256:d99a59d64bb1f7f2117bec837d9e534c5aeb5dcedf4c2b16b9753ed28fdc20a3", size = 243422, upload-time = "2025-06-17T14:15:18.939Z" },
    { url = "https://files.pythonhosted.org/packages/e5/1c/15fa318285e26a50aa3fa979bbcffb90f9b4d5ec58882d0590eda067d0da/multidict-6.5.0-cp313-cp313t-musllinux_1_2_ppc64le.whl", hash = "sha256:e8ef15cc97c9890212e1caf90f0d63f6560e1e101cf83aeaf63a57556689fb34", size = 254898, upload-time = "2025-06-17T14:15:20.31Z" },
    { url = "https://files.pythonhosted.org/packages/ad/3d/d6c6d1c2e9b61ca80313912d30bb90d4179335405e421ef0a164eac2c0f9/multidict-6.5.0-cp313-cp313t-musllinux_1_2_s390x.whl", hash = "sha256:b8a09aec921b34bd8b9f842f0bcfd76c6a8c033dc5773511e15f2d517e7e1068", size = 247129, upload-time = "2025-06-17T14:15:21.665Z" },
    { url = "https://files.pythonhosted.org/packages/29/15/1568258cf0090bfa78d44be66247cfdb16e27dfd935c8136a1e8632d3057/multidict-6.5.0-cp313-cp313t-musllinux_1_2_x86_64.whl", hash = "sha256:ff07b504c23b67f2044533244c230808a1258b3493aaf3ea2a0785f70b7be461", size = 243841, upload-time = "2025-06-17T14:15:23.38Z" },
    { url = "https://files.pythonhosted.org/packages/65/57/64af5dbcfd61427056e840c8e520b502879d480f9632fbe210929fd87393/multidict-6.5.0-cp313-cp313t-win32.whl", hash = "sha256:9232a117341e7e979d210e41c04e18f1dc3a1d251268df6c818f5334301274e1", size = 46761, upload-time = "2025-06-17T14:15:24.733Z" },
    { url = "https://files.pythonhosted.org/packages/26/a8/cac7f7d61e188ff44f28e46cb98f9cc21762e671c96e031f06c84a60556e/multidict-6.5.0-cp313-cp313t-win_amd64.whl", hash = "sha256:44cb5c53fb2d4cbcee70a768d796052b75d89b827643788a75ea68189f0980a1", size = 52112, upload-time = "2025-06-17T14:15:25.906Z" },
    { url = "https://files.pythonhosted.org/packages/51/9f/076533feb1b5488d22936da98b9c217205cfbf9f56f7174e8c5c86d86fe6/multidict-6.5.0-cp313-cp313t-win_arm64.whl", hash = "sha256:51d33fafa82640c0217391d4ce895d32b7e84a832b8aee0dcc1b04d8981ec7f4", size = 44358, upload-time = "2025-06-17T14:15:27.117Z" },
    { url = "https://files.pythonhosted.org/packages/44/d8/45e8fc9892a7386d074941429e033adb4640e59ff0780d96a8cf46fe788e/multidict-6.5.0-py3-none-any.whl", hash = "sha256:5634b35f225977605385f56153bd95a7133faffc0ffe12ad26e10517537e8dfc", size = 12181, upload-time = "2025-06-17T14:15:55.156Z" },
]

[[package]]
name = "multiprocess"
version = "0.70.16"
source = { registry = "https://pypi.org/simple" }
dependencies = [
    { name = "dill" },
]
sdist = { url = "https://files.pythonhosted.org/packages/b5/ae/04f39c5d0d0def03247c2893d6f2b83c136bf3320a2154d7b8858f2ba72d/multiprocess-0.70.16.tar.gz", hash = "sha256:161af703d4652a0e1410be6abccecde4a7ddffd19341be0a7011b94aeb171ac1", size = 1772603, upload-time = "2024-01-28T18:52:34.85Z" }
wheels = [
    { url = "https://files.pythonhosted.org/packages/ef/76/6e712a2623d146d314f17598df5de7224c85c0060ef63fd95cc15a25b3fa/multiprocess-0.70.16-pp310-pypy310_pp73-macosx_10_13_x86_64.whl", hash = "sha256:476887be10e2f59ff183c006af746cb6f1fd0eadcfd4ef49e605cbe2659920ee", size = 134980, upload-time = "2024-01-28T18:52:15.731Z" },
    { url = "https://files.pythonhosted.org/packages/0f/ab/1e6e8009e380e22254ff539ebe117861e5bdb3bff1fc977920972237c6c7/multiprocess-0.70.16-pp310-pypy310_pp73-manylinux_2_28_x86_64.whl", hash = "sha256:d951bed82c8f73929ac82c61f01a7b5ce8f3e5ef40f5b52553b4f547ce2b08ec", size = 134982, upload-time = "2024-01-28T18:52:17.783Z" },
    { url = "https://files.pythonhosted.org/packages/bc/f7/7ec7fddc92e50714ea3745631f79bd9c96424cb2702632521028e57d3a36/multiprocess-0.70.16-py310-none-any.whl", hash = "sha256:c4a9944c67bd49f823687463660a2d6daae94c289adff97e0f9d696ba6371d02", size = 134824, upload-time = "2024-01-28T18:52:26.062Z" },
    { url = "https://files.pythonhosted.org/packages/50/15/b56e50e8debaf439f44befec5b2af11db85f6e0f344c3113ae0be0593a91/multiprocess-0.70.16-py311-none-any.whl", hash = "sha256:af4cabb0dac72abfb1e794fa7855c325fd2b55a10a44628a3c1ad3311c04127a", size = 143519, upload-time = "2024-01-28T18:52:28.115Z" },
    { url = "https://files.pythonhosted.org/packages/0a/7d/a988f258104dcd2ccf1ed40fdc97e26c4ac351eeaf81d76e266c52d84e2f/multiprocess-0.70.16-py312-none-any.whl", hash = "sha256:fc0544c531920dde3b00c29863377f87e1632601092ea2daca74e4beb40faa2e", size = 146741, upload-time = "2024-01-28T18:52:29.395Z" },
    { url = "https://files.pythonhosted.org/packages/ea/89/38df130f2c799090c978b366cfdf5b96d08de5b29a4a293df7f7429fa50b/multiprocess-0.70.16-py38-none-any.whl", hash = "sha256:a71d82033454891091a226dfc319d0cfa8019a4e888ef9ca910372a446de4435", size = 132628, upload-time = "2024-01-28T18:52:30.853Z" },
    { url = "https://files.pythonhosted.org/packages/da/d9/f7f9379981e39b8c2511c9e0326d212accacb82f12fbfdc1aa2ce2a7b2b6/multiprocess-0.70.16-py39-none-any.whl", hash = "sha256:a0bafd3ae1b732eac64be2e72038231c1ba97724b60b09400d68f229fcc2fbf3", size = 133351, upload-time = "2024-01-28T18:52:31.981Z" },
]

[[package]]
name = "networkx"
version = "3.4.2"
source = { registry = "https://pypi.org/simple" }
resolution-markers = [
    "python_full_version < '3.11'",
]
sdist = { url = "https://files.pythonhosted.org/packages/fd/1d/06475e1cd5264c0b870ea2cc6fdb3e37177c1e565c43f56ff17a10e3937f/networkx-3.4.2.tar.gz", hash = "sha256:307c3669428c5362aab27c8a1260aa8f47c4e91d3891f48be0141738d8d053e1", size = 2151368, upload-time = "2024-10-21T12:39:38.695Z" }
wheels = [
    { url = "https://files.pythonhosted.org/packages/b9/54/dd730b32ea14ea797530a4479b2ed46a6fb250f682a9cfb997e968bf0261/networkx-3.4.2-py3-none-any.whl", hash = "sha256:df5d4365b724cf81b8c6a7312509d0c22386097011ad1abe274afd5e9d3bbc5f", size = 1723263, upload-time = "2024-10-21T12:39:36.247Z" },
]

[[package]]
name = "networkx"
version = "3.5"
source = { registry = "https://pypi.org/simple" }
resolution-markers = [
    "python_full_version >= '3.12'",
    "python_full_version == '3.11.*'",
]
sdist = { url = "https://files.pythonhosted.org/packages/6c/4f/ccdb8ad3a38e583f214547fd2f7ff1fc160c43a75af88e6aec213404b96a/networkx-3.5.tar.gz", hash = "sha256:d4c6f9cf81f52d69230866796b82afbccdec3db7ae4fbd1b65ea750feed50037", size = 2471065, upload-time = "2025-05-29T11:35:07.804Z" }
wheels = [
    { url = "https://files.pythonhosted.org/packages/eb/8d/776adee7bbf76365fdd7f2552710282c79a4ead5d2a46408c9043a2b70ba/networkx-3.5-py3-none-any.whl", hash = "sha256:0030d386a9a06dee3565298b4a734b68589749a544acbb6c412dc9e2489ec6ec", size = 2034406, upload-time = "2025-05-29T11:35:04.961Z" },
]

[[package]]
name = "nltk"
version = "3.9.1"
source = { registry = "https://pypi.org/simple" }
dependencies = [
    { name = "click" },
    { name = "joblib" },
    { name = "regex" },
    { name = "tqdm" },
]
sdist = { url = "https://files.pythonhosted.org/packages/3c/87/db8be88ad32c2d042420b6fd9ffd4a149f9a0d7f0e86b3f543be2eeeedd2/nltk-3.9.1.tar.gz", hash = "sha256:87d127bd3de4bd89a4f81265e5fa59cb1b199b27440175370f7417d2bc7ae868", size = 2904691, upload-time = "2024-08-18T19:48:37.769Z" }
wheels = [
    { url = "https://files.pythonhosted.org/packages/4d/66/7d9e26593edda06e8cb531874633f7c2372279c3b0f46235539fe546df8b/nltk-3.9.1-py3-none-any.whl", hash = "sha256:4fa26829c5b00715afe3061398a8989dc643b92ce7dd93fb4585a70930d168a1", size = 1505442, upload-time = "2024-08-18T19:48:21.909Z" },
]

[[package]]
name = "numexpr"
version = "2.11.0"
source = { registry = "https://pypi.org/simple" }
dependencies = [
    { name = "numpy", version = "2.2.6", source = { registry = "https://pypi.org/simple" }, marker = "python_full_version < '3.11'" },
    { name = "numpy", version = "2.3.0", source = { registry = "https://pypi.org/simple" }, marker = "python_full_version >= '3.11'" },
]
sdist = { url = "https://files.pythonhosted.org/packages/d2/8f/2cc977e91adbfbcdb6b49fdb9147e1d1c7566eb2c0c1e737e9a47020b5ca/numexpr-2.11.0.tar.gz", hash = "sha256:75b2c01a4eda2e7c357bc67a3f5c3dd76506c15b5fd4dc42845ef2e182181bad", size = 108960, upload-time = "2025-06-09T11:05:56.79Z" }
wheels = [
    { url = "https://files.pythonhosted.org/packages/aa/3a/99d5c9fb7f1cbb465798b79b9fd6d5df5ab10fee0d499c2b72a76634c80e/numexpr-2.11.0-cp310-cp310-macosx_10_9_x86_64.whl", hash = "sha256:7f471fd055a9e13cf5f4337ee12379b30b4dcda1ae0d85018d4649e841578c02", size = 147492, upload-time = "2025-06-09T11:04:59.605Z" },
    { url = "https://files.pythonhosted.org/packages/f4/32/914b8bb3d9a40e27ee56bfa915dcdfd60a460a6a9006bab80aa25df91c91/numexpr-2.11.0-cp310-cp310-macosx_11_0_arm64.whl", hash = "sha256:6e68a9800a3fa37c438b73a669f507c4973801a456a864ac56b62c3bd63d08af", size = 136741, upload-time = "2025-06-09T11:05:01.096Z" },
    { url = "https://files.pythonhosted.org/packages/5c/89/177fae13baaa9380a9f714bdf8b88ae941ed2c2f89bd228f2f089a651afa/numexpr-2.11.0-cp310-cp310-manylinux_2_27_aarch64.manylinux_2_28_aarch64.whl", hash = "sha256:ad5cf0ebc3cdb12edb5aa50472108807ffd0a0ce95f87c0366a479fa83a7c346", size = 409327, upload-time = "2025-06-09T11:05:02.706Z" },
    { url = "https://files.pythonhosted.org/packages/83/03/0718f1ac2d7cc0422096ab0ac16cc04597539a2c69a22616d781a2be4359/numexpr-2.11.0-cp310-cp310-manylinux_2_27_x86_64.manylinux_2_28_x86_64.whl", hash = "sha256:8c9e6b07c136d06495c792f603099039bb1e7c6c29854cc5eb3d7640268df016", size = 399827, upload-time = "2025-06-09T11:05:04.33Z" },
    { url = "https://files.pythonhosted.org/packages/81/7d/8225d6fcafaa937606543bee6e985966c91d8741d25a8eb6d0143f64ce77/numexpr-2.11.0-cp310-cp310-win32.whl", hash = "sha256:4aba2f640d9d45b986a613ce94fcf008c42cc72eeba2990fefdb575228b1d3d1", size = 153165, upload-time = "2025-06-09T11:05:06.583Z" },
    { url = "https://files.pythonhosted.org/packages/8d/c8/abd6371906c2690852dbbd4cb8faa3d26c51bc8ce849cb4b16dc24e799c1/numexpr-2.11.0-cp310-cp310-win_amd64.whl", hash = "sha256:7f75797bc75a2e7edf52a1c9e68a1295fa84250161c8f4e41df9e72723332c65", size = 146233, upload-time = "2025-06-09T11:05:07.614Z" },
    { url = "https://files.pythonhosted.org/packages/d8/d1/1cf8137990b3f3d445556ed63b9bc347aec39bde8c41146b02d3b35c1adc/numexpr-2.11.0-cp311-cp311-macosx_10_9_x86_64.whl", hash = "sha256:450eba3c93c3e3e8070566ad8d70590949d6e574b1c960bf68edd789811e7da8", size = 147535, upload-time = "2025-06-09T11:05:08.929Z" },
    { url = "https://files.pythonhosted.org/packages/b6/5e/bac7649d043f47c7c14c797efe60dbd19476468a149399cd706fe2e47f8c/numexpr-2.11.0-cp311-cp311-macosx_11_0_arm64.whl", hash = "sha256:f0eb88dbac8a7e61ee433006d0ddfd6eb921f5c6c224d1b50855bc98fb304c44", size = 136710, upload-time = "2025-06-09T11:05:10.366Z" },
    { url = "https://files.pythonhosted.org/packages/1b/9f/c88fc34d82d23c66ea0b78b00a1fb3b64048e0f7ac7791b2cd0d2a4ce14d/numexpr-2.11.0-cp311-cp311-manylinux_2_27_aarch64.manylinux_2_28_aarch64.whl", hash = "sha256:a194e3684b3553ea199c3f4837f422a521c7e2f0cce13527adc3a6b4049f9e7c", size = 411169, upload-time = "2025-06-09T11:05:11.797Z" },
    { url = "https://files.pythonhosted.org/packages/e4/8d/4d78dad430b41d836146f9e6f545f5c4f7d1972a6aa427d8570ab232bf16/numexpr-2.11.0-cp311-cp311-manylinux_2_27_x86_64.manylinux_2_28_x86_64.whl", hash = "sha256:f677668ab2bb2452fee955af3702fbb3b71919e61e4520762b1e5f54af59c0d8", size = 401671, upload-time = "2025-06-09T11:05:13.127Z" },
    { url = "https://files.pythonhosted.org/packages/83/1c/414670eb41a82b78bd09769a4f5fb49a934f9b3990957f02c833637a511e/numexpr-2.11.0-cp311-cp311-win32.whl", hash = "sha256:7d9e76a77c9644fbd60da3984e516ead5b84817748c2da92515cd36f1941a04d", size = 153159, upload-time = "2025-06-09T11:05:14.452Z" },
    { url = "https://files.pythonhosted.org/packages/0c/97/8d00ca9b36f3ac68a8fd85e930ab0c9448d8c9ca7ce195ee75c188dabd45/numexpr-2.11.0-cp311-cp311-win_amd64.whl", hash = "sha256:7163b488bfdcd13c300a8407c309e4cee195ef95d07facf5ac2678d66c988805", size = 146224, upload-time = "2025-06-09T11:05:15.877Z" },
    { url = "https://files.pythonhosted.org/packages/38/45/7a0e5a0b800d92e73825494ac695fa05a52c7fc7088d69a336880136b437/numexpr-2.11.0-cp312-cp312-macosx_10_13_x86_64.whl", hash = "sha256:4229060be866813122385c608bbd3ea48fe0b33e91f2756810d28c1cdbfc98f1", size = 147494, upload-time = "2025-06-09T11:05:17.015Z" },
    { url = "https://files.pythonhosted.org/packages/74/46/3a26b84e44f4739ec98de0ede4b95b4b8096f721e22d0e97517eeb02017e/numexpr-2.11.0-cp312-cp312-macosx_11_0_arm64.whl", hash = "sha256:097aa8835d32d6ac52f2be543384019b4b134d1fb67998cbfc4271155edfe54a", size = 136832, upload-time = "2025-06-09T11:05:18.55Z" },
    { url = "https://files.pythonhosted.org/packages/75/05/e3076ff25d4a108b47640c169c0a64811748c43b63d9cc052ea56de1631e/numexpr-2.11.0-cp312-cp312-manylinux_2_27_aarch64.manylinux_2_28_aarch64.whl", hash = "sha256:7f082321c244ff5d0e252071fb2c4fe02063a45934144a1456a5370ca139bec2", size = 412618, upload-time = "2025-06-09T11:05:20.093Z" },
    { url = "https://files.pythonhosted.org/packages/70/e8/15e0e077a004db0edd530da96c60c948689c888c464ee5d14b82405ebd86/numexpr-2.11.0-cp312-cp312-manylinux_2_27_x86_64.manylinux_2_28_x86_64.whl", hash = "sha256:d7a19435ca3d7dd502b8d8dce643555eb1b6013989e3f7577857289f6db6be16", size = 403363, upload-time = "2025-06-09T11:05:21.217Z" },
    { url = "https://files.pythonhosted.org/packages/10/14/f22afb3a7ae41d03ba87f62d00fbcfb76389f9cc91b7a82593c39c509318/numexpr-2.11.0-cp312-cp312-win32.whl", hash = "sha256:f326218262c8d8537887cc4bbd613c8409d62f2cac799835c0360e0d9cefaa5c", size = 153307, upload-time = "2025-06-09T11:05:22.855Z" },
    { url = "https://files.pythonhosted.org/packages/18/70/abc585269424582b3cd6db261e33b2ec96b5d4971da3edb29fc9b62a8926/numexpr-2.11.0-cp312-cp312-win_amd64.whl", hash = "sha256:0a184e5930c77ab91dd9beee4df403b825cd9dfc4e9ba4670d31c9fcb4e2c08e", size = 146337, upload-time = "2025-06-09T11:05:23.976Z" },
    { url = "https://files.pythonhosted.org/packages/74/63/dbf4fb6c48006d413a82db138d03c3c007d0ed0684f693c4b77196448660/numexpr-2.11.0-cp313-cp313-macosx_10_13_x86_64.whl", hash = "sha256:eb766218abad05c7c3ddad5367d0ec702d6152cb4a48d9fd56a6cef6abade70c", size = 147495, upload-time = "2025-06-09T11:05:25.105Z" },
    { url = "https://files.pythonhosted.org/packages/3a/e4/2fbbf5b9121f54722dc4d4dfc75bc0b4e8ee2675f92ec86ee5697aecc53f/numexpr-2.11.0-cp313-cp313-macosx_11_0_arm64.whl", hash = "sha256:2036be213a6a1b5ce49acf60de99b911a0f9d174aab7679dde1fae315134f826", size = 136839, upload-time = "2025-06-09T11:05:26.171Z" },
    { url = "https://files.pythonhosted.org/packages/a8/3f/aa36415919c90f712a11127eaa7c0c8d045768d62a484a29364e4801c383/numexpr-2.11.0-cp313-cp313-manylinux_2_27_aarch64.manylinux_2_28_aarch64.whl", hash = "sha256:096ec768bee2ef14ac757b4178e3c5f05e5f1cb6cae83b2eea9b4ba3ec1a86dd", size = 416240, upload-time = "2025-06-09T11:05:27.634Z" },
    { url = "https://files.pythonhosted.org/packages/b9/7d/4911f40d3610fc5557029f0d1f20ef9f571488319567ac4d8ee6d0978ee6/numexpr-2.11.0-cp313-cp313-manylinux_2_27_x86_64.manylinux_2_28_x86_64.whl", hash = "sha256:a1719788a787808c15c9bb98b6ff0c97d64a0e59c1a6ebe36d4ae4d7c5c09b95", size = 406641, upload-time = "2025-06-09T11:05:29.408Z" },
    { url = "https://files.pythonhosted.org/packages/6f/bc/d00e717e77691c410c6c461d7880b4c498896874316acc0e044d7eafacbf/numexpr-2.11.0-cp313-cp313-win32.whl", hash = "sha256:6b5fdfc86cbf5373ea67d554cc6f08863825ea8e928416bed8d5285e387420c6", size = 153313, upload-time = "2025-06-09T11:05:30.633Z" },
    { url = "https://files.pythonhosted.org/packages/52/a2/93346789e6d73a76fdb68171904ade25c112f25df363a8f602c6b21bc220/numexpr-2.11.0-cp313-cp313-win_amd64.whl", hash = "sha256:5ff337b36db141a1a0b49f01282783744f49f0d401cc83a512fc5596eb7db5c6", size = 146340, upload-time = "2025-06-09T11:05:31.771Z" },
    { url = "https://files.pythonhosted.org/packages/0b/20/c0e3aaf3cc4497e5253df2523a55c83b9d316cb5c9d5caaa4a1156cef6e3/numexpr-2.11.0-cp313-cp313t-macosx_10_13_x86_64.whl", hash = "sha256:b9854fa70edbe93242b8bb4840e58d1128c45766d9a70710f05b4f67eb0feb6e", size = 148206, upload-time = "2025-06-09T11:05:33.3Z" },
    { url = "https://files.pythonhosted.org/packages/de/49/22fd38ac990ba333f25b771305a5ffcd98c771f4d278868661ffb26deac1/numexpr-2.11.0-cp313-cp313t-macosx_11_0_arm64.whl", hash = "sha256:321736cb98f090ce864b58cc5c37661cb5548e394e0fe24d5f2c7892a89070c3", size = 137573, upload-time = "2025-06-09T11:05:34.422Z" },
    { url = "https://files.pythonhosted.org/packages/fb/1e/50074e472e9e6bea4fe430869708d9ede333a187d8d0740e70d5a9560aad/numexpr-2.11.0-cp313-cp313t-manylinux_2_27_aarch64.manylinux_2_28_aarch64.whl", hash = "sha256:b5cc434eb4a4df2fe442bcc50df114e82ff7aa234657baf873b2c9cf3f851e8e", size = 426674, upload-time = "2025-06-09T11:05:35.553Z" },
    { url = "https://files.pythonhosted.org/packages/8e/6d/7ccbc72b950653df62d29e2531c811ed80cfff93c927a5bfd86a71edb4da/numexpr-2.11.0-cp313-cp313t-manylinux_2_27_x86_64.manylinux_2_28_x86_64.whl", hash = "sha256:238d19465a272ada3967600fada55e4c6900485aefb42122a78dfcaf2efca65f", size = 416037, upload-time = "2025-06-09T11:05:36.601Z" },
    { url = "https://files.pythonhosted.org/packages/31/7c/bbccad2734dd4b251cc6bdff8cf5ded18b5383f5a05aa8de7bf02acbb65b/numexpr-2.11.0-cp313-cp313t-win32.whl", hash = "sha256:0db4c2dcad09f9594b45fce794f4b903345195a8c216e252de2aa92884fd81a8", size = 153967, upload-time = "2025-06-09T11:05:37.907Z" },
    { url = "https://files.pythonhosted.org/packages/75/d7/41287384e413e8d20457d35e264d9c9754e65eb13a988af51ceb7057f61b/numexpr-2.11.0-cp313-cp313t-win_amd64.whl", hash = "sha256:a69b5c02014448a412012752dc46091902d28932c3be0c6e02e73cecceffb700", size = 147207, upload-time = "2025-06-09T11:05:39.011Z" },
]

[[package]]
name = "numpy"
version = "2.2.6"
source = { registry = "https://pypi.org/simple" }
resolution-markers = [
    "python_full_version < '3.11'",
]
sdist = { url = "https://files.pythonhosted.org/packages/76/21/7d2a95e4bba9dc13d043ee156a356c0a8f0c6309dff6b21b4d71a073b8a8/numpy-2.2.6.tar.gz", hash = "sha256:e29554e2bef54a90aa5cc07da6ce955accb83f21ab5de01a62c8478897b264fd", size = 20276440, upload-time = "2025-05-17T22:38:04.611Z" }
wheels = [
    { url = "https://files.pythonhosted.org/packages/9a/3e/ed6db5be21ce87955c0cbd3009f2803f59fa08df21b5df06862e2d8e2bdd/numpy-2.2.6-cp310-cp310-macosx_10_9_x86_64.whl", hash = "sha256:b412caa66f72040e6d268491a59f2c43bf03eb6c96dd8f0307829feb7fa2b6fb", size = 21165245, upload-time = "2025-05-17T21:27:58.555Z" },
    { url = "https://files.pythonhosted.org/packages/22/c2/4b9221495b2a132cc9d2eb862e21d42a009f5a60e45fc44b00118c174bff/numpy-2.2.6-cp310-cp310-macosx_11_0_arm64.whl", hash = "sha256:8e41fd67c52b86603a91c1a505ebaef50b3314de0213461c7a6e99c9a3beff90", size = 14360048, upload-time = "2025-05-17T21:28:21.406Z" },
    { url = "https://files.pythonhosted.org/packages/fd/77/dc2fcfc66943c6410e2bf598062f5959372735ffda175b39906d54f02349/numpy-2.2.6-cp310-cp310-macosx_14_0_arm64.whl", hash = "sha256:37e990a01ae6ec7fe7fa1c26c55ecb672dd98b19c3d0e1d1f326fa13cb38d163", size = 5340542, upload-time = "2025-05-17T21:28:30.931Z" },
    { url = "https://files.pythonhosted.org/packages/7a/4f/1cb5fdc353a5f5cc7feb692db9b8ec2c3d6405453f982435efc52561df58/numpy-2.2.6-cp310-cp310-macosx_14_0_x86_64.whl", hash = "sha256:5a6429d4be8ca66d889b7cf70f536a397dc45ba6faeb5f8c5427935d9592e9cf", size = 6878301, upload-time = "2025-05-17T21:28:41.613Z" },
    { url = "https://files.pythonhosted.org/packages/eb/17/96a3acd228cec142fcb8723bd3cc39c2a474f7dcf0a5d16731980bcafa95/numpy-2.2.6-cp310-cp310-manylinux_2_17_aarch64.manylinux2014_aarch64.whl", hash = "sha256:efd28d4e9cd7d7a8d39074a4d44c63eda73401580c5c76acda2ce969e0a38e83", size = 14297320, upload-time = "2025-05-17T21:29:02.78Z" },
    { url = "https://files.pythonhosted.org/packages/b4/63/3de6a34ad7ad6646ac7d2f55ebc6ad439dbbf9c4370017c50cf403fb19b5/numpy-2.2.6-cp310-cp310-manylinux_2_17_x86_64.manylinux2014_x86_64.whl", hash = "sha256:fc7b73d02efb0e18c000e9ad8b83480dfcd5dfd11065997ed4c6747470ae8915", size = 16801050, upload-time = "2025-05-17T21:29:27.675Z" },
    { url = "https://files.pythonhosted.org/packages/07/b6/89d837eddef52b3d0cec5c6ba0456c1bf1b9ef6a6672fc2b7873c3ec4e2e/numpy-2.2.6-cp310-cp310-musllinux_1_2_aarch64.whl", hash = "sha256:74d4531beb257d2c3f4b261bfb0fc09e0f9ebb8842d82a7b4209415896adc680", size = 15807034, upload-time = "2025-05-17T21:29:51.102Z" },
    { url = "https://files.pythonhosted.org/packages/01/c8/dc6ae86e3c61cfec1f178e5c9f7858584049b6093f843bca541f94120920/numpy-2.2.6-cp310-cp310-musllinux_1_2_x86_64.whl", hash = "sha256:8fc377d995680230e83241d8a96def29f204b5782f371c532579b4f20607a289", size = 18614185, upload-time = "2025-05-17T21:30:18.703Z" },
    { url = "https://files.pythonhosted.org/packages/5b/c5/0064b1b7e7c89137b471ccec1fd2282fceaae0ab3a9550f2568782d80357/numpy-2.2.6-cp310-cp310-win32.whl", hash = "sha256:b093dd74e50a8cba3e873868d9e93a85b78e0daf2e98c6797566ad8044e8363d", size = 6527149, upload-time = "2025-05-17T21:30:29.788Z" },
    { url = "https://files.pythonhosted.org/packages/a3/dd/4b822569d6b96c39d1215dbae0582fd99954dcbcf0c1a13c61783feaca3f/numpy-2.2.6-cp310-cp310-win_amd64.whl", hash = "sha256:f0fd6321b839904e15c46e0d257fdd101dd7f530fe03fd6359c1ea63738703f3", size = 12904620, upload-time = "2025-05-17T21:30:48.994Z" },
    { url = "https://files.pythonhosted.org/packages/da/a8/4f83e2aa666a9fbf56d6118faaaf5f1974d456b1823fda0a176eff722839/numpy-2.2.6-cp311-cp311-macosx_10_9_x86_64.whl", hash = "sha256:f9f1adb22318e121c5c69a09142811a201ef17ab257a1e66ca3025065b7f53ae", size = 21176963, upload-time = "2025-05-17T21:31:19.36Z" },
    { url = "https://files.pythonhosted.org/packages/b3/2b/64e1affc7972decb74c9e29e5649fac940514910960ba25cd9af4488b66c/numpy-2.2.6-cp311-cp311-macosx_11_0_arm64.whl", hash = "sha256:c820a93b0255bc360f53eca31a0e676fd1101f673dda8da93454a12e23fc5f7a", size = 14406743, upload-time = "2025-05-17T21:31:41.087Z" },
    { url = "https://files.pythonhosted.org/packages/4a/9f/0121e375000b5e50ffdd8b25bf78d8e1a5aa4cca3f185d41265198c7b834/numpy-2.2.6-cp311-cp311-macosx_14_0_arm64.whl", hash = "sha256:3d70692235e759f260c3d837193090014aebdf026dfd167834bcba43e30c2a42", size = 5352616, upload-time = "2025-05-17T21:31:50.072Z" },
    { url = "https://files.pythonhosted.org/packages/31/0d/b48c405c91693635fbe2dcd7bc84a33a602add5f63286e024d3b6741411c/numpy-2.2.6-cp311-cp311-macosx_14_0_x86_64.whl", hash = "sha256:481b49095335f8eed42e39e8041327c05b0f6f4780488f61286ed3c01368d491", size = 6889579, upload-time = "2025-05-17T21:32:01.712Z" },
    { url = "https://files.pythonhosted.org/packages/52/b8/7f0554d49b565d0171eab6e99001846882000883998e7b7d9f0d98b1f934/numpy-2.2.6-cp311-cp311-manylinux_2_17_aarch64.manylinux2014_aarch64.whl", hash = "sha256:b64d8d4d17135e00c8e346e0a738deb17e754230d7e0810ac5012750bbd85a5a", size = 14312005, upload-time = "2025-05-17T21:32:23.332Z" },
    { url = "https://files.pythonhosted.org/packages/b3/dd/2238b898e51bd6d389b7389ffb20d7f4c10066d80351187ec8e303a5a475/numpy-2.2.6-cp311-cp311-manylinux_2_17_x86_64.manylinux2014_x86_64.whl", hash = "sha256:ba10f8411898fc418a521833e014a77d3ca01c15b0c6cdcce6a0d2897e6dbbdf", size = 16821570, upload-time = "2025-05-17T21:32:47.991Z" },
    { url = "https://files.pythonhosted.org/packages/83/6c/44d0325722cf644f191042bf47eedad61c1e6df2432ed65cbe28509d404e/numpy-2.2.6-cp311-cp311-musllinux_1_2_aarch64.whl", hash = "sha256:bd48227a919f1bafbdda0583705e547892342c26fb127219d60a5c36882609d1", size = 15818548, upload-time = "2025-05-17T21:33:11.728Z" },
    { url = "https://files.pythonhosted.org/packages/ae/9d/81e8216030ce66be25279098789b665d49ff19eef08bfa8cb96d4957f422/numpy-2.2.6-cp311-cp311-musllinux_1_2_x86_64.whl", hash = "sha256:9551a499bf125c1d4f9e250377c1ee2eddd02e01eac6644c080162c0c51778ab", size = 18620521, upload-time = "2025-05-17T21:33:39.139Z" },
    { url = "https://files.pythonhosted.org/packages/6a/fd/e19617b9530b031db51b0926eed5345ce8ddc669bb3bc0044b23e275ebe8/numpy-2.2.6-cp311-cp311-win32.whl", hash = "sha256:0678000bb9ac1475cd454c6b8c799206af8107e310843532b04d49649c717a47", size = 6525866, upload-time = "2025-05-17T21:33:50.273Z" },
    { url = "https://files.pythonhosted.org/packages/31/0a/f354fb7176b81747d870f7991dc763e157a934c717b67b58456bc63da3df/numpy-2.2.6-cp311-cp311-win_amd64.whl", hash = "sha256:e8213002e427c69c45a52bbd94163084025f533a55a59d6f9c5b820774ef3303", size = 12907455, upload-time = "2025-05-17T21:34:09.135Z" },
    { url = "https://files.pythonhosted.org/packages/82/5d/c00588b6cf18e1da539b45d3598d3557084990dcc4331960c15ee776ee41/numpy-2.2.6-cp312-cp312-macosx_10_13_x86_64.whl", hash = "sha256:41c5a21f4a04fa86436124d388f6ed60a9343a6f767fced1a8a71c3fbca038ff", size = 20875348, upload-time = "2025-05-17T21:34:39.648Z" },
    { url = "https://files.pythonhosted.org/packages/66/ee/560deadcdde6c2f90200450d5938f63a34b37e27ebff162810f716f6a230/numpy-2.2.6-cp312-cp312-macosx_11_0_arm64.whl", hash = "sha256:de749064336d37e340f640b05f24e9e3dd678c57318c7289d222a8a2f543e90c", size = 14119362, upload-time = "2025-05-17T21:35:01.241Z" },
    { url = "https://files.pythonhosted.org/packages/3c/65/4baa99f1c53b30adf0acd9a5519078871ddde8d2339dc5a7fde80d9d87da/numpy-2.2.6-cp312-cp312-macosx_14_0_arm64.whl", hash = "sha256:894b3a42502226a1cac872f840030665f33326fc3dac8e57c607905773cdcde3", size = 5084103, upload-time = "2025-05-17T21:35:10.622Z" },
    { url = "https://files.pythonhosted.org/packages/cc/89/e5a34c071a0570cc40c9a54eb472d113eea6d002e9ae12bb3a8407fb912e/numpy-2.2.6-cp312-cp312-macosx_14_0_x86_64.whl", hash = "sha256:71594f7c51a18e728451bb50cc60a3ce4e6538822731b2933209a1f3614e9282", size = 6625382, upload-time = "2025-05-17T21:35:21.414Z" },
    { url = "https://files.pythonhosted.org/packages/f8/35/8c80729f1ff76b3921d5c9487c7ac3de9b2a103b1cd05e905b3090513510/numpy-2.2.6-cp312-cp312-manylinux_2_17_aarch64.manylinux2014_aarch64.whl", hash = "sha256:f2618db89be1b4e05f7a1a847a9c1c0abd63e63a1607d892dd54668dd92faf87", size = 14018462, upload-time = "2025-05-17T21:35:42.174Z" },
    { url = "https://files.pythonhosted.org/packages/8c/3d/1e1db36cfd41f895d266b103df00ca5b3cbe965184df824dec5c08c6b803/numpy-2.2.6-cp312-cp312-manylinux_2_17_x86_64.manylinux2014_x86_64.whl", hash = "sha256:fd83c01228a688733f1ded5201c678f0c53ecc1006ffbc404db9f7a899ac6249", size = 16527618, upload-time = "2025-05-17T21:36:06.711Z" },
    { url = "https://files.pythonhosted.org/packages/61/c6/03ed30992602c85aa3cd95b9070a514f8b3c33e31124694438d88809ae36/numpy-2.2.6-cp312-cp312-musllinux_1_2_aarch64.whl", hash = "sha256:37c0ca431f82cd5fa716eca9506aefcabc247fb27ba69c5062a6d3ade8cf8f49", size = 15505511, upload-time = "2025-05-17T21:36:29.965Z" },
    { url = "https://files.pythonhosted.org/packages/b7/25/5761d832a81df431e260719ec45de696414266613c9ee268394dd5ad8236/numpy-2.2.6-cp312-cp312-musllinux_1_2_x86_64.whl", hash = "sha256:fe27749d33bb772c80dcd84ae7e8df2adc920ae8297400dabec45f0dedb3f6de", size = 18313783, upload-time = "2025-05-17T21:36:56.883Z" },
    { url = "https://files.pythonhosted.org/packages/57/0a/72d5a3527c5ebffcd47bde9162c39fae1f90138c961e5296491ce778e682/numpy-2.2.6-cp312-cp312-win32.whl", hash = "sha256:4eeaae00d789f66c7a25ac5f34b71a7035bb474e679f410e5e1a94deb24cf2d4", size = 6246506, upload-time = "2025-05-17T21:37:07.368Z" },
    { url = "https://files.pythonhosted.org/packages/36/fa/8c9210162ca1b88529ab76b41ba02d433fd54fecaf6feb70ef9f124683f1/numpy-2.2.6-cp312-cp312-win_amd64.whl", hash = "sha256:c1f9540be57940698ed329904db803cf7a402f3fc200bfe599334c9bd84a40b2", size = 12614190, upload-time = "2025-05-17T21:37:26.213Z" },
    { url = "https://files.pythonhosted.org/packages/f9/5c/6657823f4f594f72b5471f1db1ab12e26e890bb2e41897522d134d2a3e81/numpy-2.2.6-cp313-cp313-macosx_10_13_x86_64.whl", hash = "sha256:0811bb762109d9708cca4d0b13c4f67146e3c3b7cf8d34018c722adb2d957c84", size = 20867828, upload-time = "2025-05-17T21:37:56.699Z" },
    { url = "https://files.pythonhosted.org/packages/dc/9e/14520dc3dadf3c803473bd07e9b2bd1b69bc583cb2497b47000fed2fa92f/numpy-2.2.6-cp313-cp313-macosx_11_0_arm64.whl", hash = "sha256:287cc3162b6f01463ccd86be154f284d0893d2b3ed7292439ea97eafa8170e0b", size = 14143006, upload-time = "2025-05-17T21:38:18.291Z" },
    { url = "https://files.pythonhosted.org/packages/4f/06/7e96c57d90bebdce9918412087fc22ca9851cceaf5567a45c1f404480e9e/numpy-2.2.6-cp313-cp313-macosx_14_0_arm64.whl", hash = "sha256:f1372f041402e37e5e633e586f62aa53de2eac8d98cbfb822806ce4bbefcb74d", size = 5076765, upload-time = "2025-05-17T21:38:27.319Z" },
    { url = "https://files.pythonhosted.org/packages/73/ed/63d920c23b4289fdac96ddbdd6132e9427790977d5457cd132f18e76eae0/numpy-2.2.6-cp313-cp313-macosx_14_0_x86_64.whl", hash = "sha256:55a4d33fa519660d69614a9fad433be87e5252f4b03850642f88993f7b2ca566", size = 6617736, upload-time = "2025-05-17T21:38:38.141Z" },
    { url = "https://files.pythonhosted.org/packages/85/c5/e19c8f99d83fd377ec8c7e0cf627a8049746da54afc24ef0a0cb73d5dfb5/numpy-2.2.6-cp313-cp313-manylinux_2_17_aarch64.manylinux2014_aarch64.whl", hash = "sha256:f92729c95468a2f4f15e9bb94c432a9229d0d50de67304399627a943201baa2f", size = 14010719, upload-time = "2025-05-17T21:38:58.433Z" },
    { url = "https://files.pythonhosted.org/packages/19/49/4df9123aafa7b539317bf6d342cb6d227e49f7a35b99c287a6109b13dd93/numpy-2.2.6-cp313-cp313-manylinux_2_17_x86_64.manylinux2014_x86_64.whl", hash = "sha256:1bc23a79bfabc5d056d106f9befb8d50c31ced2fbc70eedb8155aec74a45798f", size = 16526072, upload-time = "2025-05-17T21:39:22.638Z" },
    { url = "https://files.pythonhosted.org/packages/b2/6c/04b5f47f4f32f7c2b0e7260442a8cbcf8168b0e1a41ff1495da42f42a14f/numpy-2.2.6-cp313-cp313-musllinux_1_2_aarch64.whl", hash = "sha256:e3143e4451880bed956e706a3220b4e5cf6172ef05fcc397f6f36a550b1dd868", size = 15503213, upload-time = "2025-05-17T21:39:45.865Z" },
    { url = "https://files.pythonhosted.org/packages/17/0a/5cd92e352c1307640d5b6fec1b2ffb06cd0dabe7d7b8227f97933d378422/numpy-2.2.6-cp313-cp313-musllinux_1_2_x86_64.whl", hash = "sha256:b4f13750ce79751586ae2eb824ba7e1e8dba64784086c98cdbbcc6a42112ce0d", size = 18316632, upload-time = "2025-05-17T21:40:13.331Z" },
    { url = "https://files.pythonhosted.org/packages/f0/3b/5cba2b1d88760ef86596ad0f3d484b1cbff7c115ae2429678465057c5155/numpy-2.2.6-cp313-cp313-win32.whl", hash = "sha256:5beb72339d9d4fa36522fc63802f469b13cdbe4fdab4a288f0c441b74272ebfd", size = 6244532, upload-time = "2025-05-17T21:43:46.099Z" },
    { url = "https://files.pythonhosted.org/packages/cb/3b/d58c12eafcb298d4e6d0d40216866ab15f59e55d148a5658bb3132311fcf/numpy-2.2.6-cp313-cp313-win_amd64.whl", hash = "sha256:b0544343a702fa80c95ad5d3d608ea3599dd54d4632df855e4c8d24eb6ecfa1c", size = 12610885, upload-time = "2025-05-17T21:44:05.145Z" },
    { url = "https://files.pythonhosted.org/packages/6b/9e/4bf918b818e516322db999ac25d00c75788ddfd2d2ade4fa66f1f38097e1/numpy-2.2.6-cp313-cp313t-macosx_10_13_x86_64.whl", hash = "sha256:0bca768cd85ae743b2affdc762d617eddf3bcf8724435498a1e80132d04879e6", size = 20963467, upload-time = "2025-05-17T21:40:44Z" },
    { url = "https://files.pythonhosted.org/packages/61/66/d2de6b291507517ff2e438e13ff7b1e2cdbdb7cb40b3ed475377aece69f9/numpy-2.2.6-cp313-cp313t-macosx_11_0_arm64.whl", hash = "sha256:fc0c5673685c508a142ca65209b4e79ed6740a4ed6b2267dbba90f34b0b3cfda", size = 14225144, upload-time = "2025-05-17T21:41:05.695Z" },
    { url = "https://files.pythonhosted.org/packages/e4/25/480387655407ead912e28ba3a820bc69af9adf13bcbe40b299d454ec011f/numpy-2.2.6-cp313-cp313t-macosx_14_0_arm64.whl", hash = "sha256:5bd4fc3ac8926b3819797a7c0e2631eb889b4118a9898c84f585a54d475b7e40", size = 5200217, upload-time = "2025-05-17T21:41:15.903Z" },
    { url = "https://files.pythonhosted.org/packages/aa/4a/6e313b5108f53dcbf3aca0c0f3e9c92f4c10ce57a0a721851f9785872895/numpy-2.2.6-cp313-cp313t-macosx_14_0_x86_64.whl", hash = "sha256:fee4236c876c4e8369388054d02d0e9bb84821feb1a64dd59e137e6511a551f8", size = 6712014, upload-time = "2025-05-17T21:41:27.321Z" },
    { url = "https://files.pythonhosted.org/packages/b7/30/172c2d5c4be71fdf476e9de553443cf8e25feddbe185e0bd88b096915bcc/numpy-2.2.6-cp313-cp313t-manylinux_2_17_aarch64.manylinux2014_aarch64.whl", hash = "sha256:e1dda9c7e08dc141e0247a5b8f49cf05984955246a327d4c48bda16821947b2f", size = 14077935, upload-time = "2025-05-17T21:41:49.738Z" },
    { url = "https://files.pythonhosted.org/packages/12/fb/9e743f8d4e4d3c710902cf87af3512082ae3d43b945d5d16563f26ec251d/numpy-2.2.6-cp313-cp313t-manylinux_2_17_x86_64.manylinux2014_x86_64.whl", hash = "sha256:f447e6acb680fd307f40d3da4852208af94afdfab89cf850986c3ca00562f4fa", size = 16600122, upload-time = "2025-05-17T21:42:14.046Z" },
    { url = "https://files.pythonhosted.org/packages/12/75/ee20da0e58d3a66f204f38916757e01e33a9737d0b22373b3eb5a27358f9/numpy-2.2.6-cp313-cp313t-musllinux_1_2_aarch64.whl", hash = "sha256:389d771b1623ec92636b0786bc4ae56abafad4a4c513d36a55dce14bd9ce8571", size = 15586143, upload-time = "2025-05-17T21:42:37.464Z" },
    { url = "https://files.pythonhosted.org/packages/76/95/bef5b37f29fc5e739947e9ce5179ad402875633308504a52d188302319c8/numpy-2.2.6-cp313-cp313t-musllinux_1_2_x86_64.whl", hash = "sha256:8e9ace4a37db23421249ed236fdcdd457d671e25146786dfc96835cd951aa7c1", size = 18385260, upload-time = "2025-05-17T21:43:05.189Z" },
    { url = "https://files.pythonhosted.org/packages/09/04/f2f83279d287407cf36a7a8053a5abe7be3622a4363337338f2585e4afda/numpy-2.2.6-cp313-cp313t-win32.whl", hash = "sha256:038613e9fb8c72b0a41f025a7e4c3f0b7a1b5d768ece4796b674c8f3fe13efff", size = 6377225, upload-time = "2025-05-17T21:43:16.254Z" },
    { url = "https://files.pythonhosted.org/packages/67/0e/35082d13c09c02c011cf21570543d202ad929d961c02a147493cb0c2bdf5/numpy-2.2.6-cp313-cp313t-win_amd64.whl", hash = "sha256:6031dd6dfecc0cf9f668681a37648373bddd6421fff6c66ec1624eed0180ee06", size = 12771374, upload-time = "2025-05-17T21:43:35.479Z" },
    { url = "https://files.pythonhosted.org/packages/9e/3b/d94a75f4dbf1ef5d321523ecac21ef23a3cd2ac8b78ae2aac40873590229/numpy-2.2.6-pp310-pypy310_pp73-macosx_10_15_x86_64.whl", hash = "sha256:0b605b275d7bd0c640cad4e5d30fa701a8d59302e127e5f79138ad62762c3e3d", size = 21040391, upload-time = "2025-05-17T21:44:35.948Z" },
    { url = "https://files.pythonhosted.org/packages/17/f4/09b2fa1b58f0fb4f7c7963a1649c64c4d315752240377ed74d9cd878f7b5/numpy-2.2.6-pp310-pypy310_pp73-macosx_14_0_x86_64.whl", hash = "sha256:7befc596a7dc9da8a337f79802ee8adb30a552a94f792b9c9d18c840055907db", size = 6786754, upload-time = "2025-05-17T21:44:47.446Z" },
    { url = "https://files.pythonhosted.org/packages/af/30/feba75f143bdc868a1cc3f44ccfa6c4b9ec522b36458e738cd00f67b573f/numpy-2.2.6-pp310-pypy310_pp73-manylinux_2_17_x86_64.manylinux2014_x86_64.whl", hash = "sha256:ce47521a4754c8f4593837384bd3424880629f718d87c5d44f8ed763edd63543", size = 16643476, upload-time = "2025-05-17T21:45:11.871Z" },
    { url = "https://files.pythonhosted.org/packages/37/48/ac2a9584402fb6c0cd5b5d1a91dcf176b15760130dd386bbafdbfe3640bf/numpy-2.2.6-pp310-pypy310_pp73-win_amd64.whl", hash = "sha256:d042d24c90c41b54fd506da306759e06e568864df8ec17ccc17e9e884634fd00", size = 12812666, upload-time = "2025-05-17T21:45:31.426Z" },
]

[[package]]
name = "numpy"
version = "2.3.0"
source = { registry = "https://pypi.org/simple" }
resolution-markers = [
    "python_full_version >= '3.12'",
    "python_full_version == '3.11.*'",
]
sdist = { url = "https://files.pythonhosted.org/packages/f3/db/8e12381333aea300890829a0a36bfa738cac95475d88982d538725143fd9/numpy-2.3.0.tar.gz", hash = "sha256:581f87f9e9e9db2cba2141400e160e9dd644ee248788d6f90636eeb8fd9260a6", size = 20382813, upload-time = "2025-06-07T14:54:32.608Z" }
wheels = [
    { url = "https://files.pythonhosted.org/packages/fd/5f/df67435257d827eb3b8af66f585223dc2c3f2eb7ad0b50cb1dae2f35f494/numpy-2.3.0-cp311-cp311-macosx_10_9_x86_64.whl", hash = "sha256:c3c9fdde0fa18afa1099d6257eb82890ea4f3102847e692193b54e00312a9ae9", size = 21199688, upload-time = "2025-06-07T14:36:52.067Z" },
    { url = "https://files.pythonhosted.org/packages/e5/ce/aad219575055d6c9ef29c8c540c81e1c38815d3be1fe09cdbe53d48ee838/numpy-2.3.0-cp311-cp311-macosx_11_0_arm64.whl", hash = "sha256:46d16f72c2192da7b83984aa5455baee640e33a9f1e61e656f29adf55e406c2b", size = 14359277, upload-time = "2025-06-07T14:37:15.325Z" },
    { url = "https://files.pythonhosted.org/packages/29/6b/2d31da8e6d2ec99bed54c185337a87f8fbeccc1cd9804e38217e92f3f5e2/numpy-2.3.0-cp311-cp311-macosx_14_0_arm64.whl", hash = "sha256:a0be278be9307c4ab06b788f2a077f05e180aea817b3e41cebbd5aaf7bd85ed3", size = 5376069, upload-time = "2025-06-07T14:37:25.636Z" },
    { url = "https://files.pythonhosted.org/packages/7d/2a/6c59a062397553ec7045c53d5fcdad44e4536e54972faa2ba44153bca984/numpy-2.3.0-cp311-cp311-macosx_14_0_x86_64.whl", hash = "sha256:99224862d1412d2562248d4710126355d3a8db7672170a39d6909ac47687a8a4", size = 6913057, upload-time = "2025-06-07T14:37:37.215Z" },
    { url = "https://files.pythonhosted.org/packages/d5/5a/8df16f258d28d033e4f359e29d3aeb54663243ac7b71504e89deeb813202/numpy-2.3.0-cp311-cp311-manylinux_2_28_aarch64.whl", hash = "sha256:2393a914db64b0ead0ab80c962e42d09d5f385802006a6c87835acb1f58adb96", size = 14568083, upload-time = "2025-06-07T14:37:59.337Z" },
    { url = "https://files.pythonhosted.org/packages/0a/92/0528a563dfc2cdccdcb208c0e241a4bb500d7cde218651ffb834e8febc50/numpy-2.3.0-cp311-cp311-manylinux_2_28_x86_64.whl", hash = "sha256:7729c8008d55e80784bd113787ce876ca117185c579c0d626f59b87d433ea779", size = 16929402, upload-time = "2025-06-07T14:38:24.343Z" },
    { url = "https://files.pythonhosted.org/packages/e4/2f/e7a8c8d4a2212c527568d84f31587012cf5497a7271ea1f23332142f634e/numpy-2.3.0-cp311-cp311-musllinux_1_2_aarch64.whl", hash = "sha256:06d4fb37a8d383b769281714897420c5cc3545c79dc427df57fc9b852ee0bf58", size = 15879193, upload-time = "2025-06-07T14:38:48.007Z" },
    { url = "https://files.pythonhosted.org/packages/e2/c3/dada3f005953847fe35f42ac0fe746f6e1ea90b4c6775e4be605dcd7b578/numpy-2.3.0-cp311-cp311-musllinux_1_2_x86_64.whl", hash = "sha256:c39ec392b5db5088259c68250e342612db82dc80ce044cf16496cf14cf6bc6f8", size = 18665318, upload-time = "2025-06-07T14:39:15.794Z" },
    { url = "https://files.pythonhosted.org/packages/3b/ae/3f448517dedefc8dd64d803f9d51a8904a48df730e00a3c5fb1e75a60620/numpy-2.3.0-cp311-cp311-win32.whl", hash = "sha256:ee9d3ee70d62827bc91f3ea5eee33153212c41f639918550ac0475e3588da59f", size = 6601108, upload-time = "2025-06-07T14:39:27.176Z" },
    { url = "https://files.pythonhosted.org/packages/8c/4a/556406d2bb2b9874c8cbc840c962683ac28f21efbc9b01177d78f0199ca1/numpy-2.3.0-cp311-cp311-win_amd64.whl", hash = "sha256:43c55b6a860b0eb44d42341438b03513cf3879cb3617afb749ad49307e164edd", size = 13021525, upload-time = "2025-06-07T14:39:46.637Z" },
    { url = "https://files.pythonhosted.org/packages/ed/ee/bf54278aef30335ffa9a189f869ea09e1a195b3f4b93062164a3b02678a7/numpy-2.3.0-cp311-cp311-win_arm64.whl", hash = "sha256:2e6a1409eee0cb0316cb64640a49a49ca44deb1a537e6b1121dc7c458a1299a8", size = 10170327, upload-time = "2025-06-07T14:40:02.703Z" },
    { url = "https://files.pythonhosted.org/packages/89/59/9df493df81ac6f76e9f05cdbe013cdb0c9a37b434f6e594f5bd25e278908/numpy-2.3.0-cp312-cp312-macosx_10_13_x86_64.whl", hash = "sha256:389b85335838155a9076e9ad7f8fdba0827496ec2d2dc32ce69ce7898bde03ba", size = 20897025, upload-time = "2025-06-07T14:40:33.558Z" },
    { url = "https://files.pythonhosted.org/packages/2f/86/4ff04335901d6cf3a6bb9c748b0097546ae5af35e455ae9b962ebff4ecd7/numpy-2.3.0-cp312-cp312-macosx_11_0_arm64.whl", hash = "sha256:9498f60cd6bb8238d8eaf468a3d5bb031d34cd12556af53510f05fcf581c1b7e", size = 14129882, upload-time = "2025-06-07T14:40:55.034Z" },
    { url = "https://files.pythonhosted.org/packages/71/8d/a942cd4f959de7f08a79ab0c7e6cecb7431d5403dce78959a726f0f57aa1/numpy-2.3.0-cp312-cp312-macosx_14_0_arm64.whl", hash = "sha256:622a65d40d8eb427d8e722fd410ac3ad4958002f109230bc714fa551044ebae2", size = 5110181, upload-time = "2025-06-07T14:41:04.4Z" },
    { url = "https://files.pythonhosted.org/packages/86/5d/45850982efc7b2c839c5626fb67fbbc520d5b0d7c1ba1ae3651f2f74c296/numpy-2.3.0-cp312-cp312-macosx_14_0_x86_64.whl", hash = "sha256:b9446d9d8505aadadb686d51d838f2b6688c9e85636a0c3abaeb55ed54756459", size = 6647581, upload-time = "2025-06-07T14:41:14.695Z" },
    { url = "https://files.pythonhosted.org/packages/1a/c0/c871d4a83f93b00373d3eebe4b01525eee8ef10b623a335ec262b58f4dc1/numpy-2.3.0-cp312-cp312-manylinux_2_28_aarch64.whl", hash = "sha256:50080245365d75137a2bf46151e975de63146ae6d79f7e6bd5c0e85c9931d06a", size = 14262317, upload-time = "2025-06-07T14:41:35.862Z" },
    { url = "https://files.pythonhosted.org/packages/b7/f6/bc47f5fa666d5ff4145254f9e618d56e6a4ef9b874654ca74c19113bb538/numpy-2.3.0-cp312-cp312-manylinux_2_28_x86_64.whl", hash = "sha256:c24bb4113c66936eeaa0dc1e47c74770453d34f46ee07ae4efd853a2ed1ad10a", size = 16633919, upload-time = "2025-06-07T14:42:00.622Z" },
    { url = "https://files.pythonhosted.org/packages/f5/b4/65f48009ca0c9b76df5f404fccdea5a985a1bb2e34e97f21a17d9ad1a4ba/numpy-2.3.0-cp312-cp312-musllinux_1_2_aarch64.whl", hash = "sha256:4d8d294287fdf685281e671886c6dcdf0291a7c19db3e5cb4178d07ccf6ecc67", size = 15567651, upload-time = "2025-06-07T14:42:24.429Z" },
    { url = "https://files.pythonhosted.org/packages/f1/62/5367855a2018578e9334ed08252ef67cc302e53edc869666f71641cad40b/numpy-2.3.0-cp312-cp312-musllinux_1_2_x86_64.whl", hash = "sha256:6295f81f093b7f5769d1728a6bd8bf7466de2adfa771ede944ce6711382b89dc", size = 18361723, upload-time = "2025-06-07T14:42:51.167Z" },
    { url = "https://files.pythonhosted.org/packages/d4/75/5baed8cd867eabee8aad1e74d7197d73971d6a3d40c821f1848b8fab8b84/numpy-2.3.0-cp312-cp312-win32.whl", hash = "sha256:e6648078bdd974ef5d15cecc31b0c410e2e24178a6e10bf511e0557eed0f2570", size = 6318285, upload-time = "2025-06-07T14:43:02.052Z" },
    { url = "https://files.pythonhosted.org/packages/bc/49/d5781eaa1a15acb3b3a3f49dc9e2ff18d92d0ce5c2976f4ab5c0a7360250/numpy-2.3.0-cp312-cp312-win_amd64.whl", hash = "sha256:0898c67a58cdaaf29994bc0e2c65230fd4de0ac40afaf1584ed0b02cd74c6fdd", size = 12732594, upload-time = "2025-06-07T14:43:21.071Z" },
    { url = "https://files.pythonhosted.org/packages/c2/1c/6d343e030815c7c97a1f9fbad00211b47717c7fe446834c224bd5311e6f1/numpy-2.3.0-cp312-cp312-win_arm64.whl", hash = "sha256:bd8df082b6c4695753ad6193018c05aac465d634834dca47a3ae06d4bb22d9ea", size = 9891498, upload-time = "2025-06-07T14:43:36.332Z" },
    { url = "https://files.pythonhosted.org/packages/73/fc/1d67f751fd4dbafc5780244fe699bc4084268bad44b7c5deb0492473127b/numpy-2.3.0-cp313-cp313-macosx_10_13_x86_64.whl", hash = "sha256:5754ab5595bfa2c2387d241296e0381c21f44a4b90a776c3c1d39eede13a746a", size = 20889633, upload-time = "2025-06-07T14:44:06.839Z" },
    { url = "https://files.pythonhosted.org/packages/e8/95/73ffdb69e5c3f19ec4530f8924c4386e7ba097efc94b9c0aff607178ad94/numpy-2.3.0-cp313-cp313-macosx_11_0_arm64.whl", hash = "sha256:d11fa02f77752d8099573d64e5fe33de3229b6632036ec08f7080f46b6649959", size = 14151683, upload-time = "2025-06-07T14:44:28.847Z" },
    { url = "https://files.pythonhosted.org/packages/64/d5/06d4bb31bb65a1d9c419eb5676173a2f90fd8da3c59f816cc54c640ce265/numpy-2.3.0-cp313-cp313-macosx_14_0_arm64.whl", hash = "sha256:aba48d17e87688a765ab1cd557882052f238e2f36545dfa8e29e6a91aef77afe", size = 5102683, upload-time = "2025-06-07T14:44:38.417Z" },
    { url = "https://files.pythonhosted.org/packages/12/8b/6c2cef44f8ccdc231f6b56013dff1d71138c48124334aded36b1a1b30c5a/numpy-2.3.0-cp313-cp313-macosx_14_0_x86_64.whl", hash = "sha256:4dc58865623023b63b10d52f18abaac3729346a7a46a778381e0e3af4b7f3beb", size = 6640253, upload-time = "2025-06-07T14:44:49.359Z" },
    { url = "https://files.pythonhosted.org/packages/62/aa/fca4bf8de3396ddb59544df9b75ffe5b73096174de97a9492d426f5cd4aa/numpy-2.3.0-cp313-cp313-manylinux_2_28_aarch64.whl", hash = "sha256:df470d376f54e052c76517393fa443758fefcdd634645bc9c1f84eafc67087f0", size = 14258658, upload-time = "2025-06-07T14:45:10.156Z" },
    { url = "https://files.pythonhosted.org/packages/1c/12/734dce1087eed1875f2297f687e671cfe53a091b6f2f55f0c7241aad041b/numpy-2.3.0-cp313-cp313-manylinux_2_28_x86_64.whl", hash = "sha256:87717eb24d4a8a64683b7a4e91ace04e2f5c7c77872f823f02a94feee186168f", size = 16628765, upload-time = "2025-06-07T14:45:35.076Z" },
    { url = "https://files.pythonhosted.org/packages/48/03/ffa41ade0e825cbcd5606a5669962419528212a16082763fc051a7247d76/numpy-2.3.0-cp313-cp313-musllinux_1_2_aarch64.whl", hash = "sha256:d8fa264d56882b59dcb5ea4d6ab6f31d0c58a57b41aec605848b6eb2ef4a43e8", size = 15564335, upload-time = "2025-06-07T14:45:58.797Z" },
    { url = "https://files.pythonhosted.org/packages/07/58/869398a11863310aee0ff85a3e13b4c12f20d032b90c4b3ee93c3b728393/numpy-2.3.0-cp313-cp313-musllinux_1_2_x86_64.whl", hash = "sha256:e651756066a0eaf900916497e20e02fe1ae544187cb0fe88de981671ee7f6270", size = 18360608, upload-time = "2025-06-07T14:46:25.687Z" },
    { url = "https://files.pythonhosted.org/packages/2f/8a/5756935752ad278c17e8a061eb2127c9a3edf4ba2c31779548b336f23c8d/numpy-2.3.0-cp313-cp313-win32.whl", hash = "sha256:e43c3cce3b6ae5f94696669ff2a6eafd9a6b9332008bafa4117af70f4b88be6f", size = 6310005, upload-time = "2025-06-07T14:50:13.138Z" },
    { url = "https://files.pythonhosted.org/packages/08/60/61d60cf0dfc0bf15381eaef46366ebc0c1a787856d1db0c80b006092af84/numpy-2.3.0-cp313-cp313-win_amd64.whl", hash = "sha256:81ae0bf2564cf475f94be4a27ef7bcf8af0c3e28da46770fc904da9abd5279b5", size = 12729093, upload-time = "2025-06-07T14:50:31.82Z" },
    { url = "https://files.pythonhosted.org/packages/66/31/2f2f2d2b3e3c32d5753d01437240feaa32220b73258c9eef2e42a0832866/numpy-2.3.0-cp313-cp313-win_arm64.whl", hash = "sha256:c8738baa52505fa6e82778580b23f945e3578412554d937093eac9205e845e6e", size = 9885689, upload-time = "2025-06-07T14:50:47.888Z" },
    { url = "https://files.pythonhosted.org/packages/f1/89/c7828f23cc50f607ceb912774bb4cff225ccae7131c431398ad8400e2c98/numpy-2.3.0-cp313-cp313t-macosx_10_13_x86_64.whl", hash = "sha256:39b27d8b38942a647f048b675f134dd5a567f95bfff481f9109ec308515c51d8", size = 20986612, upload-time = "2025-06-07T14:46:56.077Z" },
    { url = "https://files.pythonhosted.org/packages/dd/46/79ecf47da34c4c50eedec7511e53d57ffdfd31c742c00be7dc1d5ffdb917/numpy-2.3.0-cp313-cp313t-macosx_11_0_arm64.whl", hash = "sha256:0eba4a1ea88f9a6f30f56fdafdeb8da3774349eacddab9581a21234b8535d3d3", size = 14298953, upload-time = "2025-06-07T14:47:18.053Z" },
    { url = "https://files.pythonhosted.org/packages/59/44/f6caf50713d6ff4480640bccb2a534ce1d8e6e0960c8f864947439f0ee95/numpy-2.3.0-cp313-cp313t-macosx_14_0_arm64.whl", hash = "sha256:b0f1f11d0a1da54927436505a5a7670b154eac27f5672afc389661013dfe3d4f", size = 5225806, upload-time = "2025-06-07T14:47:27.524Z" },
    { url = "https://files.pythonhosted.org/packages/a6/43/e1fd1aca7c97e234dd05e66de4ab7a5be54548257efcdd1bc33637e72102/numpy-2.3.0-cp313-cp313t-macosx_14_0_x86_64.whl", hash = "sha256:690d0a5b60a47e1f9dcec7b77750a4854c0d690e9058b7bef3106e3ae9117808", size = 6735169, upload-time = "2025-06-07T14:47:38.057Z" },
    { url = "https://files.pythonhosted.org/packages/84/89/f76f93b06a03177c0faa7ca94d0856c4e5c4bcaf3c5f77640c9ed0303e1c/numpy-2.3.0-cp313-cp313t-manylinux_2_28_aarch64.whl", hash = "sha256:8b51ead2b258284458e570942137155978583e407babc22e3d0ed7af33ce06f8", size = 14330701, upload-time = "2025-06-07T14:47:59.113Z" },
    { url = "https://files.pythonhosted.org/packages/aa/f5/4858c3e9ff7a7d64561b20580cf7cc5d085794bd465a19604945d6501f6c/numpy-2.3.0-cp313-cp313t-manylinux_2_28_x86_64.whl", hash = "sha256:aaf81c7b82c73bd9b45e79cfb9476cb9c29e937494bfe9092c26aece812818ad", size = 16692983, upload-time = "2025-06-07T14:48:24.196Z" },
    { url = "https://files.pythonhosted.org/packages/08/17/0e3b4182e691a10e9483bcc62b4bb8693dbf9ea5dc9ba0b77a60435074bb/numpy-2.3.0-cp313-cp313t-musllinux_1_2_aarch64.whl", hash = "sha256:f420033a20b4f6a2a11f585f93c843ac40686a7c3fa514060a97d9de93e5e72b", size = 15641435, upload-time = "2025-06-07T14:48:47.712Z" },
    { url = "https://files.pythonhosted.org/packages/4e/d5/463279fda028d3c1efa74e7e8d507605ae87f33dbd0543cf4c4527c8b882/numpy-2.3.0-cp313-cp313t-musllinux_1_2_x86_64.whl", hash = "sha256:d344ca32ab482bcf8735d8f95091ad081f97120546f3d250240868430ce52555", size = 18433798, upload-time = "2025-06-07T14:49:14.866Z" },
    { url = "https://files.pythonhosted.org/packages/0e/1e/7a9d98c886d4c39a2b4d3a7c026bffcf8fbcaf518782132d12a301cfc47a/numpy-2.3.0-cp313-cp313t-win32.whl", hash = "sha256:48a2e8eaf76364c32a1feaa60d6925eaf32ed7a040183b807e02674305beef61", size = 6438632, upload-time = "2025-06-07T14:49:25.67Z" },
    { url = "https://files.pythonhosted.org/packages/fe/ab/66fc909931d5eb230107d016861824f335ae2c0533f422e654e5ff556784/numpy-2.3.0-cp313-cp313t-win_amd64.whl", hash = "sha256:ba17f93a94e503551f154de210e4d50c5e3ee20f7e7a1b5f6ce3f22d419b93bb", size = 12868491, upload-time = "2025-06-07T14:49:44.898Z" },
    { url = "https://files.pythonhosted.org/packages/ee/e8/2c8a1c9e34d6f6d600c83d5ce5b71646c32a13f34ca5c518cc060639841c/numpy-2.3.0-cp313-cp313t-win_arm64.whl", hash = "sha256:f14e016d9409680959691c109be98c436c6249eaf7f118b424679793607b5944", size = 9935345, upload-time = "2025-06-07T14:50:02.311Z" },
    { url = "https://files.pythonhosted.org/packages/6a/a2/f8c1133f90eaa1c11bbbec1dc28a42054d0ce74bc2c9838c5437ba5d4980/numpy-2.3.0-pp311-pypy311_pp73-macosx_10_15_x86_64.whl", hash = "sha256:80b46117c7359de8167cc00a2c7d823bdd505e8c7727ae0871025a86d668283b", size = 21070759, upload-time = "2025-06-07T14:51:18.241Z" },
    { url = "https://files.pythonhosted.org/packages/6c/e0/4c05fc44ba28463096eee5ae2a12832c8d2759cc5bcec34ae33386d3ff83/numpy-2.3.0-pp311-pypy311_pp73-macosx_14_0_arm64.whl", hash = "sha256:5814a0f43e70c061f47abd5857d120179609ddc32a613138cbb6c4e9e2dbdda5", size = 5301054, upload-time = "2025-06-07T14:51:27.413Z" },
    { url = "https://files.pythonhosted.org/packages/8a/3b/6c06cdebe922bbc2a466fe2105f50f661238ea223972a69c7deb823821e7/numpy-2.3.0-pp311-pypy311_pp73-macosx_14_0_x86_64.whl", hash = "sha256:ef6c1e88fd6b81ac6d215ed71dc8cd027e54d4bf1d2682d362449097156267a2", size = 6817520, upload-time = "2025-06-07T14:51:38.015Z" },
    { url = "https://files.pythonhosted.org/packages/9d/a3/1e536797fd10eb3c5dbd2e376671667c9af19e241843548575267242ea02/numpy-2.3.0-pp311-pypy311_pp73-manylinux_2_28_aarch64.whl", hash = "sha256:33a5a12a45bb82d9997e2c0b12adae97507ad7c347546190a18ff14c28bbca12", size = 14398078, upload-time = "2025-06-07T14:52:00.122Z" },
    { url = "https://files.pythonhosted.org/packages/7c/61/9d574b10d9368ecb1a0c923952aa593510a20df4940aa615b3a71337c8db/numpy-2.3.0-pp311-pypy311_pp73-manylinux_2_28_x86_64.whl", hash = "sha256:54dfc8681c1906d239e95ab1508d0a533c4a9505e52ee2d71a5472b04437ef97", size = 16751324, upload-time = "2025-06-07T14:52:25.077Z" },
    { url = "https://files.pythonhosted.org/packages/39/de/bcad52ce972dc26232629ca3a99721fd4b22c1d2bda84d5db6541913ef9c/numpy-2.3.0-pp311-pypy311_pp73-win_amd64.whl", hash = "sha256:e017a8a251ff4d18d71f139e28bdc7c31edba7a507f72b1414ed902cbe48c74d", size = 12924237, upload-time = "2025-06-07T14:52:44.713Z" },
]

[[package]]
name = "nvidia-cublas-cu12"
version = "12.6.4.1"
source = { registry = "https://pypi.org/simple" }
wheels = [
    { url = "https://files.pythonhosted.org/packages/af/eb/ff4b8c503fa1f1796679dce648854d58751982426e4e4b37d6fce49d259c/nvidia_cublas_cu12-12.6.4.1-py3-none-manylinux2014_x86_64.manylinux_2_17_x86_64.whl", hash = "sha256:08ed2686e9875d01b58e3cb379c6896df8e76c75e0d4a7f7dace3d7b6d9ef8eb", size = 393138322, upload-time = "2024-11-20T17:40:25.65Z" },
]

[[package]]
name = "nvidia-cuda-cupti-cu12"
version = "12.6.80"
source = { registry = "https://pypi.org/simple" }
wheels = [
    { url = "https://files.pythonhosted.org/packages/49/60/7b6497946d74bcf1de852a21824d63baad12cd417db4195fc1bfe59db953/nvidia_cuda_cupti_cu12-12.6.80-py3-none-manylinux2014_x86_64.manylinux_2_17_x86_64.whl", hash = "sha256:6768bad6cab4f19e8292125e5f1ac8aa7d1718704012a0e3272a6f61c4bce132", size = 8917980, upload-time = "2024-11-20T17:36:04.019Z" },
    { url = "https://files.pythonhosted.org/packages/a5/24/120ee57b218d9952c379d1e026c4479c9ece9997a4fb46303611ee48f038/nvidia_cuda_cupti_cu12-12.6.80-py3-none-manylinux2014_x86_64.whl", hash = "sha256:a3eff6cdfcc6a4c35db968a06fcadb061cbc7d6dde548609a941ff8701b98b73", size = 8917972, upload-time = "2024-10-01T16:58:06.036Z" },
]

[[package]]
name = "nvidia-cuda-nvrtc-cu12"
version = "12.6.77"
source = { registry = "https://pypi.org/simple" }
wheels = [
    { url = "https://files.pythonhosted.org/packages/75/2e/46030320b5a80661e88039f59060d1790298b4718944a65a7f2aeda3d9e9/nvidia_cuda_nvrtc_cu12-12.6.77-py3-none-manylinux2014_x86_64.whl", hash = "sha256:35b0cc6ee3a9636d5409133e79273ce1f3fd087abb0532d2d2e8fff1fe9efc53", size = 23650380, upload-time = "2024-10-01T17:00:14.643Z" },
]

[[package]]
name = "nvidia-cuda-runtime-cu12"
version = "12.6.77"
source = { registry = "https://pypi.org/simple" }
wheels = [
    { url = "https://files.pythonhosted.org/packages/e1/23/e717c5ac26d26cf39a27fbc076240fad2e3b817e5889d671b67f4f9f49c5/nvidia_cuda_runtime_cu12-12.6.77-py3-none-manylinux2014_x86_64.manylinux_2_17_x86_64.whl", hash = "sha256:ba3b56a4f896141e25e19ab287cd71e52a6a0f4b29d0d31609f60e3b4d5219b7", size = 897690, upload-time = "2024-11-20T17:35:30.697Z" },
    { url = "https://files.pythonhosted.org/packages/f0/62/65c05e161eeddbafeca24dc461f47de550d9fa8a7e04eb213e32b55cfd99/nvidia_cuda_runtime_cu12-12.6.77-py3-none-manylinux2014_x86_64.whl", hash = "sha256:a84d15d5e1da416dd4774cb42edf5e954a3e60cc945698dc1d5be02321c44dc8", size = 897678, upload-time = "2024-10-01T16:57:33.821Z" },
]

[[package]]
name = "nvidia-cudnn-cu12"
version = "9.5.1.17"
source = { registry = "https://pypi.org/simple" }
dependencies = [
    { name = "nvidia-cublas-cu12" },
]
wheels = [
    { url = "https://files.pythonhosted.org/packages/2a/78/4535c9c7f859a64781e43c969a3a7e84c54634e319a996d43ef32ce46f83/nvidia_cudnn_cu12-9.5.1.17-py3-none-manylinux_2_28_x86_64.whl", hash = "sha256:30ac3869f6db17d170e0e556dd6cc5eee02647abc31ca856634d5a40f82c15b2", size = 570988386, upload-time = "2024-10-25T19:54:26.39Z" },
]

[[package]]
name = "nvidia-cufft-cu12"
version = "11.3.0.4"
source = { registry = "https://pypi.org/simple" }
dependencies = [
    { name = "nvidia-nvjitlink-cu12" },
]
wheels = [
    { url = "https://files.pythonhosted.org/packages/8f/16/73727675941ab8e6ffd86ca3a4b7b47065edcca7a997920b831f8147c99d/nvidia_cufft_cu12-11.3.0.4-py3-none-manylinux2014_x86_64.manylinux_2_17_x86_64.whl", hash = "sha256:ccba62eb9cef5559abd5e0d54ceed2d9934030f51163df018532142a8ec533e5", size = 200221632, upload-time = "2024-11-20T17:41:32.357Z" },
    { url = "https://files.pythonhosted.org/packages/60/de/99ec247a07ea40c969d904fc14f3a356b3e2a704121675b75c366b694ee1/nvidia_cufft_cu12-11.3.0.4-py3-none-manylinux2014_x86_64.whl", hash = "sha256:768160ac89f6f7b459bee747e8d175dbf53619cfe74b2a5636264163138013ca", size = 200221622, upload-time = "2024-10-01T17:03:58.79Z" },
]

[[package]]
name = "nvidia-cufile-cu12"
version = "1.11.1.6"
source = { registry = "https://pypi.org/simple" }
wheels = [
    { url = "https://files.pythonhosted.org/packages/b2/66/cc9876340ac68ae71b15c743ddb13f8b30d5244af344ec8322b449e35426/nvidia_cufile_cu12-1.11.1.6-py3-none-manylinux2014_x86_64.manylinux_2_17_x86_64.whl", hash = "sha256:cc23469d1c7e52ce6c1d55253273d32c565dd22068647f3aa59b3c6b005bf159", size = 1142103, upload-time = "2024-11-20T17:42:11.83Z" },
]

[[package]]
name = "nvidia-curand-cu12"
version = "10.3.7.77"
source = { registry = "https://pypi.org/simple" }
wheels = [
    { url = "https://files.pythonhosted.org/packages/73/1b/44a01c4e70933637c93e6e1a8063d1e998b50213a6b65ac5a9169c47e98e/nvidia_curand_cu12-10.3.7.77-py3-none-manylinux2014_x86_64.manylinux_2_17_x86_64.whl", hash = "sha256:a42cd1344297f70b9e39a1e4f467a4e1c10f1da54ff7a85c12197f6c652c8bdf", size = 56279010, upload-time = "2024-11-20T17:42:50.958Z" },
    { url = "https://files.pythonhosted.org/packages/4a/aa/2c7ff0b5ee02eaef890c0ce7d4f74bc30901871c5e45dee1ae6d0083cd80/nvidia_curand_cu12-10.3.7.77-py3-none-manylinux2014_x86_64.whl", hash = "sha256:99f1a32f1ac2bd134897fc7a203f779303261268a65762a623bf30cc9fe79117", size = 56279000, upload-time = "2024-10-01T17:04:45.274Z" },
]

[[package]]
name = "nvidia-cusolver-cu12"
version = "11.7.1.2"
source = { registry = "https://pypi.org/simple" }
dependencies = [
    { name = "nvidia-cublas-cu12" },
    { name = "nvidia-cusparse-cu12" },
    { name = "nvidia-nvjitlink-cu12" },
]
wheels = [
    { url = "https://files.pythonhosted.org/packages/f0/6e/c2cf12c9ff8b872e92b4a5740701e51ff17689c4d726fca91875b07f655d/nvidia_cusolver_cu12-11.7.1.2-py3-none-manylinux2014_x86_64.manylinux_2_17_x86_64.whl", hash = "sha256:e9e49843a7707e42022babb9bcfa33c29857a93b88020c4e4434656a655b698c", size = 158229790, upload-time = "2024-11-20T17:43:43.211Z" },
    { url = "https://files.pythonhosted.org/packages/9f/81/baba53585da791d043c10084cf9553e074548408e04ae884cfe9193bd484/nvidia_cusolver_cu12-11.7.1.2-py3-none-manylinux2014_x86_64.whl", hash = "sha256:6cf28f17f64107a0c4d7802be5ff5537b2130bfc112f25d5a30df227058ca0e6", size = 158229780, upload-time = "2024-10-01T17:05:39.875Z" },
]

[[package]]
name = "nvidia-cusparse-cu12"
version = "12.5.4.2"
source = { registry = "https://pypi.org/simple" }
dependencies = [
    { name = "nvidia-nvjitlink-cu12" },
]
wheels = [
    { url = "https://files.pythonhosted.org/packages/06/1e/b8b7c2f4099a37b96af5c9bb158632ea9e5d9d27d7391d7eb8fc45236674/nvidia_cusparse_cu12-12.5.4.2-py3-none-manylinux2014_x86_64.manylinux_2_17_x86_64.whl", hash = "sha256:7556d9eca156e18184b94947ade0fba5bb47d69cec46bf8660fd2c71a4b48b73", size = 216561367, upload-time = "2024-11-20T17:44:54.824Z" },
    { url = "https://files.pythonhosted.org/packages/43/ac/64c4316ba163e8217a99680c7605f779accffc6a4bcd0c778c12948d3707/nvidia_cusparse_cu12-12.5.4.2-py3-none-manylinux2014_x86_64.whl", hash = "sha256:23749a6571191a215cb74d1cdbff4a86e7b19f1200c071b3fcf844a5bea23a2f", size = 216561357, upload-time = "2024-10-01T17:06:29.861Z" },
]

[[package]]
name = "nvidia-cusparselt-cu12"
version = "0.6.3"
source = { registry = "https://pypi.org/simple" }
wheels = [
    { url = "https://files.pythonhosted.org/packages/3b/9a/72ef35b399b0e183bc2e8f6f558036922d453c4d8237dab26c666a04244b/nvidia_cusparselt_cu12-0.6.3-py3-none-manylinux2014_x86_64.whl", hash = "sha256:e5c8a26c36445dd2e6812f1177978a24e2d37cacce7e090f297a688d1ec44f46", size = 156785796, upload-time = "2024-10-15T21:29:17.709Z" },
]

[[package]]
name = "nvidia-nccl-cu12"
version = "2.26.2"
source = { registry = "https://pypi.org/simple" }
wheels = [
    { url = "https://files.pythonhosted.org/packages/67/ca/f42388aed0fddd64ade7493dbba36e1f534d4e6fdbdd355c6a90030ae028/nvidia_nccl_cu12-2.26.2-py3-none-manylinux2014_x86_64.manylinux_2_17_x86_64.whl", hash = "sha256:694cf3879a206553cc9d7dbda76b13efaf610fdb70a50cba303de1b0d1530ac6", size = 201319755, upload-time = "2025-03-13T00:29:55.296Z" },
]

[[package]]
name = "nvidia-nvjitlink-cu12"
version = "12.6.85"
source = { registry = "https://pypi.org/simple" }
wheels = [
    { url = "https://files.pythonhosted.org/packages/9d/d7/c5383e47c7e9bf1c99d5bd2a8c935af2b6d705ad831a7ec5c97db4d82f4f/nvidia_nvjitlink_cu12-12.6.85-py3-none-manylinux2010_x86_64.manylinux_2_12_x86_64.whl", hash = "sha256:eedc36df9e88b682efe4309aa16b5b4e78c2407eac59e8c10a6a47535164369a", size = 19744971, upload-time = "2024-11-20T17:46:53.366Z" },
]

[[package]]
name = "nvidia-nvtx-cu12"
version = "12.6.77"
source = { registry = "https://pypi.org/simple" }
wheels = [
    { url = "https://files.pythonhosted.org/packages/56/9a/fff8376f8e3d084cd1530e1ef7b879bb7d6d265620c95c1b322725c694f4/nvidia_nvtx_cu12-12.6.77-py3-none-manylinux2014_x86_64.manylinux_2_17_x86_64.whl", hash = "sha256:b90bed3df379fa79afbd21be8e04a0314336b8ae16768b58f2d34cb1d04cd7d2", size = 89276, upload-time = "2024-11-20T17:38:27.621Z" },
    { url = "https://files.pythonhosted.org/packages/9e/4e/0d0c945463719429b7bd21dece907ad0bde437a2ff12b9b12fee94722ab0/nvidia_nvtx_cu12-12.6.77-py3-none-manylinux2014_x86_64.whl", hash = "sha256:6574241a3ec5fdc9334353ab8c479fe75841dbe8f4532a8fc97ce63503330ba1", size = 89265, upload-time = "2024-10-01T17:00:38.172Z" },
]

[[package]]
name = "packaging"
version = "25.0"
source = { registry = "https://pypi.org/simple" }
sdist = { url = "https://files.pythonhosted.org/packages/a1/d4/1fc4078c65507b51b96ca8f8c3ba19e6a61c8253c72794544580a7b6c24d/packaging-25.0.tar.gz", hash = "sha256:d443872c98d677bf60f6a1f2f8c1cb748e8fe762d2bf9d3148b5599295b0fc4f", size = 165727, upload-time = "2025-04-19T11:48:59.673Z" }
wheels = [
    { url = "https://files.pythonhosted.org/packages/20/12/38679034af332785aac8774540895e234f4d07f7545804097de4b666afd8/packaging-25.0-py3-none-any.whl", hash = "sha256:29572ef2b1f17581046b3a2227d5c611fb25ec70ca1ba8554b24b0e69331a484", size = 66469, upload-time = "2025-04-19T11:48:57.875Z" },
]

[[package]]
name = "pandas"
version = "2.3.0"
source = { registry = "https://pypi.org/simple" }
dependencies = [
    { name = "numpy", version = "2.2.6", source = { registry = "https://pypi.org/simple" }, marker = "python_full_version < '3.11'" },
    { name = "numpy", version = "2.3.0", source = { registry = "https://pypi.org/simple" }, marker = "python_full_version >= '3.11'" },
    { name = "python-dateutil" },
    { name = "pytz" },
    { name = "tzdata" },
]
sdist = { url = "https://files.pythonhosted.org/packages/72/51/48f713c4c728d7c55ef7444ba5ea027c26998d96d1a40953b346438602fc/pandas-2.3.0.tar.gz", hash = "sha256:34600ab34ebf1131a7613a260a61dbe8b62c188ec0ea4c296da7c9a06b004133", size = 4484490, upload-time = "2025-06-05T03:27:54.133Z" }
wheels = [
    { url = "https://files.pythonhosted.org/packages/e2/2d/df6b98c736ba51b8eaa71229e8fcd91233a831ec00ab520e1e23090cc072/pandas-2.3.0-cp310-cp310-macosx_10_9_x86_64.whl", hash = "sha256:625466edd01d43b75b1883a64d859168e4556261a5035b32f9d743b67ef44634", size = 11527531, upload-time = "2025-06-05T03:25:48.648Z" },
    { url = "https://files.pythonhosted.org/packages/77/1c/3f8c331d223f86ba1d0ed7d3ed7fcf1501c6f250882489cc820d2567ddbf/pandas-2.3.0-cp310-cp310-macosx_11_0_arm64.whl", hash = "sha256:a6872d695c896f00df46b71648eea332279ef4077a409e2fe94220208b6bb675", size = 10774764, upload-time = "2025-06-05T03:25:53.228Z" },
    { url = "https://files.pythonhosted.org/packages/1b/45/d2599400fad7fe06b849bd40b52c65684bc88fbe5f0a474d0513d057a377/pandas-2.3.0-cp310-cp310-manylinux_2_17_aarch64.manylinux2014_aarch64.whl", hash = "sha256:f4dd97c19bd06bc557ad787a15b6489d2614ddaab5d104a0310eb314c724b2d2", size = 11711963, upload-time = "2025-06-05T03:25:56.855Z" },
    { url = "https://files.pythonhosted.org/packages/66/f8/5508bc45e994e698dbc93607ee6b9b6eb67df978dc10ee2b09df80103d9e/pandas-2.3.0-cp310-cp310-manylinux_2_17_x86_64.manylinux2014_x86_64.whl", hash = "sha256:034abd6f3db8b9880aaee98f4f5d4dbec7c4829938463ec046517220b2f8574e", size = 12349446, upload-time = "2025-06-05T03:26:01.292Z" },
    { url = "https://files.pythonhosted.org/packages/f7/fc/17851e1b1ea0c8456ba90a2f514c35134dd56d981cf30ccdc501a0adeac4/pandas-2.3.0-cp310-cp310-musllinux_1_2_aarch64.whl", hash = "sha256:23c2b2dc5213810208ca0b80b8666670eb4660bbfd9d45f58592cc4ddcfd62e1", size = 12920002, upload-time = "2025-06-06T00:00:07.925Z" },
    { url = "https://files.pythonhosted.org/packages/a1/9b/8743be105989c81fa33f8e2a4e9822ac0ad4aaf812c00fee6bb09fc814f9/pandas-2.3.0-cp310-cp310-musllinux_1_2_x86_64.whl", hash = "sha256:39ff73ec07be5e90330cc6ff5705c651ace83374189dcdcb46e6ff54b4a72cd6", size = 13651218, upload-time = "2025-06-05T03:26:09.731Z" },
    { url = "https://files.pythonhosted.org/packages/26/fa/8eeb2353f6d40974a6a9fd4081ad1700e2386cf4264a8f28542fd10b3e38/pandas-2.3.0-cp310-cp310-win_amd64.whl", hash = "sha256:40cecc4ea5abd2921682b57532baea5588cc5f80f0231c624056b146887274d2", size = 11082485, upload-time = "2025-06-05T03:26:17.572Z" },
    { url = "https://files.pythonhosted.org/packages/96/1e/ba313812a699fe37bf62e6194265a4621be11833f5fce46d9eae22acb5d7/pandas-2.3.0-cp311-cp311-macosx_10_9_x86_64.whl", hash = "sha256:8adff9f138fc614347ff33812046787f7d43b3cef7c0f0171b3340cae333f6ca", size = 11551836, upload-time = "2025-06-05T03:26:22.784Z" },
    { url = "https://files.pythonhosted.org/packages/1b/cc/0af9c07f8d714ea563b12383a7e5bde9479cf32413ee2f346a9c5a801f22/pandas-2.3.0-cp311-cp311-macosx_11_0_arm64.whl", hash = "sha256:e5f08eb9a445d07720776df6e641975665c9ea12c9d8a331e0f6890f2dcd76ef", size = 10807977, upload-time = "2025-06-05T16:50:11.109Z" },
    { url = "https://files.pythonhosted.org/packages/ee/3e/8c0fb7e2cf4a55198466ced1ca6a9054ae3b7e7630df7757031df10001fd/pandas-2.3.0-cp311-cp311-manylinux_2_17_aarch64.manylinux2014_aarch64.whl", hash = "sha256:fa35c266c8cd1a67d75971a1912b185b492d257092bdd2709bbdebe574ed228d", size = 11788230, upload-time = "2025-06-05T03:26:27.417Z" },
    { url = "https://files.pythonhosted.org/packages/14/22/b493ec614582307faf3f94989be0f7f0a71932ed6f56c9a80c0bb4a3b51e/pandas-2.3.0-cp311-cp311-manylinux_2_17_x86_64.manylinux2014_x86_64.whl", hash = "sha256:14a0cc77b0f089d2d2ffe3007db58f170dae9b9f54e569b299db871a3ab5bf46", size = 12370423, upload-time = "2025-06-05T03:26:34.142Z" },
    { url = "https://files.pythonhosted.org/packages/9f/74/b012addb34cda5ce855218a37b258c4e056a0b9b334d116e518d72638737/pandas-2.3.0-cp311-cp311-musllinux_1_2_aarch64.whl", hash = "sha256:c06f6f144ad0a1bf84699aeea7eff6068ca5c63ceb404798198af7eb86082e33", size = 12990594, upload-time = "2025-06-06T00:00:13.934Z" },
    { url = "https://files.pythonhosted.org/packages/95/81/b310e60d033ab64b08e66c635b94076488f0b6ce6a674379dd5b224fc51c/pandas-2.3.0-cp311-cp311-musllinux_1_2_x86_64.whl", hash = "sha256:ed16339bc354a73e0a609df36d256672c7d296f3f767ac07257801aa064ff73c", size = 13745952, upload-time = "2025-06-05T03:26:39.475Z" },
    { url = "https://files.pythonhosted.org/packages/25/ac/f6ee5250a8881b55bd3aecde9b8cfddea2f2b43e3588bca68a4e9aaf46c8/pandas-2.3.0-cp311-cp311-win_amd64.whl", hash = "sha256:fa07e138b3f6c04addfeaf56cc7fdb96c3b68a3fe5e5401251f231fce40a0d7a", size = 11094534, upload-time = "2025-06-05T03:26:43.23Z" },
    { url = "https://files.pythonhosted.org/packages/94/46/24192607058dd607dbfacdd060a2370f6afb19c2ccb617406469b9aeb8e7/pandas-2.3.0-cp312-cp312-macosx_10_13_x86_64.whl", hash = "sha256:2eb4728a18dcd2908c7fccf74a982e241b467d178724545a48d0caf534b38ebf", size = 11573865, upload-time = "2025-06-05T03:26:46.774Z" },
    { url = "https://files.pythonhosted.org/packages/9f/cc/ae8ea3b800757a70c9fdccc68b67dc0280a6e814efcf74e4211fd5dea1ca/pandas-2.3.0-cp312-cp312-macosx_11_0_arm64.whl", hash = "sha256:b9d8c3187be7479ea5c3d30c32a5d73d62a621166675063b2edd21bc47614027", size = 10702154, upload-time = "2025-06-05T16:50:14.439Z" },
    { url = "https://files.pythonhosted.org/packages/d8/ba/a7883d7aab3d24c6540a2768f679e7414582cc389876d469b40ec749d78b/pandas-2.3.0-cp312-cp312-manylinux_2_17_aarch64.manylinux2014_aarch64.whl", hash = "sha256:9ff730713d4c4f2f1c860e36c005c7cefc1c7c80c21c0688fd605aa43c9fcf09", size = 11262180, upload-time = "2025-06-05T16:50:17.453Z" },
    { url = "https://files.pythonhosted.org/packages/01/a5/931fc3ad333d9d87b10107d948d757d67ebcfc33b1988d5faccc39c6845c/pandas-2.3.0-cp312-cp312-manylinux_2_17_x86_64.manylinux2014_x86_64.whl", hash = "sha256:ba24af48643b12ffe49b27065d3babd52702d95ab70f50e1b34f71ca703e2c0d", size = 11991493, upload-time = "2025-06-05T03:26:51.813Z" },
    { url = "https://files.pythonhosted.org/packages/d7/bf/0213986830a92d44d55153c1d69b509431a972eb73f204242988c4e66e86/pandas-2.3.0-cp312-cp312-musllinux_1_2_aarch64.whl", hash = "sha256:404d681c698e3c8a40a61d0cd9412cc7364ab9a9cc6e144ae2992e11a2e77a20", size = 12470733, upload-time = "2025-06-06T00:00:18.651Z" },
    { url = "https://files.pythonhosted.org/packages/a4/0e/21eb48a3a34a7d4bac982afc2c4eb5ab09f2d988bdf29d92ba9ae8e90a79/pandas-2.3.0-cp312-cp312-musllinux_1_2_x86_64.whl", hash = "sha256:6021910b086b3ca756755e86ddc64e0ddafd5e58e076c72cb1585162e5ad259b", size = 13212406, upload-time = "2025-06-05T03:26:55.992Z" },
    { url = "https://files.pythonhosted.org/packages/1f/d9/74017c4eec7a28892d8d6e31ae9de3baef71f5a5286e74e6b7aad7f8c837/pandas-2.3.0-cp312-cp312-win_amd64.whl", hash = "sha256:094e271a15b579650ebf4c5155c05dcd2a14fd4fdd72cf4854b2f7ad31ea30be", size = 10976199, upload-time = "2025-06-05T03:26:59.594Z" },
    { url = "https://files.pythonhosted.org/packages/d3/57/5cb75a56a4842bbd0511c3d1c79186d8315b82dac802118322b2de1194fe/pandas-2.3.0-cp313-cp313-macosx_10_13_x86_64.whl", hash = "sha256:2c7e2fc25f89a49a11599ec1e76821322439d90820108309bf42130d2f36c983", size = 11518913, upload-time = "2025-06-05T03:27:02.757Z" },
    { url = "https://files.pythonhosted.org/packages/05/01/0c8785610e465e4948a01a059562176e4c8088aa257e2e074db868f86d4e/pandas-2.3.0-cp313-cp313-macosx_11_0_arm64.whl", hash = "sha256:c6da97aeb6a6d233fb6b17986234cc723b396b50a3c6804776351994f2a658fd", size = 10655249, upload-time = "2025-06-05T16:50:20.17Z" },
    { url = "https://files.pythonhosted.org/packages/e8/6a/47fd7517cd8abe72a58706aab2b99e9438360d36dcdb052cf917b7bf3bdc/pandas-2.3.0-cp313-cp313-manylinux_2_17_aarch64.manylinux2014_aarch64.whl", hash = "sha256:bb32dc743b52467d488e7a7c8039b821da2826a9ba4f85b89ea95274f863280f", size = 11328359, upload-time = "2025-06-05T03:27:06.431Z" },
    { url = "https://files.pythonhosted.org/packages/2a/b3/463bfe819ed60fb7e7ddffb4ae2ee04b887b3444feee6c19437b8f834837/pandas-2.3.0-cp313-cp313-manylinux_2_17_x86_64.manylinux2014_x86_64.whl", hash = "sha256:213cd63c43263dbb522c1f8a7c9d072e25900f6975596f883f4bebd77295d4f3", size = 12024789, upload-time = "2025-06-05T03:27:09.875Z" },
    { url = "https://files.pythonhosted.org/packages/04/0c/e0704ccdb0ac40aeb3434d1c641c43d05f75c92e67525df39575ace35468/pandas-2.3.0-cp313-cp313-musllinux_1_2_aarch64.whl", hash = "sha256:1d2b33e68d0ce64e26a4acc2e72d747292084f4e8db4c847c6f5f6cbe56ed6d8", size = 12480734, upload-time = "2025-06-06T00:00:22.246Z" },
    { url = "https://files.pythonhosted.org/packages/e9/df/815d6583967001153bb27f5cf075653d69d51ad887ebbf4cfe1173a1ac58/pandas-2.3.0-cp313-cp313-musllinux_1_2_x86_64.whl", hash = "sha256:430a63bae10b5086995db1b02694996336e5a8ac9a96b4200572b413dfdfccb9", size = 13223381, upload-time = "2025-06-05T03:27:15.641Z" },
    { url = "https://files.pythonhosted.org/packages/79/88/ca5973ed07b7f484c493e941dbff990861ca55291ff7ac67c815ce347395/pandas-2.3.0-cp313-cp313-win_amd64.whl", hash = "sha256:4930255e28ff5545e2ca404637bcc56f031893142773b3468dc021c6c32a1390", size = 10970135, upload-time = "2025-06-05T03:27:24.131Z" },
    { url = "https://files.pythonhosted.org/packages/24/fb/0994c14d1f7909ce83f0b1fb27958135513c4f3f2528bde216180aa73bfc/pandas-2.3.0-cp313-cp313t-macosx_10_13_x86_64.whl", hash = "sha256:f925f1ef673b4bd0271b1809b72b3270384f2b7d9d14a189b12b7fc02574d575", size = 12141356, upload-time = "2025-06-05T03:27:34.547Z" },
    { url = "https://files.pythonhosted.org/packages/9d/a2/9b903e5962134497ac4f8a96f862ee3081cb2506f69f8e4778ce3d9c9d82/pandas-2.3.0-cp313-cp313t-macosx_11_0_arm64.whl", hash = "sha256:e78ad363ddb873a631e92a3c063ade1ecfb34cae71e9a2be6ad100f875ac1042", size = 11474674, upload-time = "2025-06-05T03:27:39.448Z" },
    { url = "https://files.pythonhosted.org/packages/81/3a/3806d041bce032f8de44380f866059437fb79e36d6b22c82c187e65f765b/pandas-2.3.0-cp313-cp313t-manylinux_2_17_aarch64.manylinux2014_aarch64.whl", hash = "sha256:951805d146922aed8357e4cc5671b8b0b9be1027f0619cea132a9f3f65f2f09c", size = 11439876, upload-time = "2025-06-05T03:27:43.652Z" },
    { url = "https://files.pythonhosted.org/packages/15/aa/3fc3181d12b95da71f5c2537c3e3b3af6ab3a8c392ab41ebb766e0929bc6/pandas-2.3.0-cp313-cp313t-manylinux_2_17_x86_64.manylinux2014_x86_64.whl", hash = "sha256:1a881bc1309f3fce34696d07b00f13335c41f5f5a8770a33b09ebe23261cfc67", size = 11966182, upload-time = "2025-06-05T03:27:47.652Z" },
    { url = "https://files.pythonhosted.org/packages/37/e7/e12f2d9b0a2c4a2cc86e2aabff7ccfd24f03e597d770abfa2acd313ee46b/pandas-2.3.0-cp313-cp313t-musllinux_1_2_aarch64.whl", hash = "sha256:e1991bbb96f4050b09b5f811253c4f3cf05ee89a589379aa36cd623f21a31d6f", size = 12547686, upload-time = "2025-06-06T00:00:26.142Z" },
    { url = "https://files.pythonhosted.org/packages/39/c2/646d2e93e0af70f4e5359d870a63584dacbc324b54d73e6b3267920ff117/pandas-2.3.0-cp313-cp313t-musllinux_1_2_x86_64.whl", hash = "sha256:bb3be958022198531eb7ec2008cfc78c5b1eed51af8600c6c5d9160d89d8d249", size = 13231847, upload-time = "2025-06-05T03:27:51.465Z" },
]

[[package]]
name = "pathvalidate"
version = "3.3.1"
source = { registry = "https://pypi.org/simple" }
sdist = { url = "https://files.pythonhosted.org/packages/fa/2a/52a8da6fe965dea6192eb716b357558e103aea0a1e9a8352ad575a8406ca/pathvalidate-3.3.1.tar.gz", hash = "sha256:b18c07212bfead624345bb8e1d6141cdcf15a39736994ea0b94035ad2b1ba177", size = 63262, upload-time = "2025-06-15T09:07:20.736Z" }
wheels = [
    { url = "https://files.pythonhosted.org/packages/9a/70/875f4a23bfc4731703a5835487d0d2fb999031bd415e7d17c0ae615c18b7/pathvalidate-3.3.1-py3-none-any.whl", hash = "sha256:5263baab691f8e1af96092fa5137ee17df5bdfbd6cff1fcac4d6ef4bc2e1735f", size = 24305, upload-time = "2025-06-15T09:07:19.117Z" },
]

[[package]]
name = "peft"
version = "0.15.2"
source = { registry = "https://pypi.org/simple" }
dependencies = [
    { name = "accelerate" },
    { name = "huggingface-hub" },
    { name = "numpy", version = "2.2.6", source = { registry = "https://pypi.org/simple" }, marker = "python_full_version < '3.11'" },
    { name = "numpy", version = "2.3.0", source = { registry = "https://pypi.org/simple" }, marker = "python_full_version >= '3.11'" },
    { name = "packaging" },
    { name = "psutil" },
    { name = "pyyaml" },
    { name = "safetensors" },
    { name = "torch" },
    { name = "tqdm" },
    { name = "transformers" },
]
sdist = { url = "https://files.pythonhosted.org/packages/33/65/faa18cd8ffbe0f742c3f2559770646cce2574b9cd28a2a05e8d36f64e968/peft-0.15.2.tar.gz", hash = "sha256:7059029f4d42a092ded1aa117dd366a46084aef638bdd593f6ab0195d5427fcd", size = 472952, upload-time = "2025-04-15T15:27:53.09Z" }
wheels = [
    { url = "https://files.pythonhosted.org/packages/68/85/8e6ea3d1089f2b6de3c1cd34bbbd7560912af9d34b057be3b8b8fefe1da3/peft-0.15.2-py3-none-any.whl", hash = "sha256:0dfc942b03b7af4b7267cd4e30b15e3a4a1d277adc581ce6245fc13f1f93d0a0", size = 411051, upload-time = "2025-04-15T15:27:50.799Z" },
]

[[package]]
name = "portalocker"
version = "3.2.0"
source = { registry = "https://pypi.org/simple" }
dependencies = [
    { name = "pywin32", marker = "sys_platform == 'win32'" },
]
sdist = { url = "https://files.pythonhosted.org/packages/5e/77/65b857a69ed876e1951e88aaba60f5ce6120c33703f7cb61a3c894b8c1b6/portalocker-3.2.0.tar.gz", hash = "sha256:1f3002956a54a8c3730586c5c77bf18fae4149e07eaf1c29fc3faf4d5a3f89ac", size = 95644, upload-time = "2025-06-14T13:20:40.03Z" }
wheels = [
    { url = "https://files.pythonhosted.org/packages/4b/a6/38c8e2f318bf67d338f4d629e93b0b4b9af331f455f0390ea8ce4a099b26/portalocker-3.2.0-py3-none-any.whl", hash = "sha256:3cdc5f565312224bc570c49337bd21428bba0ef363bbcf58b9ef4a9f11779968", size = 22424, upload-time = "2025-06-14T13:20:38.083Z" },
]

[[package]]
name = "propcache"
version = "0.3.2"
source = { registry = "https://pypi.org/simple" }
sdist = { url = "https://files.pythonhosted.org/packages/a6/16/43264e4a779dd8588c21a70f0709665ee8f611211bdd2c87d952cfa7c776/propcache-0.3.2.tar.gz", hash = "sha256:20d7d62e4e7ef05f221e0db2856b979540686342e7dd9973b815599c7057e168", size = 44139, upload-time = "2025-06-09T22:56:06.081Z" }
wheels = [
    { url = "https://files.pythonhosted.org/packages/ab/14/510deed325e262afeb8b360043c5d7c960da7d3ecd6d6f9496c9c56dc7f4/propcache-0.3.2-cp310-cp310-macosx_10_9_universal2.whl", hash = "sha256:22d9962a358aedbb7a2e36187ff273adeaab9743373a272976d2e348d08c7770", size = 73178, upload-time = "2025-06-09T22:53:40.126Z" },
    { url = "https://files.pythonhosted.org/packages/cd/4e/ad52a7925ff01c1325653a730c7ec3175a23f948f08626a534133427dcff/propcache-0.3.2-cp310-cp310-macosx_10_9_x86_64.whl", hash = "sha256:0d0fda578d1dc3f77b6b5a5dce3b9ad69a8250a891760a548df850a5e8da87f3", size = 43133, upload-time = "2025-06-09T22:53:41.965Z" },
    { url = "https://files.pythonhosted.org/packages/63/7c/e9399ba5da7780871db4eac178e9c2e204c23dd3e7d32df202092a1ed400/propcache-0.3.2-cp310-cp310-macosx_11_0_arm64.whl", hash = "sha256:3def3da3ac3ce41562d85db655d18ebac740cb3fa4367f11a52b3da9d03a5cc3", size = 43039, upload-time = "2025-06-09T22:53:43.268Z" },
    { url = "https://files.pythonhosted.org/packages/22/e1/58da211eb8fdc6fc854002387d38f415a6ca5f5c67c1315b204a5d3e9d7a/propcache-0.3.2-cp310-cp310-manylinux_2_17_aarch64.manylinux2014_aarch64.whl", hash = "sha256:9bec58347a5a6cebf239daba9bda37dffec5b8d2ce004d9fe4edef3d2815137e", size = 201903, upload-time = "2025-06-09T22:53:44.872Z" },
    { url = "https://files.pythonhosted.org/packages/c4/0a/550ea0f52aac455cb90111c8bab995208443e46d925e51e2f6ebdf869525/propcache-0.3.2-cp310-cp310-manylinux_2_17_ppc64le.manylinux2014_ppc64le.whl", hash = "sha256:55ffda449a507e9fbd4aca1a7d9aa6753b07d6166140e5a18d2ac9bc49eac220", size = 213362, upload-time = "2025-06-09T22:53:46.707Z" },
    { url = "https://files.pythonhosted.org/packages/5a/af/9893b7d878deda9bb69fcf54600b247fba7317761b7db11fede6e0f28bd0/propcache-0.3.2-cp310-cp310-manylinux_2_17_s390x.manylinux2014_s390x.whl", hash = "sha256:64a67fb39229a8a8491dd42f864e5e263155e729c2e7ff723d6e25f596b1e8cb", size = 210525, upload-time = "2025-06-09T22:53:48.547Z" },
    { url = "https://files.pythonhosted.org/packages/7c/bb/38fd08b278ca85cde36d848091ad2b45954bc5f15cce494bb300b9285831/propcache-0.3.2-cp310-cp310-manylinux_2_17_x86_64.manylinux2014_x86_64.whl", hash = "sha256:9da1cf97b92b51253d5b68cf5a2b9e0dafca095e36b7f2da335e27dc6172a614", size = 198283, upload-time = "2025-06-09T22:53:50.067Z" },
    { url = "https://files.pythonhosted.org/packages/78/8c/9fe55bd01d362bafb413dfe508c48753111a1e269737fa143ba85693592c/propcache-0.3.2-cp310-cp310-manylinux_2_5_i686.manylinux1_i686.manylinux_2_17_i686.manylinux2014_i686.whl", hash = "sha256:5f559e127134b07425134b4065be45b166183fdcb433cb6c24c8e4149056ad50", size = 191872, upload-time = "2025-06-09T22:53:51.438Z" },
    { url = "https://files.pythonhosted.org/packages/54/14/4701c33852937a22584e08abb531d654c8bcf7948a8f87ad0a4822394147/propcache-0.3.2-cp310-cp310-musllinux_1_2_aarch64.whl", hash = "sha256:aff2e4e06435d61f11a428360a932138d0ec288b0a31dd9bd78d200bd4a2b339", size = 199452, upload-time = "2025-06-09T22:53:53.229Z" },
    { url = "https://files.pythonhosted.org/packages/16/44/447f2253d859602095356007657ee535e0093215ea0b3d1d6a41d16e5201/propcache-0.3.2-cp310-cp310-musllinux_1_2_armv7l.whl", hash = "sha256:4927842833830942a5d0a56e6f4839bc484785b8e1ce8d287359794818633ba0", size = 191567, upload-time = "2025-06-09T22:53:54.541Z" },
    { url = "https://files.pythonhosted.org/packages/f2/b3/e4756258749bb2d3b46defcff606a2f47410bab82be5824a67e84015b267/propcache-0.3.2-cp310-cp310-musllinux_1_2_i686.whl", hash = "sha256:6107ddd08b02654a30fb8ad7a132021759d750a82578b94cd55ee2772b6ebea2", size = 193015, upload-time = "2025-06-09T22:53:56.44Z" },
    { url = "https://files.pythonhosted.org/packages/1e/df/e6d3c7574233164b6330b9fd697beeac402afd367280e6dc377bb99b43d9/propcache-0.3.2-cp310-cp310-musllinux_1_2_ppc64le.whl", hash = "sha256:70bd8b9cd6b519e12859c99f3fc9a93f375ebd22a50296c3a295028bea73b9e7", size = 204660, upload-time = "2025-06-09T22:53:57.839Z" },
    { url = "https://files.pythonhosted.org/packages/b2/53/e4d31dd5170b4a0e2e6b730f2385a96410633b4833dc25fe5dffd1f73294/propcache-0.3.2-cp310-cp310-musllinux_1_2_s390x.whl", hash = "sha256:2183111651d710d3097338dd1893fcf09c9f54e27ff1a8795495a16a469cc90b", size = 206105, upload-time = "2025-06-09T22:53:59.638Z" },
    { url = "https://files.pythonhosted.org/packages/7f/fe/74d54cf9fbe2a20ff786e5f7afcfde446588f0cf15fb2daacfbc267b866c/propcache-0.3.2-cp310-cp310-musllinux_1_2_x86_64.whl", hash = "sha256:fb075ad271405dcad8e2a7ffc9a750a3bf70e533bd86e89f0603e607b93aa64c", size = 196980, upload-time = "2025-06-09T22:54:01.071Z" },
    { url = "https://files.pythonhosted.org/packages/22/ec/c469c9d59dada8a7679625e0440b544fe72e99311a4679c279562051f6fc/propcache-0.3.2-cp310-cp310-win32.whl", hash = "sha256:404d70768080d3d3bdb41d0771037da19d8340d50b08e104ca0e7f9ce55fce70", size = 37679, upload-time = "2025-06-09T22:54:03.003Z" },
    { url = "https://files.pythonhosted.org/packages/38/35/07a471371ac89d418f8d0b699c75ea6dca2041fbda360823de21f6a9ce0a/propcache-0.3.2-cp310-cp310-win_amd64.whl", hash = "sha256:7435d766f978b4ede777002e6b3b6641dd229cd1da8d3d3106a45770365f9ad9", size = 41459, upload-time = "2025-06-09T22:54:04.134Z" },
    { url = "https://files.pythonhosted.org/packages/80/8d/e8b436717ab9c2cfc23b116d2c297305aa4cd8339172a456d61ebf5669b8/propcache-0.3.2-cp311-cp311-macosx_10_9_universal2.whl", hash = "sha256:0b8d2f607bd8f80ddc04088bc2a037fdd17884a6fcadc47a96e334d72f3717be", size = 74207, upload-time = "2025-06-09T22:54:05.399Z" },
    { url = "https://files.pythonhosted.org/packages/d6/29/1e34000e9766d112171764b9fa3226fa0153ab565d0c242c70e9945318a7/propcache-0.3.2-cp311-cp311-macosx_10_9_x86_64.whl", hash = "sha256:06766d8f34733416e2e34f46fea488ad5d60726bb9481d3cddf89a6fa2d9603f", size = 43648, upload-time = "2025-06-09T22:54:08.023Z" },
    { url = "https://files.pythonhosted.org/packages/46/92/1ad5af0df781e76988897da39b5f086c2bf0f028b7f9bd1f409bb05b6874/propcache-0.3.2-cp311-cp311-macosx_11_0_arm64.whl", hash = "sha256:a2dc1f4a1df4fecf4e6f68013575ff4af84ef6f478fe5344317a65d38a8e6dc9", size = 43496, upload-time = "2025-06-09T22:54:09.228Z" },
    { url = "https://files.pythonhosted.org/packages/b3/ce/e96392460f9fb68461fabab3e095cb00c8ddf901205be4eae5ce246e5b7e/propcache-0.3.2-cp311-cp311-manylinux_2_17_aarch64.manylinux2014_aarch64.whl", hash = "sha256:be29c4f4810c5789cf10ddf6af80b041c724e629fa51e308a7a0fb19ed1ef7bf", size = 217288, upload-time = "2025-06-09T22:54:10.466Z" },
    { url = "https://files.pythonhosted.org/packages/c5/2a/866726ea345299f7ceefc861a5e782b045545ae6940851930a6adaf1fca6/propcache-0.3.2-cp311-cp311-manylinux_2_17_ppc64le.manylinux2014_ppc64le.whl", hash = "sha256:59d61f6970ecbd8ff2e9360304d5c8876a6abd4530cb752c06586849ac8a9dc9", size = 227456, upload-time = "2025-06-09T22:54:11.828Z" },
    { url = "https://files.pythonhosted.org/packages/de/03/07d992ccb6d930398689187e1b3c718339a1c06b8b145a8d9650e4726166/propcache-0.3.2-cp311-cp311-manylinux_2_17_s390x.manylinux2014_s390x.whl", hash = "sha256:62180e0b8dbb6b004baec00a7983e4cc52f5ada9cd11f48c3528d8cfa7b96a66", size = 225429, upload-time = "2025-06-09T22:54:13.823Z" },
    { url = "https://files.pythonhosted.org/packages/5d/e6/116ba39448753b1330f48ab8ba927dcd6cf0baea8a0ccbc512dfb49ba670/propcache-0.3.2-cp311-cp311-manylinux_2_17_x86_64.manylinux2014_x86_64.whl", hash = "sha256:c144ca294a204c470f18cf4c9d78887810d04a3e2fbb30eea903575a779159df", size = 213472, upload-time = "2025-06-09T22:54:15.232Z" },
    { url = "https://files.pythonhosted.org/packages/a6/85/f01f5d97e54e428885a5497ccf7f54404cbb4f906688a1690cd51bf597dc/propcache-0.3.2-cp311-cp311-manylinux_2_5_i686.manylinux1_i686.manylinux_2_17_i686.manylinux2014_i686.whl", hash = "sha256:c5c2a784234c28854878d68978265617aa6dc0780e53d44b4d67f3651a17a9a2", size = 204480, upload-time = "2025-06-09T22:54:17.104Z" },
    { url = "https://files.pythonhosted.org/packages/e3/79/7bf5ab9033b8b8194cc3f7cf1aaa0e9c3256320726f64a3e1f113a812dce/propcache-0.3.2-cp311-cp311-musllinux_1_2_aarch64.whl", hash = "sha256:5745bc7acdafa978ca1642891b82c19238eadc78ba2aaa293c6863b304e552d7", size = 214530, upload-time = "2025-06-09T22:54:18.512Z" },
    { url = "https://files.pythonhosted.org/packages/31/0b/bd3e0c00509b609317df4a18e6b05a450ef2d9a963e1d8bc9c9415d86f30/propcache-0.3.2-cp311-cp311-musllinux_1_2_armv7l.whl", hash = "sha256:c0075bf773d66fa8c9d41f66cc132ecc75e5bb9dd7cce3cfd14adc5ca184cb95", size = 205230, upload-time = "2025-06-09T22:54:19.947Z" },
    { url = "https://files.pythonhosted.org/packages/7a/23/fae0ff9b54b0de4e819bbe559508da132d5683c32d84d0dc2ccce3563ed4/propcache-0.3.2-cp311-cp311-musllinux_1_2_i686.whl", hash = "sha256:5f57aa0847730daceff0497f417c9de353c575d8da3579162cc74ac294c5369e", size = 206754, upload-time = "2025-06-09T22:54:21.716Z" },
    { url = "https://files.pythonhosted.org/packages/b7/7f/ad6a3c22630aaa5f618b4dc3c3598974a72abb4c18e45a50b3cdd091eb2f/propcache-0.3.2-cp311-cp311-musllinux_1_2_ppc64le.whl", hash = "sha256:eef914c014bf72d18efb55619447e0aecd5fb7c2e3fa7441e2e5d6099bddff7e", size = 218430, upload-time = "2025-06-09T22:54:23.17Z" },
    { url = "https://files.pythonhosted.org/packages/5b/2c/ba4f1c0e8a4b4c75910742f0d333759d441f65a1c7f34683b4a74c0ee015/propcache-0.3.2-cp311-cp311-musllinux_1_2_s390x.whl", hash = "sha256:2a4092e8549031e82facf3decdbc0883755d5bbcc62d3aea9d9e185549936dcf", size = 223884, upload-time = "2025-06-09T22:54:25.539Z" },
    { url = "https://files.pythonhosted.org/packages/88/e4/ebe30fc399e98572019eee82ad0caf512401661985cbd3da5e3140ffa1b0/propcache-0.3.2-cp311-cp311-musllinux_1_2_x86_64.whl", hash = "sha256:85871b050f174bc0bfb437efbdb68aaf860611953ed12418e4361bc9c392749e", size = 211480, upload-time = "2025-06-09T22:54:26.892Z" },
    { url = "https://files.pythonhosted.org/packages/96/0a/7d5260b914e01d1d0906f7f38af101f8d8ed0dc47426219eeaf05e8ea7c2/propcache-0.3.2-cp311-cp311-win32.whl", hash = "sha256:36c8d9b673ec57900c3554264e630d45980fd302458e4ac801802a7fd2ef7897", size = 37757, upload-time = "2025-06-09T22:54:28.241Z" },
    { url = "https://files.pythonhosted.org/packages/e1/2d/89fe4489a884bc0da0c3278c552bd4ffe06a1ace559db5ef02ef24ab446b/propcache-0.3.2-cp311-cp311-win_amd64.whl", hash = "sha256:e53af8cb6a781b02d2ea079b5b853ba9430fcbe18a8e3ce647d5982a3ff69f39", size = 41500, upload-time = "2025-06-09T22:54:29.4Z" },
    { url = "https://files.pythonhosted.org/packages/a8/42/9ca01b0a6f48e81615dca4765a8f1dd2c057e0540f6116a27dc5ee01dfb6/propcache-0.3.2-cp312-cp312-macosx_10_13_universal2.whl", hash = "sha256:8de106b6c84506b31c27168582cd3cb3000a6412c16df14a8628e5871ff83c10", size = 73674, upload-time = "2025-06-09T22:54:30.551Z" },
    { url = "https://files.pythonhosted.org/packages/af/6e/21293133beb550f9c901bbece755d582bfaf2176bee4774000bd4dd41884/propcache-0.3.2-cp312-cp312-macosx_10_13_x86_64.whl", hash = "sha256:28710b0d3975117239c76600ea351934ac7b5ff56e60953474342608dbbb6154", size = 43570, upload-time = "2025-06-09T22:54:32.296Z" },
    { url = "https://files.pythonhosted.org/packages/0c/c8/0393a0a3a2b8760eb3bde3c147f62b20044f0ddac81e9d6ed7318ec0d852/propcache-0.3.2-cp312-cp312-macosx_11_0_arm64.whl", hash = "sha256:ce26862344bdf836650ed2487c3d724b00fbfec4233a1013f597b78c1cb73615", size = 43094, upload-time = "2025-06-09T22:54:33.929Z" },
    { url = "https://files.pythonhosted.org/packages/37/2c/489afe311a690399d04a3e03b069225670c1d489eb7b044a566511c1c498/propcache-0.3.2-cp312-cp312-manylinux_2_17_aarch64.manylinux2014_aarch64.whl", hash = "sha256:bca54bd347a253af2cf4544bbec232ab982f4868de0dd684246b67a51bc6b1db", size = 226958, upload-time = "2025-06-09T22:54:35.186Z" },
    { url = "https://files.pythonhosted.org/packages/9d/ca/63b520d2f3d418c968bf596839ae26cf7f87bead026b6192d4da6a08c467/propcache-0.3.2-cp312-cp312-manylinux_2_17_ppc64le.manylinux2014_ppc64le.whl", hash = "sha256:55780d5e9a2ddc59711d727226bb1ba83a22dd32f64ee15594b9392b1f544eb1", size = 234894, upload-time = "2025-06-09T22:54:36.708Z" },
    { url = "https://files.pythonhosted.org/packages/11/60/1d0ed6fff455a028d678df30cc28dcee7af77fa2b0e6962ce1df95c9a2a9/propcache-0.3.2-cp312-cp312-manylinux_2_17_s390x.manylinux2014_s390x.whl", hash = "sha256:035e631be25d6975ed87ab23153db6a73426a48db688070d925aa27e996fe93c", size = 233672, upload-time = "2025-06-09T22:54:38.062Z" },
    { url = "https://files.pythonhosted.org/packages/37/7c/54fd5301ef38505ab235d98827207176a5c9b2aa61939b10a460ca53e123/propcache-0.3.2-cp312-cp312-manylinux_2_17_x86_64.manylinux2014_x86_64.whl", hash = "sha256:ee6f22b6eaa39297c751d0e80c0d3a454f112f5c6481214fcf4c092074cecd67", size = 224395, upload-time = "2025-06-09T22:54:39.634Z" },
    { url = "https://files.pythonhosted.org/packages/ee/1a/89a40e0846f5de05fdc6779883bf46ba980e6df4d2ff8fb02643de126592/propcache-0.3.2-cp312-cp312-manylinux_2_5_i686.manylinux1_i686.manylinux_2_17_i686.manylinux2014_i686.whl", hash = "sha256:7ca3aee1aa955438c4dba34fc20a9f390e4c79967257d830f137bd5a8a32ed3b", size = 212510, upload-time = "2025-06-09T22:54:41.565Z" },
    { url = "https://files.pythonhosted.org/packages/5e/33/ca98368586c9566a6b8d5ef66e30484f8da84c0aac3f2d9aec6d31a11bd5/propcache-0.3.2-cp312-cp312-musllinux_1_2_aarch64.whl", hash = "sha256:7a4f30862869fa2b68380d677cc1c5fcf1e0f2b9ea0cf665812895c75d0ca3b8", size = 222949, upload-time = "2025-06-09T22:54:43.038Z" },
    { url = "https://files.pythonhosted.org/packages/ba/11/ace870d0aafe443b33b2f0b7efdb872b7c3abd505bfb4890716ad7865e9d/propcache-0.3.2-cp312-cp312-musllinux_1_2_armv7l.whl", hash = "sha256:b77ec3c257d7816d9f3700013639db7491a434644c906a2578a11daf13176251", size = 217258, upload-time = "2025-06-09T22:54:44.376Z" },
    { url = "https://files.pythonhosted.org/packages/5b/d2/86fd6f7adffcfc74b42c10a6b7db721d1d9ca1055c45d39a1a8f2a740a21/propcache-0.3.2-cp312-cp312-musllinux_1_2_i686.whl", hash = "sha256:cab90ac9d3f14b2d5050928483d3d3b8fb6b4018893fc75710e6aa361ecb2474", size = 213036, upload-time = "2025-06-09T22:54:46.243Z" },
    { url = "https://files.pythonhosted.org/packages/07/94/2d7d1e328f45ff34a0a284cf5a2847013701e24c2a53117e7c280a4316b3/propcache-0.3.2-cp312-cp312-musllinux_1_2_ppc64le.whl", hash = "sha256:0b504d29f3c47cf6b9e936c1852246c83d450e8e063d50562115a6be6d3a2535", size = 227684, upload-time = "2025-06-09T22:54:47.63Z" },
    { url = "https://files.pythonhosted.org/packages/b7/05/37ae63a0087677e90b1d14710e532ff104d44bc1efa3b3970fff99b891dc/propcache-0.3.2-cp312-cp312-musllinux_1_2_s390x.whl", hash = "sha256:ce2ac2675a6aa41ddb2a0c9cbff53780a617ac3d43e620f8fd77ba1c84dcfc06", size = 234562, upload-time = "2025-06-09T22:54:48.982Z" },
    { url = "https://files.pythonhosted.org/packages/a4/7c/3f539fcae630408d0bd8bf3208b9a647ccad10976eda62402a80adf8fc34/propcache-0.3.2-cp312-cp312-musllinux_1_2_x86_64.whl", hash = "sha256:62b4239611205294cc433845b914131b2a1f03500ff3c1ed093ed216b82621e1", size = 222142, upload-time = "2025-06-09T22:54:50.424Z" },
    { url = "https://files.pythonhosted.org/packages/7c/d2/34b9eac8c35f79f8a962546b3e97e9d4b990c420ee66ac8255d5d9611648/propcache-0.3.2-cp312-cp312-win32.whl", hash = "sha256:df4a81b9b53449ebc90cc4deefb052c1dd934ba85012aa912c7ea7b7e38b60c1", size = 37711, upload-time = "2025-06-09T22:54:52.072Z" },
    { url = "https://files.pythonhosted.org/packages/19/61/d582be5d226cf79071681d1b46b848d6cb03d7b70af7063e33a2787eaa03/propcache-0.3.2-cp312-cp312-win_amd64.whl", hash = "sha256:7046e79b989d7fe457bb755844019e10f693752d169076138abf17f31380800c", size = 41479, upload-time = "2025-06-09T22:54:53.234Z" },
    { url = "https://files.pythonhosted.org/packages/dc/d1/8c747fafa558c603c4ca19d8e20b288aa0c7cda74e9402f50f31eb65267e/propcache-0.3.2-cp313-cp313-macosx_10_13_universal2.whl", hash = "sha256:ca592ed634a73ca002967458187109265e980422116c0a107cf93d81f95af945", size = 71286, upload-time = "2025-06-09T22:54:54.369Z" },
    { url = "https://files.pythonhosted.org/packages/61/99/d606cb7986b60d89c36de8a85d58764323b3a5ff07770a99d8e993b3fa73/propcache-0.3.2-cp313-cp313-macosx_10_13_x86_64.whl", hash = "sha256:9ecb0aad4020e275652ba3975740f241bd12a61f1a784df044cf7477a02bc252", size = 42425, upload-time = "2025-06-09T22:54:55.642Z" },
    { url = "https://files.pythonhosted.org/packages/8c/96/ef98f91bbb42b79e9bb82bdd348b255eb9d65f14dbbe3b1594644c4073f7/propcache-0.3.2-cp313-cp313-macosx_11_0_arm64.whl", hash = "sha256:7f08f1cc28bd2eade7a8a3d2954ccc673bb02062e3e7da09bc75d843386b342f", size = 41846, upload-time = "2025-06-09T22:54:57.246Z" },
    { url = "https://files.pythonhosted.org/packages/5b/ad/3f0f9a705fb630d175146cd7b1d2bf5555c9beaed54e94132b21aac098a6/propcache-0.3.2-cp313-cp313-manylinux_2_17_aarch64.manylinux2014_aarch64.whl", hash = "sha256:d1a342c834734edb4be5ecb1e9fb48cb64b1e2320fccbd8c54bf8da8f2a84c33", size = 208871, upload-time = "2025-06-09T22:54:58.975Z" },
    { url = "https://files.pythonhosted.org/packages/3a/38/2085cda93d2c8b6ec3e92af2c89489a36a5886b712a34ab25de9fbca7992/propcache-0.3.2-cp313-cp313-manylinux_2_17_ppc64le.manylinux2014_ppc64le.whl", hash = "sha256:8a544caaae1ac73f1fecfae70ded3e93728831affebd017d53449e3ac052ac1e", size = 215720, upload-time = "2025-06-09T22:55:00.471Z" },
    { url = "https://files.pythonhosted.org/packages/61/c1/d72ea2dc83ac7f2c8e182786ab0fc2c7bd123a1ff9b7975bee671866fe5f/propcache-0.3.2-cp313-cp313-manylinux_2_17_s390x.manylinux2014_s390x.whl", hash = "sha256:310d11aa44635298397db47a3ebce7db99a4cc4b9bbdfcf6c98a60c8d5261cf1", size = 215203, upload-time = "2025-06-09T22:55:01.834Z" },
    { url = "https://files.pythonhosted.org/packages/af/81/b324c44ae60c56ef12007105f1460d5c304b0626ab0cc6b07c8f2a9aa0b8/propcache-0.3.2-cp313-cp313-manylinux_2_17_x86_64.manylinux2014_x86_64.whl", hash = "sha256:4c1396592321ac83157ac03a2023aa6cc4a3cc3cfdecb71090054c09e5a7cce3", size = 206365, upload-time = "2025-06-09T22:55:03.199Z" },
    { url = "https://files.pythonhosted.org/packages/09/73/88549128bb89e66d2aff242488f62869014ae092db63ccea53c1cc75a81d/propcache-0.3.2-cp313-cp313-manylinux_2_5_i686.manylinux1_i686.manylinux_2_17_i686.manylinux2014_i686.whl", hash = "sha256:8cabf5b5902272565e78197edb682017d21cf3b550ba0460ee473753f28d23c1", size = 196016, upload-time = "2025-06-09T22:55:04.518Z" },
    { url = "https://files.pythonhosted.org/packages/b9/3f/3bdd14e737d145114a5eb83cb172903afba7242f67c5877f9909a20d948d/propcache-0.3.2-cp313-cp313-musllinux_1_2_aarch64.whl", hash = "sha256:0a2f2235ac46a7aa25bdeb03a9e7060f6ecbd213b1f9101c43b3090ffb971ef6", size = 205596, upload-time = "2025-06-09T22:55:05.942Z" },
    { url = "https://files.pythonhosted.org/packages/0f/ca/2f4aa819c357d3107c3763d7ef42c03980f9ed5c48c82e01e25945d437c1/propcache-0.3.2-cp313-cp313-musllinux_1_2_armv7l.whl", hash = "sha256:92b69e12e34869a6970fd2f3da91669899994b47c98f5d430b781c26f1d9f387", size = 200977, upload-time = "2025-06-09T22:55:07.792Z" },
    { url = "https://files.pythonhosted.org/packages/cd/4a/e65276c7477533c59085251ae88505caf6831c0e85ff8b2e31ebcbb949b1/propcache-0.3.2-cp313-cp313-musllinux_1_2_i686.whl", hash = "sha256:54e02207c79968ebbdffc169591009f4474dde3b4679e16634d34c9363ff56b4", size = 197220, upload-time = "2025-06-09T22:55:09.173Z" },
    { url = "https://files.pythonhosted.org/packages/7c/54/fc7152e517cf5578278b242396ce4d4b36795423988ef39bb8cd5bf274c8/propcache-0.3.2-cp313-cp313-musllinux_1_2_ppc64le.whl", hash = "sha256:4adfb44cb588001f68c5466579d3f1157ca07f7504fc91ec87862e2b8e556b88", size = 210642, upload-time = "2025-06-09T22:55:10.62Z" },
    { url = "https://files.pythonhosted.org/packages/b9/80/abeb4a896d2767bf5f1ea7b92eb7be6a5330645bd7fb844049c0e4045d9d/propcache-0.3.2-cp313-cp313-musllinux_1_2_s390x.whl", hash = "sha256:fd3e6019dc1261cd0291ee8919dd91fbab7b169bb76aeef6c716833a3f65d206", size = 212789, upload-time = "2025-06-09T22:55:12.029Z" },
    { url = "https://files.pythonhosted.org/packages/b3/db/ea12a49aa7b2b6d68a5da8293dcf50068d48d088100ac016ad92a6a780e6/propcache-0.3.2-cp313-cp313-musllinux_1_2_x86_64.whl", hash = "sha256:4c181cad81158d71c41a2bce88edce078458e2dd5ffee7eddd6b05da85079f43", size = 205880, upload-time = "2025-06-09T22:55:13.45Z" },
    { url = "https://files.pythonhosted.org/packages/d1/e5/9076a0bbbfb65d1198007059c65639dfd56266cf8e477a9707e4b1999ff4/propcache-0.3.2-cp313-cp313-win32.whl", hash = "sha256:8a08154613f2249519e549de2330cf8e2071c2887309a7b07fb56098f5170a02", size = 37220, upload-time = "2025-06-09T22:55:15.284Z" },
    { url = "https://files.pythonhosted.org/packages/d3/f5/b369e026b09a26cd77aa88d8fffd69141d2ae00a2abaaf5380d2603f4b7f/propcache-0.3.2-cp313-cp313-win_amd64.whl", hash = "sha256:e41671f1594fc4ab0a6dec1351864713cb3a279910ae8b58f884a88a0a632c05", size = 40678, upload-time = "2025-06-09T22:55:16.445Z" },
    { url = "https://files.pythonhosted.org/packages/a4/3a/6ece377b55544941a08d03581c7bc400a3c8cd3c2865900a68d5de79e21f/propcache-0.3.2-cp313-cp313t-macosx_10_13_universal2.whl", hash = "sha256:9a3cf035bbaf035f109987d9d55dc90e4b0e36e04bbbb95af3055ef17194057b", size = 76560, upload-time = "2025-06-09T22:55:17.598Z" },
    { url = "https://files.pythonhosted.org/packages/0c/da/64a2bb16418740fa634b0e9c3d29edff1db07f56d3546ca2d86ddf0305e1/propcache-0.3.2-cp313-cp313t-macosx_10_13_x86_64.whl", hash = "sha256:156c03d07dc1323d8dacaa221fbe028c5c70d16709cdd63502778e6c3ccca1b0", size = 44676, upload-time = "2025-06-09T22:55:18.922Z" },
    { url = "https://files.pythonhosted.org/packages/36/7b/f025e06ea51cb72c52fb87e9b395cced02786610b60a3ed51da8af017170/propcache-0.3.2-cp313-cp313t-macosx_11_0_arm64.whl", hash = "sha256:74413c0ba02ba86f55cf60d18daab219f7e531620c15f1e23d95563f505efe7e", size = 44701, upload-time = "2025-06-09T22:55:20.106Z" },
    { url = "https://files.pythonhosted.org/packages/a4/00/faa1b1b7c3b74fc277f8642f32a4c72ba1d7b2de36d7cdfb676db7f4303e/propcache-0.3.2-cp313-cp313t-manylinux_2_17_aarch64.manylinux2014_aarch64.whl", hash = "sha256:f066b437bb3fa39c58ff97ab2ca351db465157d68ed0440abecb21715eb24b28", size = 276934, upload-time = "2025-06-09T22:55:21.5Z" },
    { url = "https://files.pythonhosted.org/packages/74/ab/935beb6f1756e0476a4d5938ff44bf0d13a055fed880caf93859b4f1baf4/propcache-0.3.2-cp313-cp313t-manylinux_2_17_ppc64le.manylinux2014_ppc64le.whl", hash = "sha256:f1304b085c83067914721e7e9d9917d41ad87696bf70f0bc7dee450e9c71ad0a", size = 278316, upload-time = "2025-06-09T22:55:22.918Z" },
    { url = "https://files.pythonhosted.org/packages/f8/9d/994a5c1ce4389610838d1caec74bdf0e98b306c70314d46dbe4fcf21a3e2/propcache-0.3.2-cp313-cp313t-manylinux_2_17_s390x.manylinux2014_s390x.whl", hash = "sha256:ab50cef01b372763a13333b4e54021bdcb291fc9a8e2ccb9c2df98be51bcde6c", size = 282619, upload-time = "2025-06-09T22:55:24.651Z" },
    { url = "https://files.pythonhosted.org/packages/2b/00/a10afce3d1ed0287cef2e09506d3be9822513f2c1e96457ee369adb9a6cd/propcache-0.3.2-cp313-cp313t-manylinux_2_17_x86_64.manylinux2014_x86_64.whl", hash = "sha256:fad3b2a085ec259ad2c2842666b2a0a49dea8463579c606426128925af1ed725", size = 265896, upload-time = "2025-06-09T22:55:26.049Z" },
    { url = "https://files.pythonhosted.org/packages/2e/a8/2aa6716ffa566ca57c749edb909ad27884680887d68517e4be41b02299f3/propcache-0.3.2-cp313-cp313t-manylinux_2_5_i686.manylinux1_i686.manylinux_2_17_i686.manylinux2014_i686.whl", hash = "sha256:261fa020c1c14deafd54c76b014956e2f86991af198c51139faf41c4d5e83892", size = 252111, upload-time = "2025-06-09T22:55:27.381Z" },
    { url = "https://files.pythonhosted.org/packages/36/4f/345ca9183b85ac29c8694b0941f7484bf419c7f0fea2d1e386b4f7893eed/propcache-0.3.2-cp313-cp313t-musllinux_1_2_aarch64.whl", hash = "sha256:46d7f8aa79c927e5f987ee3a80205c987717d3659f035c85cf0c3680526bdb44", size = 268334, upload-time = "2025-06-09T22:55:28.747Z" },
    { url = "https://files.pythonhosted.org/packages/3e/ca/fcd54f78b59e3f97b3b9715501e3147f5340167733d27db423aa321e7148/propcache-0.3.2-cp313-cp313t-musllinux_1_2_armv7l.whl", hash = "sha256:6d8f3f0eebf73e3c0ff0e7853f68be638b4043c65a70517bb575eff54edd8dbe", size = 255026, upload-time = "2025-06-09T22:55:30.184Z" },
    { url = "https://files.pythonhosted.org/packages/8b/95/8e6a6bbbd78ac89c30c225210a5c687790e532ba4088afb8c0445b77ef37/propcache-0.3.2-cp313-cp313t-musllinux_1_2_i686.whl", hash = "sha256:03c89c1b14a5452cf15403e291c0ccd7751d5b9736ecb2c5bab977ad6c5bcd81", size = 250724, upload-time = "2025-06-09T22:55:31.646Z" },
    { url = "https://files.pythonhosted.org/packages/ee/b0/0dd03616142baba28e8b2d14ce5df6631b4673850a3d4f9c0f9dd714a404/propcache-0.3.2-cp313-cp313t-musllinux_1_2_ppc64le.whl", hash = "sha256:0cc17efde71e12bbaad086d679ce575268d70bc123a5a71ea7ad76f70ba30bba", size = 268868, upload-time = "2025-06-09T22:55:33.209Z" },
    { url = "https://files.pythonhosted.org/packages/c5/98/2c12407a7e4fbacd94ddd32f3b1e3d5231e77c30ef7162b12a60e2dd5ce3/propcache-0.3.2-cp313-cp313t-musllinux_1_2_s390x.whl", hash = "sha256:acdf05d00696bc0447e278bb53cb04ca72354e562cf88ea6f9107df8e7fd9770", size = 271322, upload-time = "2025-06-09T22:55:35.065Z" },
    { url = "https://files.pythonhosted.org/packages/35/91/9cb56efbb428b006bb85db28591e40b7736847b8331d43fe335acf95f6c8/propcache-0.3.2-cp313-cp313t-musllinux_1_2_x86_64.whl", hash = "sha256:4445542398bd0b5d32df908031cb1b30d43ac848e20470a878b770ec2dcc6330", size = 265778, upload-time = "2025-06-09T22:55:36.45Z" },
    { url = "https://files.pythonhosted.org/packages/9a/4c/b0fe775a2bdd01e176b14b574be679d84fc83958335790f7c9a686c1f468/propcache-0.3.2-cp313-cp313t-win32.whl", hash = "sha256:f86e5d7cd03afb3a1db8e9f9f6eff15794e79e791350ac48a8c924e6f439f394", size = 41175, upload-time = "2025-06-09T22:55:38.436Z" },
    { url = "https://files.pythonhosted.org/packages/a4/ff/47f08595e3d9b5e149c150f88d9714574f1a7cbd89fe2817158a952674bf/propcache-0.3.2-cp313-cp313t-win_amd64.whl", hash = "sha256:9704bedf6e7cbe3c65eca4379a9b53ee6a83749f047808cbb5044d40d7d72198", size = 44857, upload-time = "2025-06-09T22:55:39.687Z" },
    { url = "https://files.pythonhosted.org/packages/cc/35/cc0aaecf278bb4575b8555f2b137de5ab821595ddae9da9d3cd1da4072c7/propcache-0.3.2-py3-none-any.whl", hash = "sha256:98f1ec44fb675f5052cccc8e609c46ed23a35a1cfd18545ad4e29002d858a43f", size = 12663, upload-time = "2025-06-09T22:56:04.484Z" },
]

[[package]]
name = "psutil"
version = "7.0.0"
source = { registry = "https://pypi.org/simple" }
sdist = { url = "https://files.pythonhosted.org/packages/2a/80/336820c1ad9286a4ded7e845b2eccfcb27851ab8ac6abece774a6ff4d3de/psutil-7.0.0.tar.gz", hash = "sha256:7be9c3eba38beccb6495ea33afd982a44074b78f28c434a1f51cc07fd315c456", size = 497003, upload-time = "2025-02-13T21:54:07.946Z" }
wheels = [
    { url = "https://files.pythonhosted.org/packages/ed/e6/2d26234410f8b8abdbf891c9da62bee396583f713fb9f3325a4760875d22/psutil-7.0.0-cp36-abi3-macosx_10_9_x86_64.whl", hash = "sha256:101d71dc322e3cffd7cea0650b09b3d08b8e7c4109dd6809fe452dfd00e58b25", size = 238051, upload-time = "2025-02-13T21:54:12.36Z" },
    { url = "https://files.pythonhosted.org/packages/04/8b/30f930733afe425e3cbfc0e1468a30a18942350c1a8816acfade80c005c4/psutil-7.0.0-cp36-abi3-macosx_11_0_arm64.whl", hash = "sha256:39db632f6bb862eeccf56660871433e111b6ea58f2caea825571951d4b6aa3da", size = 239535, upload-time = "2025-02-13T21:54:16.07Z" },
    { url = "https://files.pythonhosted.org/packages/2a/ed/d362e84620dd22876b55389248e522338ed1bf134a5edd3b8231d7207f6d/psutil-7.0.0-cp36-abi3-manylinux_2_12_i686.manylinux2010_i686.manylinux_2_17_i686.manylinux2014_i686.whl", hash = "sha256:1fcee592b4c6f146991ca55919ea3d1f8926497a713ed7faaf8225e174581e91", size = 275004, upload-time = "2025-02-13T21:54:18.662Z" },
    { url = "https://files.pythonhosted.org/packages/bf/b9/b0eb3f3cbcb734d930fdf839431606844a825b23eaf9a6ab371edac8162c/psutil-7.0.0-cp36-abi3-manylinux_2_12_x86_64.manylinux2010_x86_64.manylinux_2_17_x86_64.manylinux2014_x86_64.whl", hash = "sha256:4b1388a4f6875d7e2aff5c4ca1cc16c545ed41dd8bb596cefea80111db353a34", size = 277986, upload-time = "2025-02-13T21:54:21.811Z" },
    { url = "https://files.pythonhosted.org/packages/eb/a2/709e0fe2f093556c17fbafda93ac032257242cabcc7ff3369e2cb76a97aa/psutil-7.0.0-cp36-abi3-manylinux_2_17_aarch64.manylinux2014_aarch64.whl", hash = "sha256:a5f098451abc2828f7dc6b58d44b532b22f2088f4999a937557b603ce72b1993", size = 279544, upload-time = "2025-02-13T21:54:24.68Z" },
    { url = "https://files.pythonhosted.org/packages/50/e6/eecf58810b9d12e6427369784efe814a1eec0f492084ce8eb8f4d89d6d61/psutil-7.0.0-cp37-abi3-win32.whl", hash = "sha256:ba3fcef7523064a6c9da440fc4d6bd07da93ac726b5733c29027d7dc95b39d99", size = 241053, upload-time = "2025-02-13T21:54:34.31Z" },
    { url = "https://files.pythonhosted.org/packages/50/1b/6921afe68c74868b4c9fa424dad3be35b095e16687989ebbb50ce4fceb7c/psutil-7.0.0-cp37-abi3-win_amd64.whl", hash = "sha256:4cf3d4eb1aa9b348dec30105c55cd9b7d4629285735a102beb4441e38db90553", size = 244885, upload-time = "2025-02-13T21:54:37.486Z" },
]

[[package]]
name = "pyarrow"
version = "20.0.0"
source = { registry = "https://pypi.org/simple" }
sdist = { url = "https://files.pythonhosted.org/packages/a2/ee/a7810cb9f3d6e9238e61d312076a9859bf3668fd21c69744de9532383912/pyarrow-20.0.0.tar.gz", hash = "sha256:febc4a913592573c8d5805091a6c2b5064c8bd6e002131f01061797d91c783c1", size = 1125187, upload-time = "2025-04-27T12:34:23.264Z" }
wheels = [
    { url = "https://files.pythonhosted.org/packages/5b/23/77094eb8ee0dbe88441689cb6afc40ac312a1e15d3a7acc0586999518222/pyarrow-20.0.0-cp310-cp310-macosx_12_0_arm64.whl", hash = "sha256:c7dd06fd7d7b410ca5dc839cc9d485d2bc4ae5240851bcd45d85105cc90a47d7", size = 30832591, upload-time = "2025-04-27T12:27:27.89Z" },
    { url = "https://files.pythonhosted.org/packages/c3/d5/48cc573aff00d62913701d9fac478518f693b30c25f2c157550b0b2565cb/pyarrow-20.0.0-cp310-cp310-macosx_12_0_x86_64.whl", hash = "sha256:d5382de8dc34c943249b01c19110783d0d64b207167c728461add1ecc2db88e4", size = 32273686, upload-time = "2025-04-27T12:27:36.816Z" },
    { url = "https://files.pythonhosted.org/packages/37/df/4099b69a432b5cb412dd18adc2629975544d656df3d7fda6d73c5dba935d/pyarrow-20.0.0-cp310-cp310-manylinux_2_17_aarch64.manylinux2014_aarch64.whl", hash = "sha256:6415a0d0174487456ddc9beaead703d0ded5966129fa4fd3114d76b5d1c5ceae", size = 41337051, upload-time = "2025-04-27T12:27:44.4Z" },
    { url = "https://files.pythonhosted.org/packages/4c/27/99922a9ac1c9226f346e3a1e15e63dee6f623ed757ff2893f9d6994a69d3/pyarrow-20.0.0-cp310-cp310-manylinux_2_17_x86_64.manylinux2014_x86_64.whl", hash = "sha256:15aa1b3b2587e74328a730457068dc6c89e6dcbf438d4369f572af9d320a25ee", size = 42404659, upload-time = "2025-04-27T12:27:51.715Z" },
    { url = "https://files.pythonhosted.org/packages/21/d1/71d91b2791b829c9e98f1e0d85be66ed93aff399f80abb99678511847eaa/pyarrow-20.0.0-cp310-cp310-manylinux_2_28_aarch64.whl", hash = "sha256:5605919fbe67a7948c1f03b9f3727d82846c053cd2ce9303ace791855923fd20", size = 40695446, upload-time = "2025-04-27T12:27:59.643Z" },
    { url = "https://files.pythonhosted.org/packages/f1/ca/ae10fba419a6e94329707487835ec721f5a95f3ac9168500bcf7aa3813c7/pyarrow-20.0.0-cp310-cp310-manylinux_2_28_x86_64.whl", hash = "sha256:a5704f29a74b81673d266e5ec1fe376f060627c2e42c5c7651288ed4b0db29e9", size = 42278528, upload-time = "2025-04-27T12:28:07.297Z" },
    { url = "https://files.pythonhosted.org/packages/7a/a6/aba40a2bf01b5d00cf9cd16d427a5da1fad0fb69b514ce8c8292ab80e968/pyarrow-20.0.0-cp310-cp310-musllinux_1_2_aarch64.whl", hash = "sha256:00138f79ee1b5aca81e2bdedb91e3739b987245e11fa3c826f9e57c5d102fb75", size = 42918162, upload-time = "2025-04-27T12:28:15.716Z" },
    { url = "https://files.pythonhosted.org/packages/93/6b/98b39650cd64f32bf2ec6d627a9bd24fcb3e4e6ea1873c5e1ea8a83b1a18/pyarrow-20.0.0-cp310-cp310-musllinux_1_2_x86_64.whl", hash = "sha256:f2d67ac28f57a362f1a2c1e6fa98bfe2f03230f7e15927aecd067433b1e70ce8", size = 44550319, upload-time = "2025-04-27T12:28:27.026Z" },
    { url = "https://files.pythonhosted.org/packages/ab/32/340238be1eb5037e7b5de7e640ee22334417239bc347eadefaf8c373936d/pyarrow-20.0.0-cp310-cp310-win_amd64.whl", hash = "sha256:4a8b029a07956b8d7bd742ffca25374dd3f634b35e46cc7a7c3fa4c75b297191", size = 25770759, upload-time = "2025-04-27T12:28:33.702Z" },
    { url = "https://files.pythonhosted.org/packages/47/a2/b7930824181ceadd0c63c1042d01fa4ef63eee233934826a7a2a9af6e463/pyarrow-20.0.0-cp311-cp311-macosx_12_0_arm64.whl", hash = "sha256:24ca380585444cb2a31324c546a9a56abbe87e26069189e14bdba19c86c049f0", size = 30856035, upload-time = "2025-04-27T12:28:40.78Z" },
    { url = "https://files.pythonhosted.org/packages/9b/18/c765770227d7f5bdfa8a69f64b49194352325c66a5c3bb5e332dfd5867d9/pyarrow-20.0.0-cp311-cp311-macosx_12_0_x86_64.whl", hash = "sha256:95b330059ddfdc591a3225f2d272123be26c8fa76e8c9ee1a77aad507361cfdb", size = 32309552, upload-time = "2025-04-27T12:28:47.051Z" },
    { url = "https://files.pythonhosted.org/packages/44/fb/dfb2dfdd3e488bb14f822d7335653092dde150cffc2da97de6e7500681f9/pyarrow-20.0.0-cp311-cp311-manylinux_2_17_aarch64.manylinux2014_aarch64.whl", hash = "sha256:5f0fb1041267e9968c6d0d2ce3ff92e3928b243e2b6d11eeb84d9ac547308232", size = 41334704, upload-time = "2025-04-27T12:28:55.064Z" },
    { url = "https://files.pythonhosted.org/packages/58/0d/08a95878d38808051a953e887332d4a76bc06c6ee04351918ee1155407eb/pyarrow-20.0.0-cp311-cp311-manylinux_2_17_x86_64.manylinux2014_x86_64.whl", hash = "sha256:b8ff87cc837601532cc8242d2f7e09b4e02404de1b797aee747dd4ba4bd6313f", size = 42399836, upload-time = "2025-04-27T12:29:02.13Z" },
    { url = "https://files.pythonhosted.org/packages/f3/cd/efa271234dfe38f0271561086eedcad7bc0f2ddd1efba423916ff0883684/pyarrow-20.0.0-cp311-cp311-manylinux_2_28_aarch64.whl", hash = "sha256:7a3a5dcf54286e6141d5114522cf31dd67a9e7c9133d150799f30ee302a7a1ab", size = 40711789, upload-time = "2025-04-27T12:29:09.951Z" },
    { url = "https://files.pythonhosted.org/packages/46/1f/7f02009bc7fc8955c391defee5348f510e589a020e4b40ca05edcb847854/pyarrow-20.0.0-cp311-cp311-manylinux_2_28_x86_64.whl", hash = "sha256:a6ad3e7758ecf559900261a4df985662df54fb7fdb55e8e3b3aa99b23d526b62", size = 42301124, upload-time = "2025-04-27T12:29:17.187Z" },
    { url = "https://files.pythonhosted.org/packages/4f/92/692c562be4504c262089e86757a9048739fe1acb4024f92d39615e7bab3f/pyarrow-20.0.0-cp311-cp311-musllinux_1_2_aarch64.whl", hash = "sha256:6bb830757103a6cb300a04610e08d9636f0cd223d32f388418ea893a3e655f1c", size = 42916060, upload-time = "2025-04-27T12:29:24.253Z" },
    { url = "https://files.pythonhosted.org/packages/a4/ec/9f5c7e7c828d8e0a3c7ef50ee62eca38a7de2fa6eb1b8fa43685c9414fef/pyarrow-20.0.0-cp311-cp311-musllinux_1_2_x86_64.whl", hash = "sha256:96e37f0766ecb4514a899d9a3554fadda770fb57ddf42b63d80f14bc20aa7db3", size = 44547640, upload-time = "2025-04-27T12:29:32.782Z" },
    { url = "https://files.pythonhosted.org/packages/54/96/46613131b4727f10fd2ffa6d0d6f02efcc09a0e7374eff3b5771548aa95b/pyarrow-20.0.0-cp311-cp311-win_amd64.whl", hash = "sha256:3346babb516f4b6fd790da99b98bed9708e3f02e734c84971faccb20736848dc", size = 25781491, upload-time = "2025-04-27T12:29:38.464Z" },
    { url = "https://files.pythonhosted.org/packages/a1/d6/0c10e0d54f6c13eb464ee9b67a68b8c71bcf2f67760ef5b6fbcddd2ab05f/pyarrow-20.0.0-cp312-cp312-macosx_12_0_arm64.whl", hash = "sha256:75a51a5b0eef32727a247707d4755322cb970be7e935172b6a3a9f9ae98404ba", size = 30815067, upload-time = "2025-04-27T12:29:44.384Z" },
    { url = "https://files.pythonhosted.org/packages/7e/e2/04e9874abe4094a06fd8b0cbb0f1312d8dd7d707f144c2ec1e5e8f452ffa/pyarrow-20.0.0-cp312-cp312-macosx_12_0_x86_64.whl", hash = "sha256:211d5e84cecc640c7a3ab900f930aaff5cd2702177e0d562d426fb7c4f737781", size = 32297128, upload-time = "2025-04-27T12:29:52.038Z" },
    { url = "https://files.pythonhosted.org/packages/31/fd/c565e5dcc906a3b471a83273039cb75cb79aad4a2d4a12f76cc5ae90a4b8/pyarrow-20.0.0-cp312-cp312-manylinux_2_17_aarch64.manylinux2014_aarch64.whl", hash = "sha256:4ba3cf4182828be7a896cbd232aa8dd6a31bd1f9e32776cc3796c012855e1199", size = 41334890, upload-time = "2025-04-27T12:29:59.452Z" },
    { url = "https://files.pythonhosted.org/packages/af/a9/3bdd799e2c9b20c1ea6dc6fa8e83f29480a97711cf806e823f808c2316ac/pyarrow-20.0.0-cp312-cp312-manylinux_2_17_x86_64.manylinux2014_x86_64.whl", hash = "sha256:2c3a01f313ffe27ac4126f4c2e5ea0f36a5fc6ab51f8726cf41fee4b256680bd", size = 42421775, upload-time = "2025-04-27T12:30:06.875Z" },
    { url = "https://files.pythonhosted.org/packages/10/f7/da98ccd86354c332f593218101ae56568d5dcedb460e342000bd89c49cc1/pyarrow-20.0.0-cp312-cp312-manylinux_2_28_aarch64.whl", hash = "sha256:a2791f69ad72addd33510fec7bb14ee06c2a448e06b649e264c094c5b5f7ce28", size = 40687231, upload-time = "2025-04-27T12:30:13.954Z" },
    { url = "https://files.pythonhosted.org/packages/bb/1b/2168d6050e52ff1e6cefc61d600723870bf569cbf41d13db939c8cf97a16/pyarrow-20.0.0-cp312-cp312-manylinux_2_28_x86_64.whl", hash = "sha256:4250e28a22302ce8692d3a0e8ec9d9dde54ec00d237cff4dfa9c1fbf79e472a8", size = 42295639, upload-time = "2025-04-27T12:30:21.949Z" },
    { url = "https://files.pythonhosted.org/packages/b2/66/2d976c0c7158fd25591c8ca55aee026e6d5745a021915a1835578707feb3/pyarrow-20.0.0-cp312-cp312-musllinux_1_2_aarch64.whl", hash = "sha256:89e030dc58fc760e4010148e6ff164d2f44441490280ef1e97a542375e41058e", size = 42908549, upload-time = "2025-04-27T12:30:29.551Z" },
    { url = "https://files.pythonhosted.org/packages/31/a9/dfb999c2fc6911201dcbf348247f9cc382a8990f9ab45c12eabfd7243a38/pyarrow-20.0.0-cp312-cp312-musllinux_1_2_x86_64.whl", hash = "sha256:6102b4864d77102dbbb72965618e204e550135a940c2534711d5ffa787df2a5a", size = 44557216, upload-time = "2025-04-27T12:30:36.977Z" },
    { url = "https://files.pythonhosted.org/packages/a0/8e/9adee63dfa3911be2382fb4d92e4b2e7d82610f9d9f668493bebaa2af50f/pyarrow-20.0.0-cp312-cp312-win_amd64.whl", hash = "sha256:96d6a0a37d9c98be08f5ed6a10831d88d52cac7b13f5287f1e0f625a0de8062b", size = 25660496, upload-time = "2025-04-27T12:30:42.809Z" },
    { url = "https://files.pythonhosted.org/packages/9b/aa/daa413b81446d20d4dad2944110dcf4cf4f4179ef7f685dd5a6d7570dc8e/pyarrow-20.0.0-cp313-cp313-macosx_12_0_arm64.whl", hash = "sha256:a15532e77b94c61efadde86d10957950392999503b3616b2ffcef7621a002893", size = 30798501, upload-time = "2025-04-27T12:30:48.351Z" },
    { url = "https://files.pythonhosted.org/packages/ff/75/2303d1caa410925de902d32ac215dc80a7ce7dd8dfe95358c165f2adf107/pyarrow-20.0.0-cp313-cp313-macosx_12_0_x86_64.whl", hash = "sha256:dd43f58037443af715f34f1322c782ec463a3c8a94a85fdb2d987ceb5658e061", size = 32277895, upload-time = "2025-04-27T12:30:55.238Z" },
    { url = "https://files.pythonhosted.org/packages/92/41/fe18c7c0b38b20811b73d1bdd54b1fccba0dab0e51d2048878042d84afa8/pyarrow-20.0.0-cp313-cp313-manylinux_2_17_aarch64.manylinux2014_aarch64.whl", hash = "sha256:aa0d288143a8585806e3cc7c39566407aab646fb9ece164609dac1cfff45f6ae", size = 41327322, upload-time = "2025-04-27T12:31:05.587Z" },
    { url = "https://files.pythonhosted.org/packages/da/ab/7dbf3d11db67c72dbf36ae63dcbc9f30b866c153b3a22ef728523943eee6/pyarrow-20.0.0-cp313-cp313-manylinux_2_17_x86_64.manylinux2014_x86_64.whl", hash = "sha256:b6953f0114f8d6f3d905d98e987d0924dabce59c3cda380bdfaa25a6201563b4", size = 42411441, upload-time = "2025-04-27T12:31:15.675Z" },
    { url = "https://files.pythonhosted.org/packages/90/c3/0c7da7b6dac863af75b64e2f827e4742161128c350bfe7955b426484e226/pyarrow-20.0.0-cp313-cp313-manylinux_2_28_aarch64.whl", hash = "sha256:991f85b48a8a5e839b2128590ce07611fae48a904cae6cab1f089c5955b57eb5", size = 40677027, upload-time = "2025-04-27T12:31:24.631Z" },
    { url = "https://files.pythonhosted.org/packages/be/27/43a47fa0ff9053ab5203bb3faeec435d43c0d8bfa40179bfd076cdbd4e1c/pyarrow-20.0.0-cp313-cp313-manylinux_2_28_x86_64.whl", hash = "sha256:97c8dc984ed09cb07d618d57d8d4b67a5100a30c3818c2fb0b04599f0da2de7b", size = 42281473, upload-time = "2025-04-27T12:31:31.311Z" },
    { url = "https://files.pythonhosted.org/packages/bc/0b/d56c63b078876da81bbb9ba695a596eabee9b085555ed12bf6eb3b7cab0e/pyarrow-20.0.0-cp313-cp313-musllinux_1_2_aarch64.whl", hash = "sha256:9b71daf534f4745818f96c214dbc1e6124d7daf059167330b610fc69b6f3d3e3", size = 42893897, upload-time = "2025-04-27T12:31:39.406Z" },
    { url = "https://files.pythonhosted.org/packages/92/ac/7d4bd020ba9145f354012838692d48300c1b8fe5634bfda886abcada67ed/pyarrow-20.0.0-cp313-cp313-musllinux_1_2_x86_64.whl", hash = "sha256:e8b88758f9303fa5a83d6c90e176714b2fd3852e776fc2d7e42a22dd6c2fb368", size = 44543847, upload-time = "2025-04-27T12:31:45.997Z" },
    { url = "https://files.pythonhosted.org/packages/9d/07/290f4abf9ca702c5df7b47739c1b2c83588641ddfa2cc75e34a301d42e55/pyarrow-20.0.0-cp313-cp313-win_amd64.whl", hash = "sha256:30b3051b7975801c1e1d387e17c588d8ab05ced9b1e14eec57915f79869b5031", size = 25653219, upload-time = "2025-04-27T12:31:54.11Z" },
    { url = "https://files.pythonhosted.org/packages/95/df/720bb17704b10bd69dde086e1400b8eefb8f58df3f8ac9cff6c425bf57f1/pyarrow-20.0.0-cp313-cp313t-macosx_12_0_arm64.whl", hash = "sha256:ca151afa4f9b7bc45bcc791eb9a89e90a9eb2772767d0b1e5389609c7d03db63", size = 30853957, upload-time = "2025-04-27T12:31:59.215Z" },
    { url = "https://files.pythonhosted.org/packages/d9/72/0d5f875efc31baef742ba55a00a25213a19ea64d7176e0fe001c5d8b6e9a/pyarrow-20.0.0-cp313-cp313t-macosx_12_0_x86_64.whl", hash = "sha256:4680f01ecd86e0dd63e39eb5cd59ef9ff24a9d166db328679e36c108dc993d4c", size = 32247972, upload-time = "2025-04-27T12:32:05.369Z" },
    { url = "https://files.pythonhosted.org/packages/d5/bc/e48b4fa544d2eea72f7844180eb77f83f2030b84c8dad860f199f94307ed/pyarrow-20.0.0-cp313-cp313t-manylinux_2_17_aarch64.manylinux2014_aarch64.whl", hash = "sha256:7f4c8534e2ff059765647aa69b75d6543f9fef59e2cd4c6d18015192565d2b70", size = 41256434, upload-time = "2025-04-27T12:32:11.814Z" },
    { url = "https://files.pythonhosted.org/packages/c3/01/974043a29874aa2cf4f87fb07fd108828fc7362300265a2a64a94965e35b/pyarrow-20.0.0-cp313-cp313t-manylinux_2_17_x86_64.manylinux2014_x86_64.whl", hash = "sha256:3e1f8a47f4b4ae4c69c4d702cfbdfe4d41e18e5c7ef6f1bb1c50918c1e81c57b", size = 42353648, upload-time = "2025-04-27T12:32:20.766Z" },
    { url = "https://files.pythonhosted.org/packages/68/95/cc0d3634cde9ca69b0e51cbe830d8915ea32dda2157560dda27ff3b3337b/pyarrow-20.0.0-cp313-cp313t-manylinux_2_28_aarch64.whl", hash = "sha256:a1f60dc14658efaa927f8214734f6a01a806d7690be4b3232ba526836d216122", size = 40619853, upload-time = "2025-04-27T12:32:28.1Z" },
    { url = "https://files.pythonhosted.org/packages/29/c2/3ad40e07e96a3e74e7ed7cc8285aadfa84eb848a798c98ec0ad009eb6bcc/pyarrow-20.0.0-cp313-cp313t-manylinux_2_28_x86_64.whl", hash = "sha256:204a846dca751428991346976b914d6d2a82ae5b8316a6ed99789ebf976551e6", size = 42241743, upload-time = "2025-04-27T12:32:35.792Z" },
    { url = "https://files.pythonhosted.org/packages/eb/cb/65fa110b483339add6a9bc7b6373614166b14e20375d4daa73483755f830/pyarrow-20.0.0-cp313-cp313t-musllinux_1_2_aarch64.whl", hash = "sha256:f3b117b922af5e4c6b9a9115825726cac7d8b1421c37c2b5e24fbacc8930612c", size = 42839441, upload-time = "2025-04-27T12:32:46.64Z" },
    { url = "https://files.pythonhosted.org/packages/98/7b/f30b1954589243207d7a0fbc9997401044bf9a033eec78f6cb50da3f304a/pyarrow-20.0.0-cp313-cp313t-musllinux_1_2_x86_64.whl", hash = "sha256:e724a3fd23ae5b9c010e7be857f4405ed5e679db5c93e66204db1a69f733936a", size = 44503279, upload-time = "2025-04-27T12:32:56.503Z" },
    { url = "https://files.pythonhosted.org/packages/37/40/ad395740cd641869a13bcf60851296c89624662575621968dcfafabaa7f6/pyarrow-20.0.0-cp313-cp313t-win_amd64.whl", hash = "sha256:82f1ee5133bd8f49d31be1299dc07f585136679666b502540db854968576faf9", size = 25944982, upload-time = "2025-04-27T12:33:04.72Z" },
]

[[package]]
name = "pybind11"
version = "2.13.6"
source = { registry = "https://pypi.org/simple" }
sdist = { url = "https://files.pythonhosted.org/packages/d2/c1/72b9622fcb32ff98b054f724e213c7f70d6898baa714f4516288456ceaba/pybind11-2.13.6.tar.gz", hash = "sha256:ba6af10348c12b24e92fa086b39cfba0eff619b61ac77c406167d813b096d39a", size = 218403, upload-time = "2024-09-14T00:35:22.606Z" }
wheels = [
    { url = "https://files.pythonhosted.org/packages/13/2f/0f24b288e2ce56f51c920137620b4434a38fd80583dbbe24fc2a1656c388/pybind11-2.13.6-py3-none-any.whl", hash = "sha256:237c41e29157b962835d356b370ededd57594a26d5894a795960f0047cb5caf5", size = 243282, upload-time = "2024-09-14T00:35:20.361Z" },
]

[[package]]
name = "pycparser"
version = "2.22"
source = { registry = "https://pypi.org/simple" }
sdist = { url = "https://files.pythonhosted.org/packages/1d/b2/31537cf4b1ca988837256c910a668b553fceb8f069bedc4b1c826024b52c/pycparser-2.22.tar.gz", hash = "sha256:491c8be9c040f5390f5bf44a5b07752bd07f56edf992381b05c701439eec10f6", size = 172736, upload-time = "2024-03-30T13:22:22.564Z" }
wheels = [
    { url = "https://files.pythonhosted.org/packages/13/a3/a812df4e2dd5696d1f351d58b8fe16a405b234ad2886a0dab9183fb78109/pycparser-2.22-py3-none-any.whl", hash = "sha256:c3702b6d3dd8c7abc1afa565d7e63d53a1d0bd86cdc24edd75470f4de499cfcc", size = 117552, upload-time = "2024-03-30T13:22:20.476Z" },
]

[[package]]
name = "pytablewriter"
version = "1.2.1"
source = { registry = "https://pypi.org/simple" }
dependencies = [
    { name = "dataproperty" },
    { name = "mbstrdecoder" },
    { name = "pathvalidate" },
    { name = "setuptools" },
    { name = "tabledata" },
    { name = "tcolorpy" },
    { name = "typepy", extra = ["datetime"] },
]
sdist = { url = "https://files.pythonhosted.org/packages/f6/a1/617730f290f04d347103ab40bf67d317df6691b14746f6e1ea039fb57062/pytablewriter-1.2.1.tar.gz", hash = "sha256:7bd0f4f397e070e3b8a34edcf1b9257ccbb18305493d8350a5dbc9957fced959", size = 619241, upload-time = "2025-01-01T15:37:00.04Z" }
wheels = [
    { url = "https://files.pythonhosted.org/packages/21/4c/c199512f01c845dfe5a7840ab3aae6c60463b5dc2a775be72502dfd9170a/pytablewriter-1.2.1-py3-none-any.whl", hash = "sha256:e906ff7ff5151d70a5f66e0f7b75642a7f2dce8d893c265b79cc9cf6bc04ddb4", size = 91083, upload-time = "2025-01-01T15:36:55.63Z" },
]

[[package]]
name = "python-dateutil"
version = "2.9.0.post0"
source = { registry = "https://pypi.org/simple" }
dependencies = [
    { name = "six" },
]
sdist = { url = "https://files.pythonhosted.org/packages/66/c0/0c8b6ad9f17a802ee498c46e004a0eb49bc148f2fd230864601a86dcf6db/python-dateutil-2.9.0.post0.tar.gz", hash = "sha256:37dd54208da7e1cd875388217d5e00ebd4179249f90fb72437e91a35459a0ad3", size = 342432, upload-time = "2024-03-01T18:36:20.211Z" }
wheels = [
    { url = "https://files.pythonhosted.org/packages/ec/57/56b9bcc3c9c6a792fcbaf139543cee77261f3651ca9da0c93f5c1221264b/python_dateutil-2.9.0.post0-py2.py3-none-any.whl", hash = "sha256:a8b2bc7bffae282281c8140a97d3aa9c14da0b136dfe83f850eea9a5f7470427", size = 229892, upload-time = "2024-03-01T18:36:18.57Z" },
]

[[package]]
name = "pytz"
version = "2025.2"
source = { registry = "https://pypi.org/simple" }
sdist = { url = "https://files.pythonhosted.org/packages/f8/bf/abbd3cdfb8fbc7fb3d4d38d320f2441b1e7cbe29be4f23797b4a2b5d8aac/pytz-2025.2.tar.gz", hash = "sha256:360b9e3dbb49a209c21ad61809c7fb453643e048b38924c765813546746e81c3", size = 320884, upload-time = "2025-03-25T02:25:00.538Z" }
wheels = [
    { url = "https://files.pythonhosted.org/packages/81/c4/34e93fe5f5429d7570ec1fa436f1986fb1f00c3e0f43a589fe2bbcd22c3f/pytz-2025.2-py2.py3-none-any.whl", hash = "sha256:5ddf76296dd8c44c26eb8f4b6f35488f3ccbf6fbbd7adee0b7262d43f0ec2f00", size = 509225, upload-time = "2025-03-25T02:24:58.468Z" },
]

[[package]]
name = "pywin32"
version = "310"
source = { registry = "https://pypi.org/simple" }
wheels = [
    { url = "https://files.pythonhosted.org/packages/95/da/a5f38fffbba2fb99aa4aa905480ac4b8e83ca486659ac8c95bce47fb5276/pywin32-310-cp310-cp310-win32.whl", hash = "sha256:6dd97011efc8bf51d6793a82292419eba2c71cf8e7250cfac03bba284454abc1", size = 8848240, upload-time = "2025-03-17T00:55:46.783Z" },
    { url = "https://files.pythonhosted.org/packages/aa/fe/d873a773324fa565619ba555a82c9dabd677301720f3660a731a5d07e49a/pywin32-310-cp310-cp310-win_amd64.whl", hash = "sha256:c3e78706e4229b915a0821941a84e7ef420bf2b77e08c9dae3c76fd03fd2ae3d", size = 9601854, upload-time = "2025-03-17T00:55:48.783Z" },
    { url = "https://files.pythonhosted.org/packages/3c/84/1a8e3d7a15490d28a5d816efa229ecb4999cdc51a7c30dd8914f669093b8/pywin32-310-cp310-cp310-win_arm64.whl", hash = "sha256:33babed0cf0c92a6f94cc6cc13546ab24ee13e3e800e61ed87609ab91e4c8213", size = 8522963, upload-time = "2025-03-17T00:55:50.969Z" },
    { url = "https://files.pythonhosted.org/packages/f7/b1/68aa2986129fb1011dabbe95f0136f44509afaf072b12b8f815905a39f33/pywin32-310-cp311-cp311-win32.whl", hash = "sha256:1e765f9564e83011a63321bb9d27ec456a0ed90d3732c4b2e312b855365ed8bd", size = 8784284, upload-time = "2025-03-17T00:55:53.124Z" },
    { url = "https://files.pythonhosted.org/packages/b3/bd/d1592635992dd8db5bb8ace0551bc3a769de1ac8850200cfa517e72739fb/pywin32-310-cp311-cp311-win_amd64.whl", hash = "sha256:126298077a9d7c95c53823934f000599f66ec9296b09167810eb24875f32689c", size = 9520748, upload-time = "2025-03-17T00:55:55.203Z" },
    { url = "https://files.pythonhosted.org/packages/90/b1/ac8b1ffce6603849eb45a91cf126c0fa5431f186c2e768bf56889c46f51c/pywin32-310-cp311-cp311-win_arm64.whl", hash = "sha256:19ec5fc9b1d51c4350be7bb00760ffce46e6c95eaf2f0b2f1150657b1a43c582", size = 8455941, upload-time = "2025-03-17T00:55:57.048Z" },
    { url = "https://files.pythonhosted.org/packages/6b/ec/4fdbe47932f671d6e348474ea35ed94227fb5df56a7c30cbbb42cd396ed0/pywin32-310-cp312-cp312-win32.whl", hash = "sha256:8a75a5cc3893e83a108c05d82198880704c44bbaee4d06e442e471d3c9ea4f3d", size = 8796239, upload-time = "2025-03-17T00:55:58.807Z" },
    { url = "https://files.pythonhosted.org/packages/e3/e5/b0627f8bb84e06991bea89ad8153a9e50ace40b2e1195d68e9dff6b03d0f/pywin32-310-cp312-cp312-win_amd64.whl", hash = "sha256:bf5c397c9a9a19a6f62f3fb821fbf36cac08f03770056711f765ec1503972060", size = 9503839, upload-time = "2025-03-17T00:56:00.8Z" },
    { url = "https://files.pythonhosted.org/packages/1f/32/9ccf53748df72301a89713936645a664ec001abd35ecc8578beda593d37d/pywin32-310-cp312-cp312-win_arm64.whl", hash = "sha256:2349cc906eae872d0663d4d6290d13b90621eaf78964bb1578632ff20e152966", size = 8459470, upload-time = "2025-03-17T00:56:02.601Z" },
    { url = "https://files.pythonhosted.org/packages/1c/09/9c1b978ffc4ae53999e89c19c77ba882d9fce476729f23ef55211ea1c034/pywin32-310-cp313-cp313-win32.whl", hash = "sha256:5d241a659c496ada3253cd01cfaa779b048e90ce4b2b38cd44168ad555ce74ab", size = 8794384, upload-time = "2025-03-17T00:56:04.383Z" },
    { url = "https://files.pythonhosted.org/packages/45/3c/b4640f740ffebadd5d34df35fecba0e1cfef8fde9f3e594df91c28ad9b50/pywin32-310-cp313-cp313-win_amd64.whl", hash = "sha256:667827eb3a90208ddbdcc9e860c81bde63a135710e21e4cb3348968e4bd5249e", size = 9503039, upload-time = "2025-03-17T00:56:06.207Z" },
    { url = "https://files.pythonhosted.org/packages/b4/f4/f785020090fb050e7fb6d34b780f2231f302609dc964672f72bfaeb59a28/pywin32-310-cp313-cp313-win_arm64.whl", hash = "sha256:e308f831de771482b7cf692a1f308f8fca701b2d8f9dde6cc440c7da17e47b33", size = 8458152, upload-time = "2025-03-17T00:56:07.819Z" },
]

[[package]]
name = "pyyaml"
version = "6.0.2"
source = { registry = "https://pypi.org/simple" }
sdist = { url = "https://files.pythonhosted.org/packages/54/ed/79a089b6be93607fa5cdaedf301d7dfb23af5f25c398d5ead2525b063e17/pyyaml-6.0.2.tar.gz", hash = "sha256:d584d9ec91ad65861cc08d42e834324ef890a082e591037abe114850ff7bbc3e", size = 130631, upload-time = "2024-08-06T20:33:50.674Z" }
wheels = [
    { url = "https://files.pythonhosted.org/packages/9b/95/a3fac87cb7158e231b5a6012e438c647e1a87f09f8e0d123acec8ab8bf71/PyYAML-6.0.2-cp310-cp310-macosx_10_9_x86_64.whl", hash = "sha256:0a9a2848a5b7feac301353437eb7d5957887edbf81d56e903999a75a3d743086", size = 184199, upload-time = "2024-08-06T20:31:40.178Z" },
    { url = "https://files.pythonhosted.org/packages/c7/7a/68bd47624dab8fd4afbfd3c48e3b79efe09098ae941de5b58abcbadff5cb/PyYAML-6.0.2-cp310-cp310-macosx_11_0_arm64.whl", hash = "sha256:29717114e51c84ddfba879543fb232a6ed60086602313ca38cce623c1d62cfbf", size = 171758, upload-time = "2024-08-06T20:31:42.173Z" },
    { url = "https://files.pythonhosted.org/packages/49/ee/14c54df452143b9ee9f0f29074d7ca5516a36edb0b4cc40c3f280131656f/PyYAML-6.0.2-cp310-cp310-manylinux_2_17_aarch64.manylinux2014_aarch64.whl", hash = "sha256:8824b5a04a04a047e72eea5cec3bc266db09e35de6bdfe34c9436ac5ee27d237", size = 718463, upload-time = "2024-08-06T20:31:44.263Z" },
    { url = "https://files.pythonhosted.org/packages/4d/61/de363a97476e766574650d742205be468921a7b532aa2499fcd886b62530/PyYAML-6.0.2-cp310-cp310-manylinux_2_17_s390x.manylinux2014_s390x.whl", hash = "sha256:7c36280e6fb8385e520936c3cb3b8042851904eba0e58d277dca80a5cfed590b", size = 719280, upload-time = "2024-08-06T20:31:50.199Z" },
    { url = "https://files.pythonhosted.org/packages/6b/4e/1523cb902fd98355e2e9ea5e5eb237cbc5f3ad5f3075fa65087aa0ecb669/PyYAML-6.0.2-cp310-cp310-manylinux_2_17_x86_64.manylinux2014_x86_64.whl", hash = "sha256:ec031d5d2feb36d1d1a24380e4db6d43695f3748343d99434e6f5f9156aaa2ed", size = 751239, upload-time = "2024-08-06T20:31:52.292Z" },
    { url = "https://files.pythonhosted.org/packages/b7/33/5504b3a9a4464893c32f118a9cc045190a91637b119a9c881da1cf6b7a72/PyYAML-6.0.2-cp310-cp310-musllinux_1_1_aarch64.whl", hash = "sha256:936d68689298c36b53b29f23c6dbb74de12b4ac12ca6cfe0e047bedceea56180", size = 695802, upload-time = "2024-08-06T20:31:53.836Z" },
    { url = "https://files.pythonhosted.org/packages/5c/20/8347dcabd41ef3a3cdc4f7b7a2aff3d06598c8779faa189cdbf878b626a4/PyYAML-6.0.2-cp310-cp310-musllinux_1_1_x86_64.whl", hash = "sha256:23502f431948090f597378482b4812b0caae32c22213aecf3b55325e049a6c68", size = 720527, upload-time = "2024-08-06T20:31:55.565Z" },
    { url = "https://files.pythonhosted.org/packages/be/aa/5afe99233fb360d0ff37377145a949ae258aaab831bde4792b32650a4378/PyYAML-6.0.2-cp310-cp310-win32.whl", hash = "sha256:2e99c6826ffa974fe6e27cdb5ed0021786b03fc98e5ee3c5bfe1fd5015f42b99", size = 144052, upload-time = "2024-08-06T20:31:56.914Z" },
    { url = "https://files.pythonhosted.org/packages/b5/84/0fa4b06f6d6c958d207620fc60005e241ecedceee58931bb20138e1e5776/PyYAML-6.0.2-cp310-cp310-win_amd64.whl", hash = "sha256:a4d3091415f010369ae4ed1fc6b79def9416358877534caf6a0fdd2146c87a3e", size = 161774, upload-time = "2024-08-06T20:31:58.304Z" },
    { url = "https://files.pythonhosted.org/packages/f8/aa/7af4e81f7acba21a4c6be026da38fd2b872ca46226673c89a758ebdc4fd2/PyYAML-6.0.2-cp311-cp311-macosx_10_9_x86_64.whl", hash = "sha256:cc1c1159b3d456576af7a3e4d1ba7e6924cb39de8f67111c735f6fc832082774", size = 184612, upload-time = "2024-08-06T20:32:03.408Z" },
    { url = "https://files.pythonhosted.org/packages/8b/62/b9faa998fd185f65c1371643678e4d58254add437edb764a08c5a98fb986/PyYAML-6.0.2-cp311-cp311-macosx_11_0_arm64.whl", hash = "sha256:1e2120ef853f59c7419231f3bf4e7021f1b936f6ebd222406c3b60212205d2ee", size = 172040, upload-time = "2024-08-06T20:32:04.926Z" },
    { url = "https://files.pythonhosted.org/packages/ad/0c/c804f5f922a9a6563bab712d8dcc70251e8af811fce4524d57c2c0fd49a4/PyYAML-6.0.2-cp311-cp311-manylinux_2_17_aarch64.manylinux2014_aarch64.whl", hash = "sha256:5d225db5a45f21e78dd9358e58a98702a0302f2659a3c6cd320564b75b86f47c", size = 736829, upload-time = "2024-08-06T20:32:06.459Z" },
    { url = "https://files.pythonhosted.org/packages/51/16/6af8d6a6b210c8e54f1406a6b9481febf9c64a3109c541567e35a49aa2e7/PyYAML-6.0.2-cp311-cp311-manylinux_2_17_s390x.manylinux2014_s390x.whl", hash = "sha256:5ac9328ec4831237bec75defaf839f7d4564be1e6b25ac710bd1a96321cc8317", size = 764167, upload-time = "2024-08-06T20:32:08.338Z" },
    { url = "https://files.pythonhosted.org/packages/75/e4/2c27590dfc9992f73aabbeb9241ae20220bd9452df27483b6e56d3975cc5/PyYAML-6.0.2-cp311-cp311-manylinux_2_17_x86_64.manylinux2014_x86_64.whl", hash = "sha256:3ad2a3decf9aaba3d29c8f537ac4b243e36bef957511b4766cb0057d32b0be85", size = 762952, upload-time = "2024-08-06T20:32:14.124Z" },
    { url = "https://files.pythonhosted.org/packages/9b/97/ecc1abf4a823f5ac61941a9c00fe501b02ac3ab0e373c3857f7d4b83e2b6/PyYAML-6.0.2-cp311-cp311-musllinux_1_1_aarch64.whl", hash = "sha256:ff3824dc5261f50c9b0dfb3be22b4567a6f938ccce4587b38952d85fd9e9afe4", size = 735301, upload-time = "2024-08-06T20:32:16.17Z" },
    { url = "https://files.pythonhosted.org/packages/45/73/0f49dacd6e82c9430e46f4a027baa4ca205e8b0a9dce1397f44edc23559d/PyYAML-6.0.2-cp311-cp311-musllinux_1_1_x86_64.whl", hash = "sha256:797b4f722ffa07cc8d62053e4cff1486fa6dc094105d13fea7b1de7d8bf71c9e", size = 756638, upload-time = "2024-08-06T20:32:18.555Z" },
    { url = "https://files.pythonhosted.org/packages/22/5f/956f0f9fc65223a58fbc14459bf34b4cc48dec52e00535c79b8db361aabd/PyYAML-6.0.2-cp311-cp311-win32.whl", hash = "sha256:11d8f3dd2b9c1207dcaf2ee0bbbfd5991f571186ec9cc78427ba5bd32afae4b5", size = 143850, upload-time = "2024-08-06T20:32:19.889Z" },
    { url = "https://files.pythonhosted.org/packages/ed/23/8da0bbe2ab9dcdd11f4f4557ccaf95c10b9811b13ecced089d43ce59c3c8/PyYAML-6.0.2-cp311-cp311-win_amd64.whl", hash = "sha256:e10ce637b18caea04431ce14fabcf5c64a1c61ec9c56b071a4b7ca131ca52d44", size = 161980, upload-time = "2024-08-06T20:32:21.273Z" },
    { url = "https://files.pythonhosted.org/packages/86/0c/c581167fc46d6d6d7ddcfb8c843a4de25bdd27e4466938109ca68492292c/PyYAML-6.0.2-cp312-cp312-macosx_10_9_x86_64.whl", hash = "sha256:c70c95198c015b85feafc136515252a261a84561b7b1d51e3384e0655ddf25ab", size = 183873, upload-time = "2024-08-06T20:32:25.131Z" },
    { url = "https://files.pythonhosted.org/packages/a8/0c/38374f5bb272c051e2a69281d71cba6fdb983413e6758b84482905e29a5d/PyYAML-6.0.2-cp312-cp312-macosx_11_0_arm64.whl", hash = "sha256:ce826d6ef20b1bc864f0a68340c8b3287705cae2f8b4b1d932177dcc76721725", size = 173302, upload-time = "2024-08-06T20:32:26.511Z" },
    { url = "https://files.pythonhosted.org/packages/c3/93/9916574aa8c00aa06bbac729972eb1071d002b8e158bd0e83a3b9a20a1f7/PyYAML-6.0.2-cp312-cp312-manylinux_2_17_aarch64.manylinux2014_aarch64.whl", hash = "sha256:1f71ea527786de97d1a0cc0eacd1defc0985dcf6b3f17bb77dcfc8c34bec4dc5", size = 739154, upload-time = "2024-08-06T20:32:28.363Z" },
    { url = "https://files.pythonhosted.org/packages/95/0f/b8938f1cbd09739c6da569d172531567dbcc9789e0029aa070856f123984/PyYAML-6.0.2-cp312-cp312-manylinux_2_17_s390x.manylinux2014_s390x.whl", hash = "sha256:9b22676e8097e9e22e36d6b7bda33190d0d400f345f23d4065d48f4ca7ae0425", size = 766223, upload-time = "2024-08-06T20:32:30.058Z" },
    { url = "https://files.pythonhosted.org/packages/b9/2b/614b4752f2e127db5cc206abc23a8c19678e92b23c3db30fc86ab731d3bd/PyYAML-6.0.2-cp312-cp312-manylinux_2_17_x86_64.manylinux2014_x86_64.whl", hash = "sha256:80bab7bfc629882493af4aa31a4cfa43a4c57c83813253626916b8c7ada83476", size = 767542, upload-time = "2024-08-06T20:32:31.881Z" },
    { url = "https://files.pythonhosted.org/packages/d4/00/dd137d5bcc7efea1836d6264f049359861cf548469d18da90cd8216cf05f/PyYAML-6.0.2-cp312-cp312-musllinux_1_1_aarch64.whl", hash = "sha256:0833f8694549e586547b576dcfaba4a6b55b9e96098b36cdc7ebefe667dfed48", size = 731164, upload-time = "2024-08-06T20:32:37.083Z" },
    { url = "https://files.pythonhosted.org/packages/c9/1f/4f998c900485e5c0ef43838363ba4a9723ac0ad73a9dc42068b12aaba4e4/PyYAML-6.0.2-cp312-cp312-musllinux_1_1_x86_64.whl", hash = "sha256:8b9c7197f7cb2738065c481a0461e50ad02f18c78cd75775628afb4d7137fb3b", size = 756611, upload-time = "2024-08-06T20:32:38.898Z" },
    { url = "https://files.pythonhosted.org/packages/df/d1/f5a275fdb252768b7a11ec63585bc38d0e87c9e05668a139fea92b80634c/PyYAML-6.0.2-cp312-cp312-win32.whl", hash = "sha256:ef6107725bd54b262d6dedcc2af448a266975032bc85ef0172c5f059da6325b4", size = 140591, upload-time = "2024-08-06T20:32:40.241Z" },
    { url = "https://files.pythonhosted.org/packages/0c/e8/4f648c598b17c3d06e8753d7d13d57542b30d56e6c2dedf9c331ae56312e/PyYAML-6.0.2-cp312-cp312-win_amd64.whl", hash = "sha256:7e7401d0de89a9a855c839bc697c079a4af81cf878373abd7dc625847d25cbd8", size = 156338, upload-time = "2024-08-06T20:32:41.93Z" },
    { url = "https://files.pythonhosted.org/packages/ef/e3/3af305b830494fa85d95f6d95ef7fa73f2ee1cc8ef5b495c7c3269fb835f/PyYAML-6.0.2-cp313-cp313-macosx_10_13_x86_64.whl", hash = "sha256:efdca5630322a10774e8e98e1af481aad470dd62c3170801852d752aa7a783ba", size = 181309, upload-time = "2024-08-06T20:32:43.4Z" },
    { url = "https://files.pythonhosted.org/packages/45/9f/3b1c20a0b7a3200524eb0076cc027a970d320bd3a6592873c85c92a08731/PyYAML-6.0.2-cp313-cp313-macosx_11_0_arm64.whl", hash = "sha256:50187695423ffe49e2deacb8cd10510bc361faac997de9efef88badc3bb9e2d1", size = 171679, upload-time = "2024-08-06T20:32:44.801Z" },
    { url = "https://files.pythonhosted.org/packages/7c/9a/337322f27005c33bcb656c655fa78325b730324c78620e8328ae28b64d0c/PyYAML-6.0.2-cp313-cp313-manylinux_2_17_aarch64.manylinux2014_aarch64.whl", hash = "sha256:0ffe8360bab4910ef1b9e87fb812d8bc0a308b0d0eef8c8f44e0254ab3b07133", size = 733428, upload-time = "2024-08-06T20:32:46.432Z" },
    { url = "https://files.pythonhosted.org/packages/a3/69/864fbe19e6c18ea3cc196cbe5d392175b4cf3d5d0ac1403ec3f2d237ebb5/PyYAML-6.0.2-cp313-cp313-manylinux_2_17_s390x.manylinux2014_s390x.whl", hash = "sha256:17e311b6c678207928d649faa7cb0d7b4c26a0ba73d41e99c4fff6b6c3276484", size = 763361, upload-time = "2024-08-06T20:32:51.188Z" },
    { url = "https://files.pythonhosted.org/packages/04/24/b7721e4845c2f162d26f50521b825fb061bc0a5afcf9a386840f23ea19fa/PyYAML-6.0.2-cp313-cp313-manylinux_2_17_x86_64.manylinux2014_x86_64.whl", hash = "sha256:70b189594dbe54f75ab3a1acec5f1e3faa7e8cf2f1e08d9b561cb41b845f69d5", size = 759523, upload-time = "2024-08-06T20:32:53.019Z" },
    { url = "https://files.pythonhosted.org/packages/2b/b2/e3234f59ba06559c6ff63c4e10baea10e5e7df868092bf9ab40e5b9c56b6/PyYAML-6.0.2-cp313-cp313-musllinux_1_1_aarch64.whl", hash = "sha256:41e4e3953a79407c794916fa277a82531dd93aad34e29c2a514c2c0c5fe971cc", size = 726660, upload-time = "2024-08-06T20:32:54.708Z" },
    { url = "https://files.pythonhosted.org/packages/fe/0f/25911a9f080464c59fab9027482f822b86bf0608957a5fcc6eaac85aa515/PyYAML-6.0.2-cp313-cp313-musllinux_1_1_x86_64.whl", hash = "sha256:68ccc6023a3400877818152ad9a1033e3db8625d899c72eacb5a668902e4d652", size = 751597, upload-time = "2024-08-06T20:32:56.985Z" },
    { url = "https://files.pythonhosted.org/packages/14/0d/e2c3b43bbce3cf6bd97c840b46088a3031085179e596d4929729d8d68270/PyYAML-6.0.2-cp313-cp313-win32.whl", hash = "sha256:bc2fa7c6b47d6bc618dd7fb02ef6fdedb1090ec036abab80d4681424b84c1183", size = 140527, upload-time = "2024-08-06T20:33:03.001Z" },
    { url = "https://files.pythonhosted.org/packages/fa/de/02b54f42487e3d3c6efb3f89428677074ca7bf43aae402517bc7cca949f3/PyYAML-6.0.2-cp313-cp313-win_amd64.whl", hash = "sha256:8388ee1976c416731879ac16da0aff3f63b286ffdd57cdeb95f3f2e085687563", size = 156446, upload-time = "2024-08-06T20:33:04.33Z" },
]

[[package]]
name = "regex"
version = "2024.11.6"
source = { registry = "https://pypi.org/simple" }
sdist = { url = "https://files.pythonhosted.org/packages/8e/5f/bd69653fbfb76cf8604468d3b4ec4c403197144c7bfe0e6a5fc9e02a07cb/regex-2024.11.6.tar.gz", hash = "sha256:7ab159b063c52a0333c884e4679f8d7a85112ee3078fe3d9004b2dd875585519", size = 399494, upload-time = "2024-11-06T20:12:31.635Z" }
wheels = [
    { url = "https://files.pythonhosted.org/packages/95/3c/4651f6b130c6842a8f3df82461a8950f923925db8b6961063e82744bddcc/regex-2024.11.6-cp310-cp310-macosx_10_9_universal2.whl", hash = "sha256:ff590880083d60acc0433f9c3f713c51f7ac6ebb9adf889c79a261ecf541aa91", size = 482674, upload-time = "2024-11-06T20:08:57.575Z" },
    { url = "https://files.pythonhosted.org/packages/15/51/9f35d12da8434b489c7b7bffc205c474a0a9432a889457026e9bc06a297a/regex-2024.11.6-cp310-cp310-macosx_10_9_x86_64.whl", hash = "sha256:658f90550f38270639e83ce492f27d2c8d2cd63805c65a13a14d36ca126753f0", size = 287684, upload-time = "2024-11-06T20:08:59.787Z" },
    { url = "https://files.pythonhosted.org/packages/bd/18/b731f5510d1b8fb63c6b6d3484bfa9a59b84cc578ac8b5172970e05ae07c/regex-2024.11.6-cp310-cp310-macosx_11_0_arm64.whl", hash = "sha256:164d8b7b3b4bcb2068b97428060b2a53be050085ef94eca7f240e7947f1b080e", size = 284589, upload-time = "2024-11-06T20:09:01.896Z" },
    { url = "https://files.pythonhosted.org/packages/78/a2/6dd36e16341ab95e4c6073426561b9bfdeb1a9c9b63ab1b579c2e96cb105/regex-2024.11.6-cp310-cp310-manylinux_2_17_aarch64.manylinux2014_aarch64.whl", hash = "sha256:d3660c82f209655a06b587d55e723f0b813d3a7db2e32e5e7dc64ac2a9e86fde", size = 782511, upload-time = "2024-11-06T20:09:04.062Z" },
    { url = "https://files.pythonhosted.org/packages/1b/2b/323e72d5d2fd8de0d9baa443e1ed70363ed7e7b2fb526f5950c5cb99c364/regex-2024.11.6-cp310-cp310-manylinux_2_17_ppc64le.manylinux2014_ppc64le.whl", hash = "sha256:d22326fcdef5e08c154280b71163ced384b428343ae16a5ab2b3354aed12436e", size = 821149, upload-time = "2024-11-06T20:09:06.237Z" },
    { url = "https://files.pythonhosted.org/packages/90/30/63373b9ea468fbef8a907fd273e5c329b8c9535fee36fc8dba5fecac475d/regex-2024.11.6-cp310-cp310-manylinux_2_17_s390x.manylinux2014_s390x.whl", hash = "sha256:f1ac758ef6aebfc8943560194e9fd0fa18bcb34d89fd8bd2af18183afd8da3a2", size = 809707, upload-time = "2024-11-06T20:09:07.715Z" },
    { url = "https://files.pythonhosted.org/packages/f2/98/26d3830875b53071f1f0ae6d547f1d98e964dd29ad35cbf94439120bb67a/regex-2024.11.6-cp310-cp310-manylinux_2_17_x86_64.manylinux2014_x86_64.whl", hash = "sha256:997d6a487ff00807ba810e0f8332c18b4eb8d29463cfb7c820dc4b6e7562d0cf", size = 781702, upload-time = "2024-11-06T20:09:10.101Z" },
    { url = "https://files.pythonhosted.org/packages/87/55/eb2a068334274db86208ab9d5599ffa63631b9f0f67ed70ea7c82a69bbc8/regex-2024.11.6-cp310-cp310-manylinux_2_5_i686.manylinux1_i686.manylinux_2_17_i686.manylinux2014_i686.whl", hash = "sha256:02a02d2bb04fec86ad61f3ea7f49c015a0681bf76abb9857f945d26159d2968c", size = 771976, upload-time = "2024-11-06T20:09:11.566Z" },
    { url = "https://files.pythonhosted.org/packages/74/c0/be707bcfe98254d8f9d2cff55d216e946f4ea48ad2fd8cf1428f8c5332ba/regex-2024.11.6-cp310-cp310-manylinux_2_5_x86_64.manylinux1_x86_64.manylinux_2_12_x86_64.manylinux2010_x86_64.whl", hash = "sha256:f02f93b92358ee3f78660e43b4b0091229260c5d5c408d17d60bf26b6c900e86", size = 697397, upload-time = "2024-11-06T20:09:13.119Z" },
    { url = "https://files.pythonhosted.org/packages/49/dc/bb45572ceb49e0f6509f7596e4ba7031f6819ecb26bc7610979af5a77f45/regex-2024.11.6-cp310-cp310-musllinux_1_2_aarch64.whl", hash = "sha256:06eb1be98df10e81ebaded73fcd51989dcf534e3c753466e4b60c4697a003b67", size = 768726, upload-time = "2024-11-06T20:09:14.85Z" },
    { url = "https://files.pythonhosted.org/packages/5a/db/f43fd75dc4c0c2d96d0881967897926942e935d700863666f3c844a72ce6/regex-2024.11.6-cp310-cp310-musllinux_1_2_i686.whl", hash = "sha256:040df6fe1a5504eb0f04f048e6d09cd7c7110fef851d7c567a6b6e09942feb7d", size = 775098, upload-time = "2024-11-06T20:09:16.504Z" },
    { url = "https://files.pythonhosted.org/packages/99/d7/f94154db29ab5a89d69ff893159b19ada89e76b915c1293e98603d39838c/regex-2024.11.6-cp310-cp310-musllinux_1_2_ppc64le.whl", hash = "sha256:fdabbfc59f2c6edba2a6622c647b716e34e8e3867e0ab975412c5c2f79b82da2", size = 839325, upload-time = "2024-11-06T20:09:18.698Z" },
    { url = "https://files.pythonhosted.org/packages/f7/17/3cbfab1f23356fbbf07708220ab438a7efa1e0f34195bf857433f79f1788/regex-2024.11.6-cp310-cp310-musllinux_1_2_s390x.whl", hash = "sha256:8447d2d39b5abe381419319f942de20b7ecd60ce86f16a23b0698f22e1b70008", size = 843277, upload-time = "2024-11-06T20:09:21.725Z" },
    { url = "https://files.pythonhosted.org/packages/7e/f2/48b393b51900456155de3ad001900f94298965e1cad1c772b87f9cfea011/regex-2024.11.6-cp310-cp310-musllinux_1_2_x86_64.whl", hash = "sha256:da8f5fc57d1933de22a9e23eec290a0d8a5927a5370d24bda9a6abe50683fe62", size = 773197, upload-time = "2024-11-06T20:09:24.092Z" },
    { url = "https://files.pythonhosted.org/packages/45/3f/ef9589aba93e084cd3f8471fded352826dcae8489b650d0b9b27bc5bba8a/regex-2024.11.6-cp310-cp310-win32.whl", hash = "sha256:b489578720afb782f6ccf2840920f3a32e31ba28a4b162e13900c3e6bd3f930e", size = 261714, upload-time = "2024-11-06T20:09:26.36Z" },
    { url = "https://files.pythonhosted.org/packages/42/7e/5f1b92c8468290c465fd50c5318da64319133231415a8aa6ea5ab995a815/regex-2024.11.6-cp310-cp310-win_amd64.whl", hash = "sha256:5071b2093e793357c9d8b2929dfc13ac5f0a6c650559503bb81189d0a3814519", size = 274042, upload-time = "2024-11-06T20:09:28.762Z" },
    { url = "https://files.pythonhosted.org/packages/58/58/7e4d9493a66c88a7da6d205768119f51af0f684fe7be7bac8328e217a52c/regex-2024.11.6-cp311-cp311-macosx_10_9_universal2.whl", hash = "sha256:5478c6962ad548b54a591778e93cd7c456a7a29f8eca9c49e4f9a806dcc5d638", size = 482669, upload-time = "2024-11-06T20:09:31.064Z" },
    { url = "https://files.pythonhosted.org/packages/34/4c/8f8e631fcdc2ff978609eaeef1d6994bf2f028b59d9ac67640ed051f1218/regex-2024.11.6-cp311-cp311-macosx_10_9_x86_64.whl", hash = "sha256:2c89a8cc122b25ce6945f0423dc1352cb9593c68abd19223eebbd4e56612c5b7", size = 287684, upload-time = "2024-11-06T20:09:32.915Z" },
    { url = "https://files.pythonhosted.org/packages/c5/1b/f0e4d13e6adf866ce9b069e191f303a30ab1277e037037a365c3aad5cc9c/regex-2024.11.6-cp311-cp311-macosx_11_0_arm64.whl", hash = "sha256:94d87b689cdd831934fa3ce16cc15cd65748e6d689f5d2b8f4f4df2065c9fa20", size = 284589, upload-time = "2024-11-06T20:09:35.504Z" },
    { url = "https://files.pythonhosted.org/packages/25/4d/ab21047f446693887f25510887e6820b93f791992994f6498b0318904d4a/regex-2024.11.6-cp311-cp311-manylinux_2_17_aarch64.manylinux2014_aarch64.whl", hash = "sha256:1062b39a0a2b75a9c694f7a08e7183a80c63c0d62b301418ffd9c35f55aaa114", size = 792121, upload-time = "2024-11-06T20:09:37.701Z" },
    { url = "https://files.pythonhosted.org/packages/45/ee/c867e15cd894985cb32b731d89576c41a4642a57850c162490ea34b78c3b/regex-2024.11.6-cp311-cp311-manylinux_2_17_ppc64le.manylinux2014_ppc64le.whl", hash = "sha256:167ed4852351d8a750da48712c3930b031f6efdaa0f22fa1933716bfcd6bf4a3", size = 831275, upload-time = "2024-11-06T20:09:40.371Z" },
    { url = "https://files.pythonhosted.org/packages/b3/12/b0f480726cf1c60f6536fa5e1c95275a77624f3ac8fdccf79e6727499e28/regex-2024.11.6-cp311-cp311-manylinux_2_17_s390x.manylinux2014_s390x.whl", hash = "sha256:2d548dafee61f06ebdb584080621f3e0c23fff312f0de1afc776e2a2ba99a74f", size = 818257, upload-time = "2024-11-06T20:09:43.059Z" },
    { url = "https://files.pythonhosted.org/packages/bf/ce/0d0e61429f603bac433910d99ef1a02ce45a8967ffbe3cbee48599e62d88/regex-2024.11.6-cp311-cp311-manylinux_2_17_x86_64.manylinux2014_x86_64.whl", hash = "sha256:f2a19f302cd1ce5dd01a9099aaa19cae6173306d1302a43b627f62e21cf18ac0", size = 792727, upload-time = "2024-11-06T20:09:48.19Z" },
    { url = "https://files.pythonhosted.org/packages/e4/c1/243c83c53d4a419c1556f43777ccb552bccdf79d08fda3980e4e77dd9137/regex-2024.11.6-cp311-cp311-manylinux_2_5_i686.manylinux1_i686.manylinux_2_17_i686.manylinux2014_i686.whl", hash = "sha256:bec9931dfb61ddd8ef2ebc05646293812cb6b16b60cf7c9511a832b6f1854b55", size = 780667, upload-time = "2024-11-06T20:09:49.828Z" },
    { url = "https://files.pythonhosted.org/packages/c5/f4/75eb0dd4ce4b37f04928987f1d22547ddaf6c4bae697623c1b05da67a8aa/regex-2024.11.6-cp311-cp311-musllinux_1_2_aarch64.whl", hash = "sha256:9714398225f299aa85267fd222f7142fcb5c769e73d7733344efc46f2ef5cf89", size = 776963, upload-time = "2024-11-06T20:09:51.819Z" },
    { url = "https://files.pythonhosted.org/packages/16/5d/95c568574e630e141a69ff8a254c2f188b4398e813c40d49228c9bbd9875/regex-2024.11.6-cp311-cp311-musllinux_1_2_i686.whl", hash = "sha256:202eb32e89f60fc147a41e55cb086db2a3f8cb82f9a9a88440dcfc5d37faae8d", size = 784700, upload-time = "2024-11-06T20:09:53.982Z" },
    { url = "https://files.pythonhosted.org/packages/8e/b5/f8495c7917f15cc6fee1e7f395e324ec3e00ab3c665a7dc9d27562fd5290/regex-2024.11.6-cp311-cp311-musllinux_1_2_ppc64le.whl", hash = "sha256:4181b814e56078e9b00427ca358ec44333765f5ca1b45597ec7446d3a1ef6e34", size = 848592, upload-time = "2024-11-06T20:09:56.222Z" },
    { url = "https://files.pythonhosted.org/packages/1c/80/6dd7118e8cb212c3c60b191b932dc57db93fb2e36fb9e0e92f72a5909af9/regex-2024.11.6-cp311-cp311-musllinux_1_2_s390x.whl", hash = "sha256:068376da5a7e4da51968ce4c122a7cd31afaaec4fccc7856c92f63876e57b51d", size = 852929, upload-time = "2024-11-06T20:09:58.642Z" },
    { url = "https://files.pythonhosted.org/packages/11/9b/5a05d2040297d2d254baf95eeeb6df83554e5e1df03bc1a6687fc4ba1f66/regex-2024.11.6-cp311-cp311-musllinux_1_2_x86_64.whl", hash = "sha256:ac10f2c4184420d881a3475fb2c6f4d95d53a8d50209a2500723d831036f7c45", size = 781213, upload-time = "2024-11-06T20:10:00.867Z" },
    { url = "https://files.pythonhosted.org/packages/26/b7/b14e2440156ab39e0177506c08c18accaf2b8932e39fb092074de733d868/regex-2024.11.6-cp311-cp311-win32.whl", hash = "sha256:c36f9b6f5f8649bb251a5f3f66564438977b7ef8386a52460ae77e6070d309d9", size = 261734, upload-time = "2024-11-06T20:10:03.361Z" },
    { url = "https://files.pythonhosted.org/packages/80/32/763a6cc01d21fb3819227a1cc3f60fd251c13c37c27a73b8ff4315433a8e/regex-2024.11.6-cp311-cp311-win_amd64.whl", hash = "sha256:02e28184be537f0e75c1f9b2f8847dc51e08e6e171c6bde130b2687e0c33cf60", size = 274052, upload-time = "2024-11-06T20:10:05.179Z" },
    { url = "https://files.pythonhosted.org/packages/ba/30/9a87ce8336b172cc232a0db89a3af97929d06c11ceaa19d97d84fa90a8f8/regex-2024.11.6-cp312-cp312-macosx_10_13_universal2.whl", hash = "sha256:52fb28f528778f184f870b7cf8f225f5eef0a8f6e3778529bdd40c7b3920796a", size = 483781, upload-time = "2024-11-06T20:10:07.07Z" },
    { url = "https://files.pythonhosted.org/packages/01/e8/00008ad4ff4be8b1844786ba6636035f7ef926db5686e4c0f98093612add/regex-2024.11.6-cp312-cp312-macosx_10_13_x86_64.whl", hash = "sha256:fdd6028445d2460f33136c55eeb1f601ab06d74cb3347132e1c24250187500d9", size = 288455, upload-time = "2024-11-06T20:10:09.117Z" },
    { url = "https://files.pythonhosted.org/packages/60/85/cebcc0aff603ea0a201667b203f13ba75d9fc8668fab917ac5b2de3967bc/regex-2024.11.6-cp312-cp312-macosx_11_0_arm64.whl", hash = "sha256:805e6b60c54bf766b251e94526ebad60b7de0c70f70a4e6210ee2891acb70bf2", size = 284759, upload-time = "2024-11-06T20:10:11.155Z" },
    { url = "https://files.pythonhosted.org/packages/94/2b/701a4b0585cb05472a4da28ee28fdfe155f3638f5e1ec92306d924e5faf0/regex-2024.11.6-cp312-cp312-manylinux_2_17_aarch64.manylinux2014_aarch64.whl", hash = "sha256:b85c2530be953a890eaffde05485238f07029600e8f098cdf1848d414a8b45e4", size = 794976, upload-time = "2024-11-06T20:10:13.24Z" },
    { url = "https://files.pythonhosted.org/packages/4b/bf/fa87e563bf5fee75db8915f7352e1887b1249126a1be4813837f5dbec965/regex-2024.11.6-cp312-cp312-manylinux_2_17_ppc64le.manylinux2014_ppc64le.whl", hash = "sha256:bb26437975da7dc36b7efad18aa9dd4ea569d2357ae6b783bf1118dabd9ea577", size = 833077, upload-time = "2024-11-06T20:10:15.37Z" },
    { url = "https://files.pythonhosted.org/packages/a1/56/7295e6bad94b047f4d0834e4779491b81216583c00c288252ef625c01d23/regex-2024.11.6-cp312-cp312-manylinux_2_17_s390x.manylinux2014_s390x.whl", hash = "sha256:abfa5080c374a76a251ba60683242bc17eeb2c9818d0d30117b4486be10c59d3", size = 823160, upload-time = "2024-11-06T20:10:19.027Z" },
    { url = "https://files.pythonhosted.org/packages/fb/13/e3b075031a738c9598c51cfbc4c7879e26729c53aa9cca59211c44235314/regex-2024.11.6-cp312-cp312-manylinux_2_17_x86_64.manylinux2014_x86_64.whl", hash = "sha256:70b7fa6606c2881c1db9479b0eaa11ed5dfa11c8d60a474ff0e095099f39d98e", size = 796896, upload-time = "2024-11-06T20:10:21.85Z" },
    { url = "https://files.pythonhosted.org/packages/24/56/0b3f1b66d592be6efec23a795b37732682520b47c53da5a32c33ed7d84e3/regex-2024.11.6-cp312-cp312-manylinux_2_5_i686.manylinux1_i686.manylinux_2_17_i686.manylinux2014_i686.whl", hash = "sha256:0c32f75920cf99fe6b6c539c399a4a128452eaf1af27f39bce8909c9a3fd8cbe", size = 783997, upload-time = "2024-11-06T20:10:24.329Z" },
    { url = "https://files.pythonhosted.org/packages/f9/a1/eb378dada8b91c0e4c5f08ffb56f25fcae47bf52ad18f9b2f33b83e6d498/regex-2024.11.6-cp312-cp312-musllinux_1_2_aarch64.whl", hash = "sha256:982e6d21414e78e1f51cf595d7f321dcd14de1f2881c5dc6a6e23bbbbd68435e", size = 781725, upload-time = "2024-11-06T20:10:28.067Z" },
    { url = "https://files.pythonhosted.org/packages/83/f2/033e7dec0cfd6dda93390089864732a3409246ffe8b042e9554afa9bff4e/regex-2024.11.6-cp312-cp312-musllinux_1_2_i686.whl", hash = "sha256:a7c2155f790e2fb448faed6dd241386719802296ec588a8b9051c1f5c481bc29", size = 789481, upload-time = "2024-11-06T20:10:31.612Z" },
    { url = "https://files.pythonhosted.org/packages/83/23/15d4552ea28990a74e7696780c438aadd73a20318c47e527b47a4a5a596d/regex-2024.11.6-cp312-cp312-musllinux_1_2_ppc64le.whl", hash = "sha256:149f5008d286636e48cd0b1dd65018548944e495b0265b45e1bffecce1ef7f39", size = 852896, upload-time = "2024-11-06T20:10:34.054Z" },
    { url = "https://files.pythonhosted.org/packages/e3/39/ed4416bc90deedbfdada2568b2cb0bc1fdb98efe11f5378d9892b2a88f8f/regex-2024.11.6-cp312-cp312-musllinux_1_2_s390x.whl", hash = "sha256:e5364a4502efca094731680e80009632ad6624084aff9a23ce8c8c6820de3e51", size = 860138, upload-time = "2024-11-06T20:10:36.142Z" },
    { url = "https://files.pythonhosted.org/packages/93/2d/dd56bb76bd8e95bbce684326302f287455b56242a4f9c61f1bc76e28360e/regex-2024.11.6-cp312-cp312-musllinux_1_2_x86_64.whl", hash = "sha256:0a86e7eeca091c09e021db8eb72d54751e527fa47b8d5787caf96d9831bd02ad", size = 787692, upload-time = "2024-11-06T20:10:38.394Z" },
    { url = "https://files.pythonhosted.org/packages/0b/55/31877a249ab7a5156758246b9c59539abbeba22461b7d8adc9e8475ff73e/regex-2024.11.6-cp312-cp312-win32.whl", hash = "sha256:32f9a4c643baad4efa81d549c2aadefaeba12249b2adc5af541759237eee1c54", size = 262135, upload-time = "2024-11-06T20:10:40.367Z" },
    { url = "https://files.pythonhosted.org/packages/38/ec/ad2d7de49a600cdb8dd78434a1aeffe28b9d6fc42eb36afab4a27ad23384/regex-2024.11.6-cp312-cp312-win_amd64.whl", hash = "sha256:a93c194e2df18f7d264092dc8539b8ffb86b45b899ab976aa15d48214138e81b", size = 273567, upload-time = "2024-11-06T20:10:43.467Z" },
    { url = "https://files.pythonhosted.org/packages/90/73/bcb0e36614601016552fa9344544a3a2ae1809dc1401b100eab02e772e1f/regex-2024.11.6-cp313-cp313-macosx_10_13_universal2.whl", hash = "sha256:a6ba92c0bcdf96cbf43a12c717eae4bc98325ca3730f6b130ffa2e3c3c723d84", size = 483525, upload-time = "2024-11-06T20:10:45.19Z" },
    { url = "https://files.pythonhosted.org/packages/0f/3f/f1a082a46b31e25291d830b369b6b0c5576a6f7fb89d3053a354c24b8a83/regex-2024.11.6-cp313-cp313-macosx_10_13_x86_64.whl", hash = "sha256:525eab0b789891ac3be914d36893bdf972d483fe66551f79d3e27146191a37d4", size = 288324, upload-time = "2024-11-06T20:10:47.177Z" },
    { url = "https://files.pythonhosted.org/packages/09/c9/4e68181a4a652fb3ef5099e077faf4fd2a694ea6e0f806a7737aff9e758a/regex-2024.11.6-cp313-cp313-macosx_11_0_arm64.whl", hash = "sha256:086a27a0b4ca227941700e0b31425e7a28ef1ae8e5e05a33826e17e47fbfdba0", size = 284617, upload-time = "2024-11-06T20:10:49.312Z" },
    { url = "https://files.pythonhosted.org/packages/fc/fd/37868b75eaf63843165f1d2122ca6cb94bfc0271e4428cf58c0616786dce/regex-2024.11.6-cp313-cp313-manylinux_2_17_aarch64.manylinux2014_aarch64.whl", hash = "sha256:bde01f35767c4a7899b7eb6e823b125a64de314a8ee9791367c9a34d56af18d0", size = 795023, upload-time = "2024-11-06T20:10:51.102Z" },
    { url = "https://files.pythonhosted.org/packages/c4/7c/d4cd9c528502a3dedb5c13c146e7a7a539a3853dc20209c8e75d9ba9d1b2/regex-2024.11.6-cp313-cp313-manylinux_2_17_ppc64le.manylinux2014_ppc64le.whl", hash = "sha256:b583904576650166b3d920d2bcce13971f6f9e9a396c673187f49811b2769dc7", size = 833072, upload-time = "2024-11-06T20:10:52.926Z" },
    { url = "https://files.pythonhosted.org/packages/4f/db/46f563a08f969159c5a0f0e722260568425363bea43bb7ae370becb66a67/regex-2024.11.6-cp313-cp313-manylinux_2_17_s390x.manylinux2014_s390x.whl", hash = "sha256:1c4de13f06a0d54fa0d5ab1b7138bfa0d883220965a29616e3ea61b35d5f5fc7", size = 823130, upload-time = "2024-11-06T20:10:54.828Z" },
    { url = "https://files.pythonhosted.org/packages/db/60/1eeca2074f5b87df394fccaa432ae3fc06c9c9bfa97c5051aed70e6e00c2/regex-2024.11.6-cp313-cp313-manylinux_2_17_x86_64.manylinux2014_x86_64.whl", hash = "sha256:3cde6e9f2580eb1665965ce9bf17ff4952f34f5b126beb509fee8f4e994f143c", size = 796857, upload-time = "2024-11-06T20:10:56.634Z" },
    { url = "https://files.pythonhosted.org/packages/10/db/ac718a08fcee981554d2f7bb8402f1faa7e868c1345c16ab1ebec54b0d7b/regex-2024.11.6-cp313-cp313-manylinux_2_5_i686.manylinux1_i686.manylinux_2_17_i686.manylinux2014_i686.whl", hash = "sha256:0d7f453dca13f40a02b79636a339c5b62b670141e63efd511d3f8f73fba162b3", size = 784006, upload-time = "2024-11-06T20:10:59.369Z" },
    { url = "https://files.pythonhosted.org/packages/c2/41/7da3fe70216cea93144bf12da2b87367590bcf07db97604edeea55dac9ad/regex-2024.11.6-cp313-cp313-musllinux_1_2_aarch64.whl", hash = "sha256:59dfe1ed21aea057a65c6b586afd2a945de04fc7db3de0a6e3ed5397ad491b07", size = 781650, upload-time = "2024-11-06T20:11:02.042Z" },
    { url = "https://files.pythonhosted.org/packages/a7/d5/880921ee4eec393a4752e6ab9f0fe28009435417c3102fc413f3fe81c4e5/regex-2024.11.6-cp313-cp313-musllinux_1_2_i686.whl", hash = "sha256:b97c1e0bd37c5cd7902e65f410779d39eeda155800b65fc4d04cc432efa9bc6e", size = 789545, upload-time = "2024-11-06T20:11:03.933Z" },
    { url = "https://files.pythonhosted.org/packages/dc/96/53770115e507081122beca8899ab7f5ae28ae790bfcc82b5e38976df6a77/regex-2024.11.6-cp313-cp313-musllinux_1_2_ppc64le.whl", hash = "sha256:f9d1e379028e0fc2ae3654bac3cbbef81bf3fd571272a42d56c24007979bafb6", size = 853045, upload-time = "2024-11-06T20:11:06.497Z" },
    { url = "https://files.pythonhosted.org/packages/31/d3/1372add5251cc2d44b451bd94f43b2ec78e15a6e82bff6a290ef9fd8f00a/regex-2024.11.6-cp313-cp313-musllinux_1_2_s390x.whl", hash = "sha256:13291b39131e2d002a7940fb176e120bec5145f3aeb7621be6534e46251912c4", size = 860182, upload-time = "2024-11-06T20:11:09.06Z" },
    { url = "https://files.pythonhosted.org/packages/ed/e3/c446a64984ea9f69982ba1a69d4658d5014bc7a0ea468a07e1a1265db6e2/regex-2024.11.6-cp313-cp313-musllinux_1_2_x86_64.whl", hash = "sha256:4f51f88c126370dcec4908576c5a627220da6c09d0bff31cfa89f2523843316d", size = 787733, upload-time = "2024-11-06T20:11:11.256Z" },
    { url = "https://files.pythonhosted.org/packages/2b/f1/e40c8373e3480e4f29f2692bd21b3e05f296d3afebc7e5dcf21b9756ca1c/regex-2024.11.6-cp313-cp313-win32.whl", hash = "sha256:63b13cfd72e9601125027202cad74995ab26921d8cd935c25f09c630436348ff", size = 262122, upload-time = "2024-11-06T20:11:13.161Z" },
    { url = "https://files.pythonhosted.org/packages/45/94/bc295babb3062a731f52621cdc992d123111282e291abaf23faa413443ea/regex-2024.11.6-cp313-cp313-win_amd64.whl", hash = "sha256:2b3361af3198667e99927da8b84c1b010752fa4b1115ee30beaa332cabc3ef1a", size = 273545, upload-time = "2024-11-06T20:11:15Z" },
]

[[package]]
name = "requests"
version = "2.32.4"
source = { registry = "https://pypi.org/simple" }
dependencies = [
    { name = "certifi" },
    { name = "charset-normalizer" },
    { name = "idna" },
    { name = "urllib3" },
]
sdist = { url = "https://files.pythonhosted.org/packages/e1/0a/929373653770d8a0d7ea76c37de6e41f11eb07559b103b1c02cafb3f7cf8/requests-2.32.4.tar.gz", hash = "sha256:27d0316682c8a29834d3264820024b62a36942083d52caf2f14c0591336d3422", size = 135258, upload-time = "2025-06-09T16:43:07.34Z" }
wheels = [
    { url = "https://files.pythonhosted.org/packages/7c/e4/56027c4a6b4ae70ca9de302488c5ca95ad4a39e190093d6c1a8ace08341b/requests-2.32.4-py3-none-any.whl", hash = "sha256:27babd3cda2a6d50b30443204ee89830707d396671944c998b5975b031ac2b2c", size = 64847, upload-time = "2025-06-09T16:43:05.728Z" },
]

[[package]]
name = "rouge-score"
version = "0.1.2"
source = { registry = "https://pypi.org/simple" }
dependencies = [
    { name = "absl-py" },
    { name = "nltk" },
    { name = "numpy", version = "2.2.6", source = { registry = "https://pypi.org/simple" }, marker = "python_full_version < '3.11'" },
    { name = "numpy", version = "2.3.0", source = { registry = "https://pypi.org/simple" }, marker = "python_full_version >= '3.11'" },
    { name = "six" },
]
sdist = { url = "https://files.pythonhosted.org/packages/e2/c5/9136736c37022a6ad27fea38f3111eb8f02fe75d067f9a985cc358653102/rouge_score-0.1.2.tar.gz", hash = "sha256:c7d4da2683e68c9abf0135ef915d63a46643666f848e558a1b9f7ead17ff0f04", size = 17400, upload-time = "2022-07-22T22:46:22.909Z" }

[[package]]
name = "sacrebleu"
version = "2.5.1"
source = { registry = "https://pypi.org/simple" }
dependencies = [
    { name = "colorama" },
    { name = "lxml" },
    { name = "numpy", version = "2.2.6", source = { registry = "https://pypi.org/simple" }, marker = "python_full_version < '3.11'" },
    { name = "numpy", version = "2.3.0", source = { registry = "https://pypi.org/simple" }, marker = "python_full_version >= '3.11'" },
    { name = "portalocker" },
    { name = "regex" },
    { name = "tabulate" },
]
sdist = { url = "https://files.pythonhosted.org/packages/01/14/8526cf8a5b912b618e7d6ed319a5b1876788bebba1f9a660e1291832c1cc/sacrebleu-2.5.1.tar.gz", hash = "sha256:1a088cc1c74ffaff0759c3191a85db09eecfa7a52e09be244e319d8d64e2fb11", size = 1896900, upload-time = "2025-01-03T20:15:16.772Z" }
wheels = [
    { url = "https://files.pythonhosted.org/packages/cd/45/7b55a7bd7e5c5b573b40ad58ba43fa09962dc5c8d71b1f573d4aeaa54a7e/sacrebleu-2.5.1-py3-none-any.whl", hash = "sha256:7c9f7ee75bec3a5bf19dd87112dfd654952130e403ad30c48298fb7da3212d5d", size = 104107, upload-time = "2025-01-03T20:15:14.626Z" },
]

[[package]]
name = "safetensors"
version = "0.5.3"
source = { registry = "https://pypi.org/simple" }
sdist = { url = "https://files.pythonhosted.org/packages/71/7e/2d5d6ee7b40c0682315367ec7475693d110f512922d582fef1bd4a63adc3/safetensors-0.5.3.tar.gz", hash = "sha256:b6b0d6ecacec39a4fdd99cc19f4576f5219ce858e6fd8dbe7609df0b8dc56965", size = 67210, upload-time = "2025-02-26T09:15:13.155Z" }
wheels = [
    { url = "https://files.pythonhosted.org/packages/18/ae/88f6c49dbd0cc4da0e08610019a3c78a7d390879a919411a410a1876d03a/safetensors-0.5.3-cp38-abi3-macosx_10_12_x86_64.whl", hash = "sha256:bd20eb133db8ed15b40110b7c00c6df51655a2998132193de2f75f72d99c7073", size = 436917, upload-time = "2025-02-26T09:15:03.702Z" },
    { url = "https://files.pythonhosted.org/packages/b8/3b/11f1b4a2f5d2ab7da34ecc062b0bc301f2be024d110a6466726bec8c055c/safetensors-0.5.3-cp38-abi3-macosx_11_0_arm64.whl", hash = "sha256:21d01c14ff6c415c485616b8b0bf961c46b3b343ca59110d38d744e577f9cce7", size = 418419, upload-time = "2025-02-26T09:15:01.765Z" },
    { url = "https://files.pythonhosted.org/packages/5d/9a/add3e6fef267658075c5a41573c26d42d80c935cdc992384dfae435feaef/safetensors-0.5.3-cp38-abi3-manylinux_2_17_aarch64.manylinux2014_aarch64.whl", hash = "sha256:11bce6164887cd491ca75c2326a113ba934be596e22b28b1742ce27b1d076467", size = 459493, upload-time = "2025-02-26T09:14:51.812Z" },
    { url = "https://files.pythonhosted.org/packages/df/5c/bf2cae92222513cc23b3ff85c4a1bb2811a2c3583ac0f8e8d502751de934/safetensors-0.5.3-cp38-abi3-manylinux_2_17_armv7l.manylinux2014_armv7l.whl", hash = "sha256:4a243be3590bc3301c821da7a18d87224ef35cbd3e5f5727e4e0728b8172411e", size = 472400, upload-time = "2025-02-26T09:14:53.549Z" },
    { url = "https://files.pythonhosted.org/packages/58/11/7456afb740bd45782d0f4c8e8e1bb9e572f1bf82899fb6ace58af47b4282/safetensors-0.5.3-cp38-abi3-manylinux_2_17_ppc64le.manylinux2014_ppc64le.whl", hash = "sha256:8bd84b12b1670a6f8e50f01e28156422a2bc07fb16fc4e98bded13039d688a0d", size = 522891, upload-time = "2025-02-26T09:14:55.717Z" },
    { url = "https://files.pythonhosted.org/packages/57/3d/fe73a9d2ace487e7285f6e157afee2383bd1ddb911b7cb44a55cf812eae3/safetensors-0.5.3-cp38-abi3-manylinux_2_17_s390x.manylinux2014_s390x.whl", hash = "sha256:391ac8cab7c829452175f871fcaf414aa1e292b5448bd02620f675a7f3e7abb9", size = 537694, upload-time = "2025-02-26T09:14:57.036Z" },
    { url = "https://files.pythonhosted.org/packages/a6/f8/dae3421624fcc87a89d42e1898a798bc7ff72c61f38973a65d60df8f124c/safetensors-0.5.3-cp38-abi3-manylinux_2_17_x86_64.manylinux2014_x86_64.whl", hash = "sha256:cead1fa41fc54b1e61089fa57452e8834f798cb1dc7a09ba3524f1eb08e0317a", size = 471642, upload-time = "2025-02-26T09:15:00.544Z" },
    { url = "https://files.pythonhosted.org/packages/ce/20/1fbe16f9b815f6c5a672f5b760951e20e17e43f67f231428f871909a37f6/safetensors-0.5.3-cp38-abi3-manylinux_2_5_i686.manylinux1_i686.whl", hash = "sha256:1077f3e94182d72618357b04b5ced540ceb71c8a813d3319f1aba448e68a770d", size = 502241, upload-time = "2025-02-26T09:14:58.303Z" },
    { url = "https://files.pythonhosted.org/packages/5f/18/8e108846b506487aa4629fe4116b27db65c3dde922de2c8e0cc1133f3f29/safetensors-0.5.3-cp38-abi3-musllinux_1_2_aarch64.whl", hash = "sha256:799021e78287bac619c7b3f3606730a22da4cda27759ddf55d37c8db7511c74b", size = 638001, upload-time = "2025-02-26T09:15:05.79Z" },
    { url = "https://files.pythonhosted.org/packages/82/5a/c116111d8291af6c8c8a8b40628fe833b9db97d8141c2a82359d14d9e078/safetensors-0.5.3-cp38-abi3-musllinux_1_2_armv7l.whl", hash = "sha256:df26da01aaac504334644e1b7642fa000bfec820e7cef83aeac4e355e03195ff", size = 734013, upload-time = "2025-02-26T09:15:07.892Z" },
    { url = "https://files.pythonhosted.org/packages/7d/ff/41fcc4d3b7de837963622e8610d998710705bbde9a8a17221d85e5d0baad/safetensors-0.5.3-cp38-abi3-musllinux_1_2_i686.whl", hash = "sha256:32c3ef2d7af8b9f52ff685ed0bc43913cdcde135089ae322ee576de93eae5135", size = 670687, upload-time = "2025-02-26T09:15:09.979Z" },
    { url = "https://files.pythonhosted.org/packages/40/ad/2b113098e69c985a3d8fbda4b902778eae4a35b7d5188859b4a63d30c161/safetensors-0.5.3-cp38-abi3-musllinux_1_2_x86_64.whl", hash = "sha256:37f1521be045e56fc2b54c606d4455573e717b2d887c579ee1dbba5f868ece04", size = 643147, upload-time = "2025-02-26T09:15:11.185Z" },
    { url = "https://files.pythonhosted.org/packages/0a/0c/95aeb51d4246bd9a3242d3d8349c1112b4ee7611a4b40f0c5c93b05f001d/safetensors-0.5.3-cp38-abi3-win32.whl", hash = "sha256:cfc0ec0846dcf6763b0ed3d1846ff36008c6e7290683b61616c4b040f6a54ace", size = 296677, upload-time = "2025-02-26T09:15:16.554Z" },
    { url = "https://files.pythonhosted.org/packages/69/e2/b011c38e5394c4c18fb5500778a55ec43ad6106126e74723ffaee246f56e/safetensors-0.5.3-cp38-abi3-win_amd64.whl", hash = "sha256:836cbbc320b47e80acd40e44c8682db0e8ad7123209f69b093def21ec7cafd11", size = 308878, upload-time = "2025-02-26T09:15:14.99Z" },
]

[[package]]
name = "scikit-learn"
version = "1.7.0"
source = { registry = "https://pypi.org/simple" }
dependencies = [
    { name = "joblib" },
    { name = "numpy", version = "2.2.6", source = { registry = "https://pypi.org/simple" }, marker = "python_full_version < '3.11'" },
    { name = "numpy", version = "2.3.0", source = { registry = "https://pypi.org/simple" }, marker = "python_full_version >= '3.11'" },
    { name = "scipy" },
    { name = "threadpoolctl" },
]
sdist = { url = "https://files.pythonhosted.org/packages/df/3b/29fa87e76b1d7b3b77cc1fcbe82e6e6b8cd704410705b008822de530277c/scikit_learn-1.7.0.tar.gz", hash = "sha256:c01e869b15aec88e2cdb73d27f15bdbe03bce8e2fb43afbe77c45d399e73a5a3", size = 7178217, upload-time = "2025-06-05T22:02:46.703Z" }
wheels = [
    { url = "https://files.pythonhosted.org/packages/a4/70/e725b1da11e7e833f558eb4d3ea8b7ed7100edda26101df074f1ae778235/scikit_learn-1.7.0-cp310-cp310-macosx_10_9_x86_64.whl", hash = "sha256:9fe7f51435f49d97bd41d724bb3e11eeb939882af9c29c931a8002c357e8cdd5", size = 11728006, upload-time = "2025-06-05T22:01:43.007Z" },
    { url = "https://files.pythonhosted.org/packages/32/aa/43874d372e9dc51eb361f5c2f0a4462915c9454563b3abb0d9457c66b7e9/scikit_learn-1.7.0-cp310-cp310-macosx_12_0_arm64.whl", hash = "sha256:d0c93294e1e1acbee2d029b1f2a064f26bd928b284938d51d412c22e0c977eb3", size = 10726255, upload-time = "2025-06-05T22:01:46.082Z" },
    { url = "https://files.pythonhosted.org/packages/f5/1a/da73cc18e00f0b9ae89f7e4463a02fb6e0569778120aeab138d9554ecef0/scikit_learn-1.7.0-cp310-cp310-manylinux_2_17_aarch64.manylinux2014_aarch64.whl", hash = "sha256:bf3755f25f145186ad8c403312f74fb90df82a4dfa1af19dc96ef35f57237a94", size = 12205657, upload-time = "2025-06-05T22:01:48.729Z" },
    { url = "https://files.pythonhosted.org/packages/fb/f6/800cb3243dd0137ca6d98df8c9d539eb567ba0a0a39ecd245c33fab93510/scikit_learn-1.7.0-cp310-cp310-manylinux_2_17_x86_64.manylinux2014_x86_64.whl", hash = "sha256:2726c8787933add436fb66fb63ad18e8ef342dfb39bbbd19dc1e83e8f828a85a", size = 12877290, upload-time = "2025-06-05T22:01:51.073Z" },
    { url = "https://files.pythonhosted.org/packages/4c/bd/99c3ccb49946bd06318fe194a1c54fb7d57ac4fe1c2f4660d86b3a2adf64/scikit_learn-1.7.0-cp310-cp310-win_amd64.whl", hash = "sha256:e2539bb58886a531b6e86a510c0348afaadd25005604ad35966a85c2ec378800", size = 10713211, upload-time = "2025-06-05T22:01:54.107Z" },
    { url = "https://files.pythonhosted.org/packages/5a/42/c6b41711c2bee01c4800ad8da2862c0b6d2956a399d23ce4d77f2ca7f0c7/scikit_learn-1.7.0-cp311-cp311-macosx_10_9_x86_64.whl", hash = "sha256:8ef09b1615e1ad04dc0d0054ad50634514818a8eb3ee3dee99af3bffc0ef5007", size = 11719657, upload-time = "2025-06-05T22:01:56.345Z" },
    { url = "https://files.pythonhosted.org/packages/a3/24/44acca76449e391b6b2522e67a63c0454b7c1f060531bdc6d0118fb40851/scikit_learn-1.7.0-cp311-cp311-macosx_12_0_arm64.whl", hash = "sha256:7d7240c7b19edf6ed93403f43b0fcb0fe95b53bc0b17821f8fb88edab97085ef", size = 10712636, upload-time = "2025-06-05T22:01:59.093Z" },
    { url = "https://files.pythonhosted.org/packages/9f/1b/fcad1ccb29bdc9b96bcaa2ed8345d56afb77b16c0c47bafe392cc5d1d213/scikit_learn-1.7.0-cp311-cp311-manylinux_2_17_aarch64.manylinux2014_aarch64.whl", hash = "sha256:80bd3bd4e95381efc47073a720d4cbab485fc483966f1709f1fd559afac57ab8", size = 12242817, upload-time = "2025-06-05T22:02:01.43Z" },
    { url = "https://files.pythonhosted.org/packages/c6/38/48b75c3d8d268a3f19837cb8a89155ead6e97c6892bb64837183ea41db2b/scikit_learn-1.7.0-cp311-cp311-manylinux_2_17_x86_64.manylinux2014_x86_64.whl", hash = "sha256:9dbe48d69aa38ecfc5a6cda6c5df5abef0c0ebdb2468e92437e2053f84abb8bc", size = 12873961, upload-time = "2025-06-05T22:02:03.951Z" },
    { url = "https://files.pythonhosted.org/packages/f4/5a/ba91b8c57aa37dbd80d5ff958576a9a8c14317b04b671ae7f0d09b00993a/scikit_learn-1.7.0-cp311-cp311-win_amd64.whl", hash = "sha256:8fa979313b2ffdfa049ed07252dc94038def3ecd49ea2a814db5401c07f1ecfa", size = 10717277, upload-time = "2025-06-05T22:02:06.77Z" },
    { url = "https://files.pythonhosted.org/packages/70/3a/bffab14e974a665a3ee2d79766e7389572ffcaad941a246931c824afcdb2/scikit_learn-1.7.0-cp312-cp312-macosx_10_13_x86_64.whl", hash = "sha256:c2c7243d34aaede0efca7a5a96d67fddaebb4ad7e14a70991b9abee9dc5c0379", size = 11646758, upload-time = "2025-06-05T22:02:09.51Z" },
    { url = "https://files.pythonhosted.org/packages/58/d8/f3249232fa79a70cb40595282813e61453c1e76da3e1a44b77a63dd8d0cb/scikit_learn-1.7.0-cp312-cp312-macosx_12_0_arm64.whl", hash = "sha256:9f39f6a811bf3f15177b66c82cbe0d7b1ebad9f190737dcdef77cfca1ea3c19c", size = 10673971, upload-time = "2025-06-05T22:02:12.217Z" },
    { url = "https://files.pythonhosted.org/packages/67/93/eb14c50533bea2f77758abe7d60a10057e5f2e2cdcf0a75a14c6bc19c734/scikit_learn-1.7.0-cp312-cp312-manylinux_2_17_aarch64.manylinux2014_aarch64.whl", hash = "sha256:63017a5f9a74963d24aac7590287149a8d0f1a0799bbe7173c0d8ba1523293c0", size = 11818428, upload-time = "2025-06-05T22:02:14.947Z" },
    { url = "https://files.pythonhosted.org/packages/08/17/804cc13b22a8663564bb0b55fb89e661a577e4e88a61a39740d58b909efe/scikit_learn-1.7.0-cp312-cp312-manylinux_2_17_x86_64.manylinux2014_x86_64.whl", hash = "sha256:0b2f8a0b1e73e9a08b7cc498bb2aeab36cdc1f571f8ab2b35c6e5d1c7115d97d", size = 12505887, upload-time = "2025-06-05T22:02:17.824Z" },
    { url = "https://files.pythonhosted.org/packages/68/c7/4e956281a077f4835458c3f9656c666300282d5199039f26d9de1dabd9be/scikit_learn-1.7.0-cp312-cp312-win_amd64.whl", hash = "sha256:34cc8d9d010d29fb2b7cbcd5ccc24ffdd80515f65fe9f1e4894ace36b267ce19", size = 10668129, upload-time = "2025-06-05T22:02:20.536Z" },
    { url = "https://files.pythonhosted.org/packages/9a/c3/a85dcccdaf1e807e6f067fa95788a6485b0491d9ea44fd4c812050d04f45/scikit_learn-1.7.0-cp313-cp313-macosx_10_13_x86_64.whl", hash = "sha256:5b7974f1f32bc586c90145df51130e02267e4b7e77cab76165c76cf43faca0d9", size = 11559841, upload-time = "2025-06-05T22:02:23.308Z" },
    { url = "https://files.pythonhosted.org/packages/d8/57/eea0de1562cc52d3196eae51a68c5736a31949a465f0b6bb3579b2d80282/scikit_learn-1.7.0-cp313-cp313-macosx_12_0_arm64.whl", hash = "sha256:014e07a23fe02e65f9392898143c542a50b6001dbe89cb867e19688e468d049b", size = 10616463, upload-time = "2025-06-05T22:02:26.068Z" },
    { url = "https://files.pythonhosted.org/packages/10/a4/39717ca669296dfc3a62928393168da88ac9d8cbec88b6321ffa62c6776f/scikit_learn-1.7.0-cp313-cp313-manylinux_2_17_aarch64.manylinux2014_aarch64.whl", hash = "sha256:e7e7ced20582d3a5516fb6f405fd1d254e1f5ce712bfef2589f51326af6346e8", size = 11766512, upload-time = "2025-06-05T22:02:28.689Z" },
    { url = "https://files.pythonhosted.org/packages/d5/cd/a19722241d5f7b51e08351e1e82453e0057aeb7621b17805f31fcb57bb6c/scikit_learn-1.7.0-cp313-cp313-manylinux_2_17_x86_64.manylinux2014_x86_64.whl", hash = "sha256:1babf2511e6ffd695da7a983b4e4d6de45dce39577b26b721610711081850906", size = 12461075, upload-time = "2025-06-05T22:02:31.233Z" },
    { url = "https://files.pythonhosted.org/packages/f3/bc/282514272815c827a9acacbe5b99f4f1a4bc5961053719d319480aee0812/scikit_learn-1.7.0-cp313-cp313-win_amd64.whl", hash = "sha256:5abd2acff939d5bd4701283f009b01496832d50ddafa83c90125a4e41c33e314", size = 10652517, upload-time = "2025-06-05T22:02:34.139Z" },
    { url = "https://files.pythonhosted.org/packages/ea/78/7357d12b2e4c6674175f9a09a3ba10498cde8340e622715bcc71e532981d/scikit_learn-1.7.0-cp313-cp313t-macosx_10_13_x86_64.whl", hash = "sha256:e39d95a929b112047c25b775035c8c234c5ca67e681ce60d12413afb501129f7", size = 12111822, upload-time = "2025-06-05T22:02:36.904Z" },
    { url = "https://files.pythonhosted.org/packages/d0/0c/9c3715393343f04232f9d81fe540eb3831d0b4ec351135a145855295110f/scikit_learn-1.7.0-cp313-cp313t-macosx_12_0_arm64.whl", hash = "sha256:0521cb460426c56fee7e07f9365b0f45ec8ca7b2d696534ac98bfb85e7ae4775", size = 11325286, upload-time = "2025-06-05T22:02:39.739Z" },
    { url = "https://files.pythonhosted.org/packages/64/e0/42282ad3dd70b7c1a5f65c412ac3841f6543502a8d6263cae7b466612dc9/scikit_learn-1.7.0-cp313-cp313t-manylinux_2_17_x86_64.manylinux2014_x86_64.whl", hash = "sha256:317ca9f83acbde2883bd6bb27116a741bfcb371369706b4f9973cf30e9a03b0d", size = 12380865, upload-time = "2025-06-05T22:02:42.137Z" },
    { url = "https://files.pythonhosted.org/packages/4e/d0/3ef4ab2c6be4aa910445cd09c5ef0b44512e3de2cfb2112a88bb647d2cf7/scikit_learn-1.7.0-cp313-cp313t-win_amd64.whl", hash = "sha256:126c09740a6f016e815ab985b21e3a0656835414521c81fc1a8da78b679bdb75", size = 11549609, upload-time = "2025-06-05T22:02:44.483Z" },
]

[[package]]
name = "scipy"
version = "1.15.3"
source = { registry = "https://pypi.org/simple" }
dependencies = [
    { name = "numpy", version = "2.2.6", source = { registry = "https://pypi.org/simple" }, marker = "python_full_version < '3.11'" },
    { name = "numpy", version = "2.3.0", source = { registry = "https://pypi.org/simple" }, marker = "python_full_version >= '3.11'" },
]
sdist = { url = "https://files.pythonhosted.org/packages/0f/37/6964b830433e654ec7485e45a00fc9a27cf868d622838f6b6d9c5ec0d532/scipy-1.15.3.tar.gz", hash = "sha256:eae3cf522bc7df64b42cad3925c876e1b0b6c35c1337c93e12c0f366f55b0eaf", size = 59419214, upload-time = "2025-05-08T16:13:05.955Z" }
wheels = [
    { url = "https://files.pythonhosted.org/packages/78/2f/4966032c5f8cc7e6a60f1b2e0ad686293b9474b65246b0c642e3ef3badd0/scipy-1.15.3-cp310-cp310-macosx_10_13_x86_64.whl", hash = "sha256:a345928c86d535060c9c2b25e71e87c39ab2f22fc96e9636bd74d1dbf9de448c", size = 38702770, upload-time = "2025-05-08T16:04:20.849Z" },
    { url = "https://files.pythonhosted.org/packages/a0/6e/0c3bf90fae0e910c274db43304ebe25a6b391327f3f10b5dcc638c090795/scipy-1.15.3-cp310-cp310-macosx_12_0_arm64.whl", hash = "sha256:ad3432cb0f9ed87477a8d97f03b763fd1d57709f1bbde3c9369b1dff5503b253", size = 30094511, upload-time = "2025-05-08T16:04:27.103Z" },
    { url = "https://files.pythonhosted.org/packages/ea/b1/4deb37252311c1acff7f101f6453f0440794f51b6eacb1aad4459a134081/scipy-1.15.3-cp310-cp310-macosx_14_0_arm64.whl", hash = "sha256:aef683a9ae6eb00728a542b796f52a5477b78252edede72b8327a886ab63293f", size = 22368151, upload-time = "2025-05-08T16:04:31.731Z" },
    { url = "https://files.pythonhosted.org/packages/38/7d/f457626e3cd3c29b3a49ca115a304cebb8cc6f31b04678f03b216899d3c6/scipy-1.15.3-cp310-cp310-macosx_14_0_x86_64.whl", hash = "sha256:1c832e1bd78dea67d5c16f786681b28dd695a8cb1fb90af2e27580d3d0967e92", size = 25121732, upload-time = "2025-05-08T16:04:36.596Z" },
    { url = "https://files.pythonhosted.org/packages/db/0a/92b1de4a7adc7a15dcf5bddc6e191f6f29ee663b30511ce20467ef9b82e4/scipy-1.15.3-cp310-cp310-manylinux_2_17_aarch64.manylinux2014_aarch64.whl", hash = "sha256:263961f658ce2165bbd7b99fa5135195c3a12d9bef045345016b8b50c315cb82", size = 35547617, upload-time = "2025-05-08T16:04:43.546Z" },
    { url = "https://files.pythonhosted.org/packages/8e/6d/41991e503e51fc1134502694c5fa7a1671501a17ffa12716a4a9151af3df/scipy-1.15.3-cp310-cp310-manylinux_2_17_x86_64.manylinux2014_x86_64.whl", hash = "sha256:9e2abc762b0811e09a0d3258abee2d98e0c703eee49464ce0069590846f31d40", size = 37662964, upload-time = "2025-05-08T16:04:49.431Z" },
    { url = "https://files.pythonhosted.org/packages/25/e1/3df8f83cb15f3500478c889be8fb18700813b95e9e087328230b98d547ff/scipy-1.15.3-cp310-cp310-musllinux_1_2_aarch64.whl", hash = "sha256:ed7284b21a7a0c8f1b6e5977ac05396c0d008b89e05498c8b7e8f4a1423bba0e", size = 37238749, upload-time = "2025-05-08T16:04:55.215Z" },
    { url = "https://files.pythonhosted.org/packages/93/3e/b3257cf446f2a3533ed7809757039016b74cd6f38271de91682aa844cfc5/scipy-1.15.3-cp310-cp310-musllinux_1_2_x86_64.whl", hash = "sha256:5380741e53df2c566f4d234b100a484b420af85deb39ea35a1cc1be84ff53a5c", size = 40022383, upload-time = "2025-05-08T16:05:01.914Z" },
    { url = "https://files.pythonhosted.org/packages/d1/84/55bc4881973d3f79b479a5a2e2df61c8c9a04fcb986a213ac9c02cfb659b/scipy-1.15.3-cp310-cp310-win_amd64.whl", hash = "sha256:9d61e97b186a57350f6d6fd72640f9e99d5a4a2b8fbf4b9ee9a841eab327dc13", size = 41259201, upload-time = "2025-05-08T16:05:08.166Z" },
    { url = "https://files.pythonhosted.org/packages/96/ab/5cc9f80f28f6a7dff646c5756e559823614a42b1939d86dd0ed550470210/scipy-1.15.3-cp311-cp311-macosx_10_13_x86_64.whl", hash = "sha256:993439ce220d25e3696d1b23b233dd010169b62f6456488567e830654ee37a6b", size = 38714255, upload-time = "2025-05-08T16:05:14.596Z" },
    { url = "https://files.pythonhosted.org/packages/4a/4a/66ba30abe5ad1a3ad15bfb0b59d22174012e8056ff448cb1644deccbfed2/scipy-1.15.3-cp311-cp311-macosx_12_0_arm64.whl", hash = "sha256:34716e281f181a02341ddeaad584205bd2fd3c242063bd3423d61ac259ca7eba", size = 30111035, upload-time = "2025-05-08T16:05:20.152Z" },
    { url = "https://files.pythonhosted.org/packages/4b/fa/a7e5b95afd80d24313307f03624acc65801846fa75599034f8ceb9e2cbf6/scipy-1.15.3-cp311-cp311-macosx_14_0_arm64.whl", hash = "sha256:3b0334816afb8b91dab859281b1b9786934392aa3d527cd847e41bb6f45bee65", size = 22384499, upload-time = "2025-05-08T16:05:24.494Z" },
    { url = "https://files.pythonhosted.org/packages/17/99/f3aaddccf3588bb4aea70ba35328c204cadd89517a1612ecfda5b2dd9d7a/scipy-1.15.3-cp311-cp311-macosx_14_0_x86_64.whl", hash = "sha256:6db907c7368e3092e24919b5e31c76998b0ce1684d51a90943cb0ed1b4ffd6c1", size = 25152602, upload-time = "2025-05-08T16:05:29.313Z" },
    { url = "https://files.pythonhosted.org/packages/56/c5/1032cdb565f146109212153339f9cb8b993701e9fe56b1c97699eee12586/scipy-1.15.3-cp311-cp311-manylinux_2_17_aarch64.manylinux2014_aarch64.whl", hash = "sha256:721d6b4ef5dc82ca8968c25b111e307083d7ca9091bc38163fb89243e85e3889", size = 35503415, upload-time = "2025-05-08T16:05:34.699Z" },
    { url = "https://files.pythonhosted.org/packages/bd/37/89f19c8c05505d0601ed5650156e50eb881ae3918786c8fd7262b4ee66d3/scipy-1.15.3-cp311-cp311-manylinux_2_17_x86_64.manylinux2014_x86_64.whl", hash = "sha256:39cb9c62e471b1bb3750066ecc3a3f3052b37751c7c3dfd0fd7e48900ed52982", size = 37652622, upload-time = "2025-05-08T16:05:40.762Z" },
    { url = "https://files.pythonhosted.org/packages/7e/31/be59513aa9695519b18e1851bb9e487de66f2d31f835201f1b42f5d4d475/scipy-1.15.3-cp311-cp311-musllinux_1_2_aarch64.whl", hash = "sha256:795c46999bae845966368a3c013e0e00947932d68e235702b5c3f6ea799aa8c9", size = 37244796, upload-time = "2025-05-08T16:05:48.119Z" },
    { url = "https://files.pythonhosted.org/packages/10/c0/4f5f3eeccc235632aab79b27a74a9130c6c35df358129f7ac8b29f562ac7/scipy-1.15.3-cp311-cp311-musllinux_1_2_x86_64.whl", hash = "sha256:18aaacb735ab38b38db42cb01f6b92a2d0d4b6aabefeb07f02849e47f8fb3594", size = 40047684, upload-time = "2025-05-08T16:05:54.22Z" },
    { url = "https://files.pythonhosted.org/packages/ab/a7/0ddaf514ce8a8714f6ed243a2b391b41dbb65251affe21ee3077ec45ea9a/scipy-1.15.3-cp311-cp311-win_amd64.whl", hash = "sha256:ae48a786a28412d744c62fd7816a4118ef97e5be0bee968ce8f0a2fba7acf3bb", size = 41246504, upload-time = "2025-05-08T16:06:00.437Z" },
    { url = "https://files.pythonhosted.org/packages/37/4b/683aa044c4162e10ed7a7ea30527f2cbd92e6999c10a8ed8edb253836e9c/scipy-1.15.3-cp312-cp312-macosx_10_13_x86_64.whl", hash = "sha256:6ac6310fdbfb7aa6612408bd2f07295bcbd3fda00d2d702178434751fe48e019", size = 38766735, upload-time = "2025-05-08T16:06:06.471Z" },
    { url = "https://files.pythonhosted.org/packages/7b/7e/f30be3d03de07f25dc0ec926d1681fed5c732d759ac8f51079708c79e680/scipy-1.15.3-cp312-cp312-macosx_12_0_arm64.whl", hash = "sha256:185cd3d6d05ca4b44a8f1595af87f9c372bb6acf9c808e99aa3e9aa03bd98cf6", size = 30173284, upload-time = "2025-05-08T16:06:11.686Z" },
    { url = "https://files.pythonhosted.org/packages/07/9c/0ddb0d0abdabe0d181c1793db51f02cd59e4901da6f9f7848e1f96759f0d/scipy-1.15.3-cp312-cp312-macosx_14_0_arm64.whl", hash = "sha256:05dc6abcd105e1a29f95eada46d4a3f251743cfd7d3ae8ddb4088047f24ea477", size = 22446958, upload-time = "2025-05-08T16:06:15.97Z" },
    { url = "https://files.pythonhosted.org/packages/af/43/0bce905a965f36c58ff80d8bea33f1f9351b05fad4beaad4eae34699b7a1/scipy-1.15.3-cp312-cp312-macosx_14_0_x86_64.whl", hash = "sha256:06efcba926324df1696931a57a176c80848ccd67ce6ad020c810736bfd58eb1c", size = 25242454, upload-time = "2025-05-08T16:06:20.394Z" },
    { url = "https://files.pythonhosted.org/packages/56/30/a6f08f84ee5b7b28b4c597aca4cbe545535c39fe911845a96414700b64ba/scipy-1.15.3-cp312-cp312-manylinux_2_17_aarch64.manylinux2014_aarch64.whl", hash = "sha256:c05045d8b9bfd807ee1b9f38761993297b10b245f012b11b13b91ba8945f7e45", size = 35210199, upload-time = "2025-05-08T16:06:26.159Z" },
    { url = "https://files.pythonhosted.org/packages/0b/1f/03f52c282437a168ee2c7c14a1a0d0781a9a4a8962d84ac05c06b4c5b555/scipy-1.15.3-cp312-cp312-manylinux_2_17_x86_64.manylinux2014_x86_64.whl", hash = "sha256:271e3713e645149ea5ea3e97b57fdab61ce61333f97cfae392c28ba786f9bb49", size = 37309455, upload-time = "2025-05-08T16:06:32.778Z" },
    { url = "https://files.pythonhosted.org/packages/89/b1/fbb53137f42c4bf630b1ffdfc2151a62d1d1b903b249f030d2b1c0280af8/scipy-1.15.3-cp312-cp312-musllinux_1_2_aarch64.whl", hash = "sha256:6cfd56fc1a8e53f6e89ba3a7a7251f7396412d655bca2aa5611c8ec9a6784a1e", size = 36885140, upload-time = "2025-05-08T16:06:39.249Z" },
    { url = "https://files.pythonhosted.org/packages/2e/2e/025e39e339f5090df1ff266d021892694dbb7e63568edcfe43f892fa381d/scipy-1.15.3-cp312-cp312-musllinux_1_2_x86_64.whl", hash = "sha256:0ff17c0bb1cb32952c09217d8d1eed9b53d1463e5f1dd6052c7857f83127d539", size = 39710549, upload-time = "2025-05-08T16:06:45.729Z" },
    { url = "https://files.pythonhosted.org/packages/e6/eb/3bf6ea8ab7f1503dca3a10df2e4b9c3f6b3316df07f6c0ded94b281c7101/scipy-1.15.3-cp312-cp312-win_amd64.whl", hash = "sha256:52092bc0472cfd17df49ff17e70624345efece4e1a12b23783a1ac59a1b728ed", size = 40966184, upload-time = "2025-05-08T16:06:52.623Z" },
    { url = "https://files.pythonhosted.org/packages/73/18/ec27848c9baae6e0d6573eda6e01a602e5649ee72c27c3a8aad673ebecfd/scipy-1.15.3-cp313-cp313-macosx_10_13_x86_64.whl", hash = "sha256:2c620736bcc334782e24d173c0fdbb7590a0a436d2fdf39310a8902505008759", size = 38728256, upload-time = "2025-05-08T16:06:58.696Z" },
    { url = "https://files.pythonhosted.org/packages/74/cd/1aef2184948728b4b6e21267d53b3339762c285a46a274ebb7863c9e4742/scipy-1.15.3-cp313-cp313-macosx_12_0_arm64.whl", hash = "sha256:7e11270a000969409d37ed399585ee530b9ef6aa99d50c019de4cb01e8e54e62", size = 30109540, upload-time = "2025-05-08T16:07:04.209Z" },
    { url = "https://files.pythonhosted.org/packages/5b/d8/59e452c0a255ec352bd0a833537a3bc1bfb679944c4938ab375b0a6b3a3e/scipy-1.15.3-cp313-cp313-macosx_14_0_arm64.whl", hash = "sha256:8c9ed3ba2c8a2ce098163a9bdb26f891746d02136995df25227a20e71c396ebb", size = 22383115, upload-time = "2025-05-08T16:07:08.998Z" },
    { url = "https://files.pythonhosted.org/packages/08/f5/456f56bbbfccf696263b47095291040655e3cbaf05d063bdc7c7517f32ac/scipy-1.15.3-cp313-cp313-macosx_14_0_x86_64.whl", hash = "sha256:0bdd905264c0c9cfa74a4772cdb2070171790381a5c4d312c973382fc6eaf730", size = 25163884, upload-time = "2025-05-08T16:07:14.091Z" },
    { url = "https://files.pythonhosted.org/packages/a2/66/a9618b6a435a0f0c0b8a6d0a2efb32d4ec5a85f023c2b79d39512040355b/scipy-1.15.3-cp313-cp313-manylinux_2_17_aarch64.manylinux2014_aarch64.whl", hash = "sha256:79167bba085c31f38603e11a267d862957cbb3ce018d8b38f79ac043bc92d825", size = 35174018, upload-time = "2025-05-08T16:07:19.427Z" },
    { url = "https://files.pythonhosted.org/packages/b5/09/c5b6734a50ad4882432b6bb7c02baf757f5b2f256041da5df242e2d7e6b6/scipy-1.15.3-cp313-cp313-manylinux_2_17_x86_64.manylinux2014_x86_64.whl", hash = "sha256:c9deabd6d547aee2c9a81dee6cc96c6d7e9a9b1953f74850c179f91fdc729cb7", size = 37269716, upload-time = "2025-05-08T16:07:25.712Z" },
    { url = "https://files.pythonhosted.org/packages/77/0a/eac00ff741f23bcabd352731ed9b8995a0a60ef57f5fd788d611d43d69a1/scipy-1.15.3-cp313-cp313-musllinux_1_2_aarch64.whl", hash = "sha256:dde4fc32993071ac0c7dd2d82569e544f0bdaff66269cb475e0f369adad13f11", size = 36872342, upload-time = "2025-05-08T16:07:31.468Z" },
    { url = "https://files.pythonhosted.org/packages/fe/54/4379be86dd74b6ad81551689107360d9a3e18f24d20767a2d5b9253a3f0a/scipy-1.15.3-cp313-cp313-musllinux_1_2_x86_64.whl", hash = "sha256:f77f853d584e72e874d87357ad70f44b437331507d1c311457bed8ed2b956126", size = 39670869, upload-time = "2025-05-08T16:07:38.002Z" },
    { url = "https://files.pythonhosted.org/packages/87/2e/892ad2862ba54f084ffe8cc4a22667eaf9c2bcec6d2bff1d15713c6c0703/scipy-1.15.3-cp313-cp313-win_amd64.whl", hash = "sha256:b90ab29d0c37ec9bf55424c064312930ca5f4bde15ee8619ee44e69319aab163", size = 40988851, upload-time = "2025-05-08T16:08:33.671Z" },
    { url = "https://files.pythonhosted.org/packages/1b/e9/7a879c137f7e55b30d75d90ce3eb468197646bc7b443ac036ae3fe109055/scipy-1.15.3-cp313-cp313t-macosx_10_13_x86_64.whl", hash = "sha256:3ac07623267feb3ae308487c260ac684b32ea35fd81e12845039952f558047b8", size = 38863011, upload-time = "2025-05-08T16:07:44.039Z" },
    { url = "https://files.pythonhosted.org/packages/51/d1/226a806bbd69f62ce5ef5f3ffadc35286e9fbc802f606a07eb83bf2359de/scipy-1.15.3-cp313-cp313t-macosx_12_0_arm64.whl", hash = "sha256:6487aa99c2a3d509a5227d9a5e889ff05830a06b2ce08ec30df6d79db5fcd5c5", size = 30266407, upload-time = "2025-05-08T16:07:49.891Z" },
    { url = "https://files.pythonhosted.org/packages/e5/9b/f32d1d6093ab9eeabbd839b0f7619c62e46cc4b7b6dbf05b6e615bbd4400/scipy-1.15.3-cp313-cp313t-macosx_14_0_arm64.whl", hash = "sha256:50f9e62461c95d933d5c5ef4a1f2ebf9a2b4e83b0db374cb3f1de104d935922e", size = 22540030, upload-time = "2025-05-08T16:07:54.121Z" },
    { url = "https://files.pythonhosted.org/packages/e7/29/c278f699b095c1a884f29fda126340fcc201461ee8bfea5c8bdb1c7c958b/scipy-1.15.3-cp313-cp313t-macosx_14_0_x86_64.whl", hash = "sha256:14ed70039d182f411ffc74789a16df3835e05dc469b898233a245cdfd7f162cb", size = 25218709, upload-time = "2025-05-08T16:07:58.506Z" },
    { url = "https://files.pythonhosted.org/packages/24/18/9e5374b617aba742a990581373cd6b68a2945d65cc588482749ef2e64467/scipy-1.15.3-cp313-cp313t-manylinux_2_17_aarch64.manylinux2014_aarch64.whl", hash = "sha256:0a769105537aa07a69468a0eefcd121be52006db61cdd8cac8a0e68980bbb723", size = 34809045, upload-time = "2025-05-08T16:08:03.929Z" },
    { url = "https://files.pythonhosted.org/packages/e1/fe/9c4361e7ba2927074360856db6135ef4904d505e9b3afbbcb073c4008328/scipy-1.15.3-cp313-cp313t-manylinux_2_17_x86_64.manylinux2014_x86_64.whl", hash = "sha256:9db984639887e3dffb3928d118145ffe40eff2fa40cb241a306ec57c219ebbbb", size = 36703062, upload-time = "2025-05-08T16:08:09.558Z" },
    { url = "https://files.pythonhosted.org/packages/b7/8e/038ccfe29d272b30086b25a4960f757f97122cb2ec42e62b460d02fe98e9/scipy-1.15.3-cp313-cp313t-musllinux_1_2_aarch64.whl", hash = "sha256:40e54d5c7e7ebf1aa596c374c49fa3135f04648a0caabcb66c52884b943f02b4", size = 36393132, upload-time = "2025-05-08T16:08:15.34Z" },
    { url = "https://files.pythonhosted.org/packages/10/7e/5c12285452970be5bdbe8352c619250b97ebf7917d7a9a9e96b8a8140f17/scipy-1.15.3-cp313-cp313t-musllinux_1_2_x86_64.whl", hash = "sha256:5e721fed53187e71d0ccf382b6bf977644c533e506c4d33c3fb24de89f5c3ed5", size = 38979503, upload-time = "2025-05-08T16:08:21.513Z" },
    { url = "https://files.pythonhosted.org/packages/81/06/0a5e5349474e1cbc5757975b21bd4fad0e72ebf138c5592f191646154e06/scipy-1.15.3-cp313-cp313t-win_amd64.whl", hash = "sha256:76ad1fb5f8752eabf0fa02e4cc0336b4e8f021e2d5f061ed37d6d264db35e3ca", size = 40308097, upload-time = "2025-05-08T16:08:27.627Z" },
]

[[package]]
name = "setuptools"
version = "80.9.0"
source = { registry = "https://pypi.org/simple" }
sdist = { url = "https://files.pythonhosted.org/packages/18/5d/3bf57dcd21979b887f014ea83c24ae194cfcd12b9e0fda66b957c69d1fca/setuptools-80.9.0.tar.gz", hash = "sha256:f36b47402ecde768dbfafc46e8e4207b4360c654f1f3bb84475f0a28628fb19c", size = 1319958, upload-time = "2025-05-27T00:56:51.443Z" }
wheels = [
    { url = "https://files.pythonhosted.org/packages/a3/dc/17031897dae0efacfea57dfd3a82fdd2a2aeb58e0ff71b77b87e44edc772/setuptools-80.9.0-py3-none-any.whl", hash = "sha256:062d34222ad13e0cc312a4c02d73f059e86a4acbfbdea8f8f76b28c99f306922", size = 1201486, upload-time = "2025-05-27T00:56:49.664Z" },
]

[[package]]
name = "six"
version = "1.17.0"
source = { registry = "https://pypi.org/simple" }
sdist = { url = "https://files.pythonhosted.org/packages/94/e7/b2c673351809dca68a0e064b6af791aa332cf192da575fd474ed7d6f16a2/six-1.17.0.tar.gz", hash = "sha256:ff70335d468e7eb6ec65b95b99d3a2836546063f63acc5171de367e834932a81", size = 34031, upload-time = "2024-12-04T17:35:28.174Z" }
wheels = [
    { url = "https://files.pythonhosted.org/packages/b7/ce/149a00dd41f10bc29e5921b496af8b574d8413afcd5e30dfa0ed46c2cc5e/six-1.17.0-py2.py3-none-any.whl", hash = "sha256:4721f391ed90541fddacab5acf947aa0d3dc7d27b2e1e8eda2be8970586c3274", size = 11050, upload-time = "2024-12-04T17:35:26.475Z" },
]

[[package]]
name = "sqlitedict"
version = "2.1.0"
source = { registry = "https://pypi.org/simple" }
sdist = { url = "https://files.pythonhosted.org/packages/12/9a/7620d1e9dcb02839ed6d4b14064e609cdd7a8ae1e47289aa0456796dd9ca/sqlitedict-2.1.0.tar.gz", hash = "sha256:03d9cfb96d602996f1d4c2db2856f1224b96a9c431bdd16e78032a72940f9e8c", size = 21846, upload-time = "2022-12-03T13:39:13.102Z" }

[[package]]
name = "sympy"
version = "1.14.0"
source = { registry = "https://pypi.org/simple" }
dependencies = [
    { name = "mpmath" },
]
sdist = { url = "https://files.pythonhosted.org/packages/83/d3/803453b36afefb7c2bb238361cd4ae6125a569b4db67cd9e79846ba2d68c/sympy-1.14.0.tar.gz", hash = "sha256:d3d3fe8df1e5a0b42f0e7bdf50541697dbe7d23746e894990c030e2b05e72517", size = 7793921, upload-time = "2025-04-27T18:05:01.611Z" }
wheels = [
    { url = "https://files.pythonhosted.org/packages/a2/09/77d55d46fd61b4a135c444fc97158ef34a095e5681d0a6c10b75bf356191/sympy-1.14.0-py3-none-any.whl", hash = "sha256:e091cc3e99d2141a0ba2847328f5479b05d94a6635cb96148ccb3f34671bd8f5", size = 6299353, upload-time = "2025-04-27T18:04:59.103Z" },
]

[[package]]
name = "tabledata"
version = "1.3.4"
source = { registry = "https://pypi.org/simple" }
dependencies = [
    { name = "dataproperty" },
    { name = "typepy" },
]
sdist = { url = "https://files.pythonhosted.org/packages/b2/35/171c8977162f1163368406deddde4c59673b62bd0cb2f34948a02effb075/tabledata-1.3.4.tar.gz", hash = "sha256:e9649cab129d718f3bff4150083b77f8a78c30f6634a30caf692b10fdc60cb97", size = 25074, upload-time = "2024-12-31T14:12:31.198Z" }
wheels = [
    { url = "https://files.pythonhosted.org/packages/08/64/fa4160151976ee4b2cf0c1217a99443ffaeb991956feddfeac9eee9952f8/tabledata-1.3.4-py3-none-any.whl", hash = "sha256:1f56e433bfdeb89f4487abfa48c4603a3b07c5d3a3c7e05ff73dd018c24bd0d4", size = 11820, upload-time = "2024-12-31T14:12:28.584Z" },
]

[[package]]
name = "tabulate"
version = "0.9.0"
source = { registry = "https://pypi.org/simple" }
sdist = { url = "https://files.pythonhosted.org/packages/ec/fe/802052aecb21e3797b8f7902564ab6ea0d60ff8ca23952079064155d1ae1/tabulate-0.9.0.tar.gz", hash = "sha256:0095b12bf5966de529c0feb1fa08671671b3368eec77d7ef7ab114be2c068b3c", size = 81090, upload-time = "2022-10-06T17:21:48.54Z" }
wheels = [
    { url = "https://files.pythonhosted.org/packages/40/44/4a5f08c96eb108af5cb50b41f76142f0afa346dfa99d5296fe7202a11854/tabulate-0.9.0-py3-none-any.whl", hash = "sha256:024ca478df22e9340661486f85298cff5f6dcdba14f3813e8830015b9ed1948f", size = 35252, upload-time = "2022-10-06T17:21:44.262Z" },
]

[[package]]
name = "tcolorpy"
version = "0.1.7"
source = { registry = "https://pypi.org/simple" }
sdist = { url = "https://files.pythonhosted.org/packages/80/cc/44f2d81d8f9093aad81c3467a5bf5718d2b5f786e887b6e4adcfc17ec6b9/tcolorpy-0.1.7.tar.gz", hash = "sha256:0fbf6bf238890bbc2e32662aa25736769a29bf6d880328f310c910a327632614", size = 299437, upload-time = "2024-12-29T15:24:23.847Z" }
wheels = [
    { url = "https://files.pythonhosted.org/packages/05/a2/ed023f2edd1e011b4d99b6727bce8253842d66c3fbf9ed0a26fc09a92571/tcolorpy-0.1.7-py3-none-any.whl", hash = "sha256:26a59d52027e175a37e0aba72efc99dda43f074db71f55b316d3de37d3251378", size = 8096, upload-time = "2024-12-29T15:24:21.33Z" },
]

[[package]]
name = "tenacity"
version = "9.1.2"
source = { registry = "https://pypi.org/simple" }
sdist = { url = "https://files.pythonhosted.org/packages/0a/d4/2b0cd0fe285e14b36db076e78c93766ff1d529d70408bd1d2a5a84f1d929/tenacity-9.1.2.tar.gz", hash = "sha256:1169d376c297e7de388d18b4481760d478b0e99a777cad3a9c86e556f4b697cb", size = 48036, upload-time = "2025-04-02T08:25:09.966Z" }
wheels = [
    { url = "https://files.pythonhosted.org/packages/e5/30/643397144bfbfec6f6ef821f36f33e57d35946c44a2352d3c9f0ae847619/tenacity-9.1.2-py3-none-any.whl", hash = "sha256:f77bf36710d8b73a50b2dd155c97b870017ad21afe6ab300326b0371b3b05138", size = 28248, upload-time = "2025-04-02T08:25:07.678Z" },
]

[[package]]
name = "threadpoolctl"
version = "3.6.0"
source = { registry = "https://pypi.org/simple" }
sdist = { url = "https://files.pythonhosted.org/packages/b7/4d/08c89e34946fce2aec4fbb45c9016efd5f4d7f24af8e5d93296e935631d8/threadpoolctl-3.6.0.tar.gz", hash = "sha256:8ab8b4aa3491d812b623328249fab5302a68d2d71745c8a4c719a2fcaba9f44e", size = 21274, upload-time = "2025-03-13T13:49:23.031Z" }
wheels = [
    { url = "https://files.pythonhosted.org/packages/32/d5/f9a850d79b0851d1d4ef6456097579a9005b31fea68726a4ae5f2d82ddd9/threadpoolctl-3.6.0-py3-none-any.whl", hash = "sha256:43a0b8fd5a2928500110039e43a5eed8480b918967083ea48dc3ab9f13c4a7fb", size = 18638, upload-time = "2025-03-13T13:49:21.846Z" },
]

[[package]]
name = "tiktoken"
version = "0.9.0"
source = { registry = "https://pypi.org/simple" }
dependencies = [
    { name = "regex" },
    { name = "requests" },
]
sdist = { url = "https://files.pythonhosted.org/packages/ea/cf/756fedf6981e82897f2d570dd25fa597eb3f4459068ae0572d7e888cfd6f/tiktoken-0.9.0.tar.gz", hash = "sha256:d02a5ca6a938e0490e1ff957bc48c8b078c88cb83977be1625b1fd8aac792c5d", size = 35991, upload-time = "2025-02-14T06:03:01.003Z" }
wheels = [
    { url = "https://files.pythonhosted.org/packages/64/f3/50ec5709fad61641e4411eb1b9ac55b99801d71f1993c29853f256c726c9/tiktoken-0.9.0-cp310-cp310-macosx_10_12_x86_64.whl", hash = "sha256:586c16358138b96ea804c034b8acf3f5d3f0258bd2bc3b0227af4af5d622e382", size = 1065770, upload-time = "2025-02-14T06:02:01.251Z" },
    { url = "https://files.pythonhosted.org/packages/d6/f8/5a9560a422cf1755b6e0a9a436e14090eeb878d8ec0f80e0cd3d45b78bf4/tiktoken-0.9.0-cp310-cp310-macosx_11_0_arm64.whl", hash = "sha256:d9c59ccc528c6c5dd51820b3474402f69d9a9e1d656226848ad68a8d5b2e5108", size = 1009314, upload-time = "2025-02-14T06:02:02.869Z" },
    { url = "https://files.pythonhosted.org/packages/bc/20/3ed4cfff8f809cb902900ae686069e029db74567ee10d017cb254df1d598/tiktoken-0.9.0-cp310-cp310-manylinux_2_17_aarch64.manylinux2014_aarch64.whl", hash = "sha256:f0968d5beeafbca2a72c595e8385a1a1f8af58feaebb02b227229b69ca5357fd", size = 1143140, upload-time = "2025-02-14T06:02:04.165Z" },
    { url = "https://files.pythonhosted.org/packages/f1/95/cc2c6d79df8f113bdc6c99cdec985a878768120d87d839a34da4bd3ff90a/tiktoken-0.9.0-cp310-cp310-manylinux_2_17_x86_64.manylinux2014_x86_64.whl", hash = "sha256:92a5fb085a6a3b7350b8fc838baf493317ca0e17bd95e8642f95fc69ecfed1de", size = 1197860, upload-time = "2025-02-14T06:02:06.268Z" },
    { url = "https://files.pythonhosted.org/packages/c7/6c/9c1a4cc51573e8867c9381db1814223c09ebb4716779c7f845d48688b9c8/tiktoken-0.9.0-cp310-cp310-musllinux_1_2_x86_64.whl", hash = "sha256:15a2752dea63d93b0332fb0ddb05dd909371ededa145fe6a3242f46724fa7990", size = 1259661, upload-time = "2025-02-14T06:02:08.889Z" },
    { url = "https://files.pythonhosted.org/packages/cd/4c/22eb8e9856a2b1808d0a002d171e534eac03f96dbe1161978d7389a59498/tiktoken-0.9.0-cp310-cp310-win_amd64.whl", hash = "sha256:26113fec3bd7a352e4b33dbaf1bd8948de2507e30bd95a44e2b1156647bc01b4", size = 894026, upload-time = "2025-02-14T06:02:12.841Z" },
    { url = "https://files.pythonhosted.org/packages/4d/ae/4613a59a2a48e761c5161237fc850eb470b4bb93696db89da51b79a871f1/tiktoken-0.9.0-cp311-cp311-macosx_10_12_x86_64.whl", hash = "sha256:f32cc56168eac4851109e9b5d327637f15fd662aa30dd79f964b7c39fbadd26e", size = 1065987, upload-time = "2025-02-14T06:02:14.174Z" },
    { url = "https://files.pythonhosted.org/packages/3f/86/55d9d1f5b5a7e1164d0f1538a85529b5fcba2b105f92db3622e5d7de6522/tiktoken-0.9.0-cp311-cp311-macosx_11_0_arm64.whl", hash = "sha256:45556bc41241e5294063508caf901bf92ba52d8ef9222023f83d2483a3055348", size = 1009155, upload-time = "2025-02-14T06:02:15.384Z" },
    { url = "https://files.pythonhosted.org/packages/03/58/01fb6240df083b7c1916d1dcb024e2b761213c95d576e9f780dfb5625a76/tiktoken-0.9.0-cp311-cp311-manylinux_2_17_aarch64.manylinux2014_aarch64.whl", hash = "sha256:03935988a91d6d3216e2ec7c645afbb3d870b37bcb67ada1943ec48678e7ee33", size = 1142898, upload-time = "2025-02-14T06:02:16.666Z" },
    { url = "https://files.pythonhosted.org/packages/b1/73/41591c525680cd460a6becf56c9b17468d3711b1df242c53d2c7b2183d16/tiktoken-0.9.0-cp311-cp311-manylinux_2_17_x86_64.manylinux2014_x86_64.whl", hash = "sha256:8b3d80aad8d2c6b9238fc1a5524542087c52b860b10cbf952429ffb714bc1136", size = 1197535, upload-time = "2025-02-14T06:02:18.595Z" },
    { url = "https://files.pythonhosted.org/packages/7d/7c/1069f25521c8f01a1a182f362e5c8e0337907fae91b368b7da9c3e39b810/tiktoken-0.9.0-cp311-cp311-musllinux_1_2_x86_64.whl", hash = "sha256:b2a21133be05dc116b1d0372af051cd2c6aa1d2188250c9b553f9fa49301b336", size = 1259548, upload-time = "2025-02-14T06:02:20.729Z" },
    { url = "https://files.pythonhosted.org/packages/6f/07/c67ad1724b8e14e2b4c8cca04b15da158733ac60136879131db05dda7c30/tiktoken-0.9.0-cp311-cp311-win_amd64.whl", hash = "sha256:11a20e67fdf58b0e2dea7b8654a288e481bb4fc0289d3ad21291f8d0849915fb", size = 893895, upload-time = "2025-02-14T06:02:22.67Z" },
    { url = "https://files.pythonhosted.org/packages/cf/e5/21ff33ecfa2101c1bb0f9b6df750553bd873b7fb532ce2cb276ff40b197f/tiktoken-0.9.0-cp312-cp312-macosx_10_13_x86_64.whl", hash = "sha256:e88f121c1c22b726649ce67c089b90ddda8b9662545a8aeb03cfef15967ddd03", size = 1065073, upload-time = "2025-02-14T06:02:24.768Z" },
    { url = "https://files.pythonhosted.org/packages/8e/03/a95e7b4863ee9ceec1c55983e4cc9558bcfd8f4f80e19c4f8a99642f697d/tiktoken-0.9.0-cp312-cp312-macosx_11_0_arm64.whl", hash = "sha256:a6600660f2f72369acb13a57fb3e212434ed38b045fd8cc6cdd74947b4b5d210", size = 1008075, upload-time = "2025-02-14T06:02:26.92Z" },
    { url = "https://files.pythonhosted.org/packages/40/10/1305bb02a561595088235a513ec73e50b32e74364fef4de519da69bc8010/tiktoken-0.9.0-cp312-cp312-manylinux_2_17_aarch64.manylinux2014_aarch64.whl", hash = "sha256:95e811743b5dfa74f4b227927ed86cbc57cad4df859cb3b643be797914e41794", size = 1140754, upload-time = "2025-02-14T06:02:28.124Z" },
    { url = "https://files.pythonhosted.org/packages/1b/40/da42522018ca496432ffd02793c3a72a739ac04c3794a4914570c9bb2925/tiktoken-0.9.0-cp312-cp312-manylinux_2_17_x86_64.manylinux2014_x86_64.whl", hash = "sha256:99376e1370d59bcf6935c933cb9ba64adc29033b7e73f5f7569f3aad86552b22", size = 1196678, upload-time = "2025-02-14T06:02:29.845Z" },
    { url = "https://files.pythonhosted.org/packages/5c/41/1e59dddaae270ba20187ceb8aa52c75b24ffc09f547233991d5fd822838b/tiktoken-0.9.0-cp312-cp312-musllinux_1_2_x86_64.whl", hash = "sha256:badb947c32739fb6ddde173e14885fb3de4d32ab9d8c591cbd013c22b4c31dd2", size = 1259283, upload-time = "2025-02-14T06:02:33.838Z" },
    { url = "https://files.pythonhosted.org/packages/5b/64/b16003419a1d7728d0d8c0d56a4c24325e7b10a21a9dd1fc0f7115c02f0a/tiktoken-0.9.0-cp312-cp312-win_amd64.whl", hash = "sha256:5a62d7a25225bafed786a524c1b9f0910a1128f4232615bf3f8257a73aaa3b16", size = 894897, upload-time = "2025-02-14T06:02:36.265Z" },
    { url = "https://files.pythonhosted.org/packages/7a/11/09d936d37f49f4f494ffe660af44acd2d99eb2429d60a57c71318af214e0/tiktoken-0.9.0-cp313-cp313-macosx_10_13_x86_64.whl", hash = "sha256:2b0e8e05a26eda1249e824156d537015480af7ae222ccb798e5234ae0285dbdb", size = 1064919, upload-time = "2025-02-14T06:02:37.494Z" },
    { url = "https://files.pythonhosted.org/packages/80/0e/f38ba35713edb8d4197ae602e80837d574244ced7fb1b6070b31c29816e0/tiktoken-0.9.0-cp313-cp313-macosx_11_0_arm64.whl", hash = "sha256:27d457f096f87685195eea0165a1807fae87b97b2161fe8c9b1df5bd74ca6f63", size = 1007877, upload-time = "2025-02-14T06:02:39.516Z" },
    { url = "https://files.pythonhosted.org/packages/fe/82/9197f77421e2a01373e27a79dd36efdd99e6b4115746ecc553318ecafbf0/tiktoken-0.9.0-cp313-cp313-manylinux_2_17_aarch64.manylinux2014_aarch64.whl", hash = "sha256:2cf8ded49cddf825390e36dd1ad35cd49589e8161fdcb52aa25f0583e90a3e01", size = 1140095, upload-time = "2025-02-14T06:02:41.791Z" },
    { url = "https://files.pythonhosted.org/packages/f2/bb/4513da71cac187383541facd0291c4572b03ec23c561de5811781bbd988f/tiktoken-0.9.0-cp313-cp313-manylinux_2_17_x86_64.manylinux2014_x86_64.whl", hash = "sha256:cc156cb314119a8bb9748257a2eaebd5cc0753b6cb491d26694ed42fc7cb3139", size = 1195649, upload-time = "2025-02-14T06:02:43Z" },
    { url = "https://files.pythonhosted.org/packages/fa/5c/74e4c137530dd8504e97e3a41729b1103a4ac29036cbfd3250b11fd29451/tiktoken-0.9.0-cp313-cp313-musllinux_1_2_x86_64.whl", hash = "sha256:cd69372e8c9dd761f0ab873112aba55a0e3e506332dd9f7522ca466e817b1b7a", size = 1258465, upload-time = "2025-02-14T06:02:45.046Z" },
    { url = "https://files.pythonhosted.org/packages/de/a8/8f499c179ec900783ffe133e9aab10044481679bb9aad78436d239eee716/tiktoken-0.9.0-cp313-cp313-win_amd64.whl", hash = "sha256:5ea0edb6f83dc56d794723286215918c1cde03712cbbafa0348b33448faf5b95", size = 894669, upload-time = "2025-02-14T06:02:47.341Z" },
]

[[package]]
name = "tokenizers"
version = "0.21.1"
source = { registry = "https://pypi.org/simple" }
dependencies = [
    { name = "huggingface-hub" },
]
sdist = { url = "https://files.pythonhosted.org/packages/92/76/5ac0c97f1117b91b7eb7323dcd61af80d72f790b4df71249a7850c195f30/tokenizers-0.21.1.tar.gz", hash = "sha256:a1bb04dc5b448985f86ecd4b05407f5a8d97cb2c0532199b2a302a604a0165ab", size = 343256, upload-time = "2025-03-13T10:51:18.189Z" }
wheels = [
    { url = "https://files.pythonhosted.org/packages/a5/1f/328aee25f9115bf04262e8b4e5a2050b7b7cf44b59c74e982db7270c7f30/tokenizers-0.21.1-cp39-abi3-macosx_10_12_x86_64.whl", hash = "sha256:e78e413e9e668ad790a29456e677d9d3aa50a9ad311a40905d6861ba7692cf41", size = 2780767, upload-time = "2025-03-13T10:51:09.459Z" },
    { url = "https://files.pythonhosted.org/packages/ae/1a/4526797f3719b0287853f12c5ad563a9be09d446c44ac784cdd7c50f76ab/tokenizers-0.21.1-cp39-abi3-macosx_11_0_arm64.whl", hash = "sha256:cd51cd0a91ecc801633829fcd1fda9cf8682ed3477c6243b9a095539de4aecf3", size = 2650555, upload-time = "2025-03-13T10:51:07.692Z" },
    { url = "https://files.pythonhosted.org/packages/4d/7a/a209b29f971a9fdc1da86f917fe4524564924db50d13f0724feed37b2a4d/tokenizers-0.21.1-cp39-abi3-manylinux_2_17_aarch64.manylinux2014_aarch64.whl", hash = "sha256:28da6b72d4fb14ee200a1bd386ff74ade8992d7f725f2bde2c495a9a98cf4d9f", size = 2937541, upload-time = "2025-03-13T10:50:56.679Z" },
    { url = "https://files.pythonhosted.org/packages/3c/1e/b788b50ffc6191e0b1fc2b0d49df8cff16fe415302e5ceb89f619d12c5bc/tokenizers-0.21.1-cp39-abi3-manylinux_2_17_armv7l.manylinux2014_armv7l.whl", hash = "sha256:34d8cfde551c9916cb92014e040806122295a6800914bab5865deb85623931cf", size = 2819058, upload-time = "2025-03-13T10:50:59.525Z" },
    { url = "https://files.pythonhosted.org/packages/36/aa/3626dfa09a0ecc5b57a8c58eeaeb7dd7ca9a37ad9dd681edab5acd55764c/tokenizers-0.21.1-cp39-abi3-manylinux_2_17_i686.manylinux2014_i686.whl", hash = "sha256:aaa852d23e125b73d283c98f007e06d4595732104b65402f46e8ef24b588d9f8", size = 3133278, upload-time = "2025-03-13T10:51:04.678Z" },
    { url = "https://files.pythonhosted.org/packages/a4/4d/8fbc203838b3d26269f944a89459d94c858f5b3f9a9b6ee9728cdcf69161/tokenizers-0.21.1-cp39-abi3-manylinux_2_17_ppc64le.manylinux2014_ppc64le.whl", hash = "sha256:a21a15d5c8e603331b8a59548bbe113564136dc0f5ad8306dd5033459a226da0", size = 3144253, upload-time = "2025-03-13T10:51:01.261Z" },
    { url = "https://files.pythonhosted.org/packages/d8/1b/2bd062adeb7c7511b847b32e356024980c0ffcf35f28947792c2d8ad2288/tokenizers-0.21.1-cp39-abi3-manylinux_2_17_s390x.manylinux2014_s390x.whl", hash = "sha256:2fdbd4c067c60a0ac7eca14b6bd18a5bebace54eb757c706b47ea93204f7a37c", size = 3398225, upload-time = "2025-03-13T10:51:03.243Z" },
    { url = "https://files.pythonhosted.org/packages/8a/63/38be071b0c8e06840bc6046991636bcb30c27f6bb1e670f4f4bc87cf49cc/tokenizers-0.21.1-cp39-abi3-manylinux_2_17_x86_64.manylinux2014_x86_64.whl", hash = "sha256:2dd9a0061e403546f7377df940e866c3e678d7d4e9643d0461ea442b4f89e61a", size = 3038874, upload-time = "2025-03-13T10:51:06.235Z" },
    { url = "https://files.pythonhosted.org/packages/ec/83/afa94193c09246417c23a3c75a8a0a96bf44ab5630a3015538d0c316dd4b/tokenizers-0.21.1-cp39-abi3-musllinux_1_2_aarch64.whl", hash = "sha256:db9484aeb2e200c43b915a1a0150ea885e35f357a5a8fabf7373af333dcc8dbf", size = 9014448, upload-time = "2025-03-13T10:51:10.927Z" },
    { url = "https://files.pythonhosted.org/packages/ae/b3/0e1a37d4f84c0f014d43701c11eb8072704f6efe8d8fc2dcdb79c47d76de/tokenizers-0.21.1-cp39-abi3-musllinux_1_2_armv7l.whl", hash = "sha256:ed248ab5279e601a30a4d67bdb897ecbe955a50f1e7bb62bd99f07dd11c2f5b6", size = 8937877, upload-time = "2025-03-13T10:51:12.688Z" },
    { url = "https://files.pythonhosted.org/packages/ac/33/ff08f50e6d615eb180a4a328c65907feb6ded0b8f990ec923969759dc379/tokenizers-0.21.1-cp39-abi3-musllinux_1_2_i686.whl", hash = "sha256:9ac78b12e541d4ce67b4dfd970e44c060a2147b9b2a21f509566d556a509c67d", size = 9186645, upload-time = "2025-03-13T10:51:14.723Z" },
    { url = "https://files.pythonhosted.org/packages/5f/aa/8ae85f69a9f6012c6f8011c6f4aa1c96154c816e9eea2e1b758601157833/tokenizers-0.21.1-cp39-abi3-musllinux_1_2_x86_64.whl", hash = "sha256:e5a69c1a4496b81a5ee5d2c1f3f7fbdf95e90a0196101b0ee89ed9956b8a168f", size = 9384380, upload-time = "2025-03-13T10:51:16.526Z" },
    { url = "https://files.pythonhosted.org/packages/e8/5b/a5d98c89f747455e8b7a9504910c865d5e51da55e825a7ae641fb5ff0a58/tokenizers-0.21.1-cp39-abi3-win32.whl", hash = "sha256:1039a3a5734944e09de1d48761ade94e00d0fa760c0e0551151d4dd851ba63e3", size = 2239506, upload-time = "2025-03-13T10:51:20.643Z" },
    { url = "https://files.pythonhosted.org/packages/e6/b6/072a8e053ae600dcc2ac0da81a23548e3b523301a442a6ca900e92ac35be/tokenizers-0.21.1-cp39-abi3-win_amd64.whl", hash = "sha256:0f0dcbcc9f6e13e675a66d7a5f2f225a736745ce484c1a4e07476a89ccdad382", size = 2435481, upload-time = "2025-03-13T10:51:19.243Z" },
]

[[package]]
name = "torch"
version = "2.7.1"
source = { registry = "https://pypi.org/simple" }
dependencies = [
    { name = "filelock" },
    { name = "fsspec" },
    { name = "jinja2" },
    { name = "networkx", version = "3.4.2", source = { registry = "https://pypi.org/simple" }, marker = "python_full_version < '3.11'" },
    { name = "networkx", version = "3.5", source = { registry = "https://pypi.org/simple" }, marker = "python_full_version >= '3.11'" },
    { name = "nvidia-cublas-cu12", marker = "platform_machine == 'x86_64' and sys_platform == 'linux'" },
    { name = "nvidia-cuda-cupti-cu12", marker = "platform_machine == 'x86_64' and sys_platform == 'linux'" },
    { name = "nvidia-cuda-nvrtc-cu12", marker = "platform_machine == 'x86_64' and sys_platform == 'linux'" },
    { name = "nvidia-cuda-runtime-cu12", marker = "platform_machine == 'x86_64' and sys_platform == 'linux'" },
    { name = "nvidia-cudnn-cu12", marker = "platform_machine == 'x86_64' and sys_platform == 'linux'" },
    { name = "nvidia-cufft-cu12", marker = "platform_machine == 'x86_64' and sys_platform == 'linux'" },
    { name = "nvidia-cufile-cu12", marker = "platform_machine == 'x86_64' and sys_platform == 'linux'" },
    { name = "nvidia-curand-cu12", marker = "platform_machine == 'x86_64' and sys_platform == 'linux'" },
    { name = "nvidia-cusolver-cu12", marker = "platform_machine == 'x86_64' and sys_platform == 'linux'" },
    { name = "nvidia-cusparse-cu12", marker = "platform_machine == 'x86_64' and sys_platform == 'linux'" },
    { name = "nvidia-cusparselt-cu12", marker = "platform_machine == 'x86_64' and sys_platform == 'linux'" },
    { name = "nvidia-nccl-cu12", marker = "platform_machine == 'x86_64' and sys_platform == 'linux'" },
    { name = "nvidia-nvjitlink-cu12", marker = "platform_machine == 'x86_64' and sys_platform == 'linux'" },
    { name = "nvidia-nvtx-cu12", marker = "platform_machine == 'x86_64' and sys_platform == 'linux'" },
    { name = "setuptools", marker = "python_full_version >= '3.12'" },
    { name = "sympy" },
    { name = "triton", marker = "platform_machine == 'x86_64' and sys_platform == 'linux'" },
    { name = "typing-extensions" },
]
wheels = [
    { url = "https://files.pythonhosted.org/packages/6a/27/2e06cb52adf89fe6e020963529d17ed51532fc73c1e6d1b18420ef03338c/torch-2.7.1-cp310-cp310-manylinux_2_28_aarch64.whl", hash = "sha256:a103b5d782af5bd119b81dbcc7ffc6fa09904c423ff8db397a1e6ea8fd71508f", size = 99089441, upload-time = "2025-06-04T17:38:48.268Z" },
    { url = "https://files.pythonhosted.org/packages/0a/7c/0a5b3aee977596459ec45be2220370fde8e017f651fecc40522fd478cb1e/torch-2.7.1-cp310-cp310-manylinux_2_28_x86_64.whl", hash = "sha256:fe955951bdf32d182ee8ead6c3186ad54781492bf03d547d31771a01b3d6fb7d", size = 821154516, upload-time = "2025-06-04T17:36:28.556Z" },
    { url = "https://files.pythonhosted.org/packages/f9/91/3d709cfc5e15995fb3fe7a6b564ce42280d3a55676dad672205e94f34ac9/torch-2.7.1-cp310-cp310-win_amd64.whl", hash = "sha256:885453d6fba67d9991132143bf7fa06b79b24352f4506fd4d10b309f53454162", size = 216093147, upload-time = "2025-06-04T17:39:38.132Z" },
    { url = "https://files.pythonhosted.org/packages/92/f6/5da3918414e07da9866ecb9330fe6ffdebe15cb9a4c5ada7d4b6e0a6654d/torch-2.7.1-cp310-none-macosx_11_0_arm64.whl", hash = "sha256:d72acfdb86cee2a32c0ce0101606f3758f0d8bb5f8f31e7920dc2809e963aa7c", size = 68630914, upload-time = "2025-06-04T17:39:31.162Z" },
    { url = "https://files.pythonhosted.org/packages/11/56/2eae3494e3d375533034a8e8cf0ba163363e996d85f0629441fa9d9843fe/torch-2.7.1-cp311-cp311-manylinux_2_28_aarch64.whl", hash = "sha256:236f501f2e383f1cb861337bdf057712182f910f10aeaf509065d54d339e49b2", size = 99093039, upload-time = "2025-06-04T17:39:06.963Z" },
    { url = "https://files.pythonhosted.org/packages/e5/94/34b80bd172d0072c9979708ccd279c2da2f55c3ef318eceec276ab9544a4/torch-2.7.1-cp311-cp311-manylinux_2_28_x86_64.whl", hash = "sha256:06eea61f859436622e78dd0cdd51dbc8f8c6d76917a9cf0555a333f9eac31ec1", size = 821174704, upload-time = "2025-06-04T17:37:03.799Z" },
    { url = "https://files.pythonhosted.org/packages/50/9e/acf04ff375b0b49a45511c55d188bcea5c942da2aaf293096676110086d1/torch-2.7.1-cp311-cp311-win_amd64.whl", hash = "sha256:8273145a2e0a3c6f9fd2ac36762d6ee89c26d430e612b95a99885df083b04e52", size = 216095937, upload-time = "2025-06-04T17:39:24.83Z" },
    { url = "https://files.pythonhosted.org/packages/5b/2b/d36d57c66ff031f93b4fa432e86802f84991477e522adcdffd314454326b/torch-2.7.1-cp311-none-macosx_11_0_arm64.whl", hash = "sha256:aea4fc1bf433d12843eb2c6b2204861f43d8364597697074c8d38ae2507f8730", size = 68640034, upload-time = "2025-06-04T17:39:17.989Z" },
    { url = "https://files.pythonhosted.org/packages/87/93/fb505a5022a2e908d81fe9a5e0aa84c86c0d5f408173be71c6018836f34e/torch-2.7.1-cp312-cp312-manylinux_2_28_aarch64.whl", hash = "sha256:27ea1e518df4c9de73af7e8a720770f3628e7f667280bce2be7a16292697e3fa", size = 98948276, upload-time = "2025-06-04T17:39:12.852Z" },
    { url = "https://files.pythonhosted.org/packages/56/7e/67c3fe2b8c33f40af06326a3d6ae7776b3e3a01daa8f71d125d78594d874/torch-2.7.1-cp312-cp312-manylinux_2_28_x86_64.whl", hash = "sha256:c33360cfc2edd976c2633b3b66c769bdcbbf0e0b6550606d188431c81e7dd1fc", size = 821025792, upload-time = "2025-06-04T17:34:58.747Z" },
    { url = "https://files.pythonhosted.org/packages/a1/37/a37495502bc7a23bf34f89584fa5a78e25bae7b8da513bc1b8f97afb7009/torch-2.7.1-cp312-cp312-win_amd64.whl", hash = "sha256:d8bf6e1856ddd1807e79dc57e54d3335f2b62e6f316ed13ed3ecfe1fc1df3d8b", size = 216050349, upload-time = "2025-06-04T17:38:59.709Z" },
    { url = "https://files.pythonhosted.org/packages/3a/60/04b77281c730bb13460628e518c52721257814ac6c298acd25757f6a175c/torch-2.7.1-cp312-none-macosx_11_0_arm64.whl", hash = "sha256:787687087412c4bd68d315e39bc1223f08aae1d16a9e9771d95eabbb04ae98fb", size = 68645146, upload-time = "2025-06-04T17:38:52.97Z" },
    { url = "https://files.pythonhosted.org/packages/66/81/e48c9edb655ee8eb8c2a6026abdb6f8d2146abd1f150979ede807bb75dcb/torch-2.7.1-cp313-cp313-manylinux_2_28_aarch64.whl", hash = "sha256:03563603d931e70722dce0e11999d53aa80a375a3d78e6b39b9f6805ea0a8d28", size = 98946649, upload-time = "2025-06-04T17:38:43.031Z" },
    { url = "https://files.pythonhosted.org/packages/3a/24/efe2f520d75274fc06b695c616415a1e8a1021d87a13c68ff9dce733d088/torch-2.7.1-cp313-cp313-manylinux_2_28_x86_64.whl", hash = "sha256:d632f5417b6980f61404a125b999ca6ebd0b8b4bbdbb5fbbba44374ab619a412", size = 821033192, upload-time = "2025-06-04T17:38:09.146Z" },
    { url = "https://files.pythonhosted.org/packages/dd/d9/9c24d230333ff4e9b6807274f6f8d52a864210b52ec794c5def7925f4495/torch-2.7.1-cp313-cp313-win_amd64.whl", hash = "sha256:23660443e13995ee93e3d844786701ea4ca69f337027b05182f5ba053ce43b38", size = 216055668, upload-time = "2025-06-04T17:38:36.253Z" },
    { url = "https://files.pythonhosted.org/packages/95/bf/e086ee36ddcef9299f6e708d3b6c8487c1651787bb9ee2939eb2a7f74911/torch-2.7.1-cp313-cp313t-macosx_14_0_arm64.whl", hash = "sha256:0da4f4dba9f65d0d203794e619fe7ca3247a55ffdcbd17ae8fb83c8b2dc9b585", size = 68925988, upload-time = "2025-06-04T17:38:29.273Z" },
    { url = "https://files.pythonhosted.org/packages/69/6a/67090dcfe1cf9048448b31555af6efb149f7afa0a310a366adbdada32105/torch-2.7.1-cp313-cp313t-manylinux_2_28_aarch64.whl", hash = "sha256:e08d7e6f21a617fe38eeb46dd2213ded43f27c072e9165dc27300c9ef9570934", size = 99028857, upload-time = "2025-06-04T17:37:50.956Z" },
    { url = "https://files.pythonhosted.org/packages/90/1c/48b988870823d1cc381f15ec4e70ed3d65e043f43f919329b0045ae83529/torch-2.7.1-cp313-cp313t-manylinux_2_28_x86_64.whl", hash = "sha256:30207f672328a42df4f2174b8f426f354b2baa0b7cca3a0adb3d6ab5daf00dc8", size = 821098066, upload-time = "2025-06-04T17:37:33.939Z" },
    { url = "https://files.pythonhosted.org/packages/7b/eb/10050d61c9d5140c5dc04a89ed3257ef1a6b93e49dd91b95363d757071e0/torch-2.7.1-cp313-cp313t-win_amd64.whl", hash = "sha256:79042feca1c634aaf6603fe6feea8c6b30dfa140a6bbc0b973e2260c7e79a22e", size = 216336310, upload-time = "2025-06-04T17:36:09.862Z" },
    { url = "https://files.pythonhosted.org/packages/b1/29/beb45cdf5c4fc3ebe282bf5eafc8dfd925ead7299b3c97491900fe5ed844/torch-2.7.1-cp313-none-macosx_11_0_arm64.whl", hash = "sha256:988b0cbc4333618a1056d2ebad9eb10089637b659eb645434d0809d8d937b946", size = 68645708, upload-time = "2025-06-04T17:34:39.852Z" },
]

[[package]]
name = "tqdm"
version = "4.67.1"
source = { registry = "https://pypi.org/simple" }
dependencies = [
    { name = "colorama", marker = "sys_platform == 'win32'" },
]
sdist = { url = "https://files.pythonhosted.org/packages/a8/4b/29b4ef32e036bb34e4ab51796dd745cdba7ed47ad142a9f4a1eb8e0c744d/tqdm-4.67.1.tar.gz", hash = "sha256:f8aef9c52c08c13a65f30ea34f4e5aac3fd1a34959879d7e59e63027286627f2", size = 169737, upload-time = "2024-11-24T20:12:22.481Z" }
wheels = [
    { url = "https://files.pythonhosted.org/packages/d0/30/dc54f88dd4a2b5dc8a0279bdd7270e735851848b762aeb1c1184ed1f6b14/tqdm-4.67.1-py3-none-any.whl", hash = "sha256:26445eca388f82e72884e0d580d5464cd801a3ea01e63e5601bdff9ba6a48de2", size = 78540, upload-time = "2024-11-24T20:12:19.698Z" },
]

[[package]]
name = "tqdm-multiprocess"
version = "0.0.11"
source = { registry = "https://pypi.org/simple" }
dependencies = [
    { name = "colorama" },
    { name = "tqdm" },
]
sdist = { url = "https://files.pythonhosted.org/packages/b4/1e/de81bd0f6cb2b61d6ee7ccbf304d99a42a0f53879481536dfb3288ee9a87/tqdm-multiprocess-0.0.11.tar.gz", hash = "sha256:a74002a1222ea9cbe8cdc9bd460108c6009be359621fbee9b92d0515d4d180f7", size = 8082, upload-time = "2020-10-27T06:57:54.313Z" }
wheels = [
    { url = "https://files.pythonhosted.org/packages/25/7e/0d889fc6c84e3df6b69aaafe893fc77f69b3d968ac9ce574d1c62c688050/tqdm_multiprocess-0.0.11-py3-none-any.whl", hash = "sha256:3ebdf03e7a675150fa0bbceaa9c3c64b8cb556e9ffafa4fe6c078e51820524aa", size = 9817, upload-time = "2020-10-27T06:57:53.167Z" },
]

[[package]]
name = "transformers"
version = "4.52.4"
source = { registry = "https://pypi.org/simple" }
dependencies = [
    { name = "filelock" },
    { name = "huggingface-hub" },
    { name = "numpy", version = "2.2.6", source = { registry = "https://pypi.org/simple" }, marker = "python_full_version < '3.11'" },
    { name = "numpy", version = "2.3.0", source = { registry = "https://pypi.org/simple" }, marker = "python_full_version >= '3.11'" },
    { name = "packaging" },
    { name = "pyyaml" },
    { name = "regex" },
    { name = "requests" },
    { name = "safetensors" },
    { name = "tokenizers" },
    { name = "tqdm" },
]
sdist = { url = "https://files.pythonhosted.org/packages/da/a9/275037087f9d846580b02f2d7cae0e0a6955d46f84583d0151d6227bd416/transformers-4.52.4.tar.gz", hash = "sha256:aff3764441c1adc192a08dba49740d3cbbcb72d850586075aed6bd89b98203e6", size = 8945376, upload-time = "2025-05-30T09:17:17.947Z" }
wheels = [
    { url = "https://files.pythonhosted.org/packages/96/f2/25b27b396af03d5b64e61976b14f7209e2939e9e806c10749b6d277c273e/transformers-4.52.4-py3-none-any.whl", hash = "sha256:203f5c19416d5877e36e88633943761719538a25d9775977a24fe77a1e5adfc7", size = 10460375, upload-time = "2025-05-30T09:17:14.477Z" },
]

[[package]]
name = "triton"
version = "3.3.1"
source = { registry = "https://pypi.org/simple" }
dependencies = [
    { name = "setuptools" },
]
wheels = [
    { url = "https://files.pythonhosted.org/packages/8d/a9/549e51e9b1b2c9b854fd761a1d23df0ba2fbc60bd0c13b489ffa518cfcb7/triton-3.3.1-cp310-cp310-manylinux_2_27_x86_64.manylinux_2_28_x86_64.whl", hash = "sha256:b74db445b1c562844d3cfad6e9679c72e93fdfb1a90a24052b03bb5c49d1242e", size = 155600257, upload-time = "2025-05-29T23:39:36.085Z" },
    { url = "https://files.pythonhosted.org/packages/21/2f/3e56ea7b58f80ff68899b1dbe810ff257c9d177d288c6b0f55bf2fe4eb50/triton-3.3.1-cp311-cp311-manylinux_2_27_x86_64.manylinux_2_28_x86_64.whl", hash = "sha256:b31e3aa26f8cb3cc5bf4e187bf737cbacf17311e1112b781d4a059353dfd731b", size = 155689937, upload-time = "2025-05-29T23:39:44.182Z" },
    { url = "https://files.pythonhosted.org/packages/24/5f/950fb373bf9c01ad4eb5a8cd5eaf32cdf9e238c02f9293557a2129b9c4ac/triton-3.3.1-cp312-cp312-manylinux_2_27_x86_64.manylinux_2_28_x86_64.whl", hash = "sha256:9999e83aba21e1a78c1f36f21bce621b77bcaa530277a50484a7cb4a822f6e43", size = 155669138, upload-time = "2025-05-29T23:39:51.771Z" },
    { url = "https://files.pythonhosted.org/packages/74/1f/dfb531f90a2d367d914adfee771babbd3f1a5b26c3f5fbc458dee21daa78/triton-3.3.1-cp313-cp313-manylinux_2_27_x86_64.manylinux_2_28_x86_64.whl", hash = "sha256:b89d846b5a4198317fec27a5d3a609ea96b6d557ff44b56c23176546023c4240", size = 155673035, upload-time = "2025-05-29T23:40:02.468Z" },
    { url = "https://files.pythonhosted.org/packages/28/71/bd20ffcb7a64c753dc2463489a61bf69d531f308e390ad06390268c4ea04/triton-3.3.1-cp313-cp313t-manylinux_2_27_x86_64.manylinux_2_28_x86_64.whl", hash = "sha256:a3198adb9d78b77818a5388bff89fa72ff36f9da0bc689db2f0a651a67ce6a42", size = 155735832, upload-time = "2025-05-29T23:40:10.522Z" },
]

[[package]]
name = "typepy"
version = "1.3.4"
source = { registry = "https://pypi.org/simple" }
dependencies = [
    { name = "mbstrdecoder" },
]
sdist = { url = "https://files.pythonhosted.org/packages/79/59/4c39942077d7de285f762a91024dbda731be693591732977358f77d120fb/typepy-1.3.4.tar.gz", hash = "sha256:89c1f66de6c6133209c43a94d23431d320ba03ef5db18f241091ea594035d9de", size = 39558, upload-time = "2024-12-29T09:18:15.774Z" }
wheels = [
    { url = "https://files.pythonhosted.org/packages/ee/31/e393c3830bdedd01735bd195c85ac3034b6bcaf6c18142bab60a4047ca36/typepy-1.3.4-py3-none-any.whl", hash = "sha256:d5ed3e0c7f49521bff0603dd08cf8d453371cf68d65a29d3d0038552ccc46e2e", size = 31449, upload-time = "2024-12-29T09:18:13.135Z" },
]

[package.optional-dependencies]
datetime = [
    { name = "packaging" },
    { name = "python-dateutil" },
    { name = "pytz" },
]

[[package]]
name = "typing-extensions"
version = "4.14.0"
source = { registry = "https://pypi.org/simple" }
sdist = { url = "https://files.pythonhosted.org/packages/d1/bc/51647cd02527e87d05cb083ccc402f93e441606ff1f01739a62c8ad09ba5/typing_extensions-4.14.0.tar.gz", hash = "sha256:8676b788e32f02ab42d9e7c61324048ae4c6d844a399eebace3d4979d75ceef4", size = 107423, upload-time = "2025-06-02T14:52:11.399Z" }
wheels = [
    { url = "https://files.pythonhosted.org/packages/69/e0/552843e0d356fbb5256d21449fa957fa4eff3bbc135a74a691ee70c7c5da/typing_extensions-4.14.0-py3-none-any.whl", hash = "sha256:a1514509136dd0b477638fc68d6a91497af5076466ad0fa6c338e44e359944af", size = 43839, upload-time = "2025-06-02T14:52:10.026Z" },
]

[[package]]
name = "tzdata"
version = "2025.2"
source = { registry = "https://pypi.org/simple" }
sdist = { url = "https://files.pythonhosted.org/packages/95/32/1a225d6164441be760d75c2c42e2780dc0873fe382da3e98a2e1e48361e5/tzdata-2025.2.tar.gz", hash = "sha256:b60a638fcc0daffadf82fe0f57e53d06bdec2f36c4df66280ae79bce6bd6f2b9", size = 196380, upload-time = "2025-03-23T13:54:43.652Z" }
wheels = [
    { url = "https://files.pythonhosted.org/packages/5c/23/c7abc0ca0a1526a0774eca151daeb8de62ec457e77262b66b359c3c7679e/tzdata-2025.2-py2.py3-none-any.whl", hash = "sha256:1a403fada01ff9221ca8044d701868fa132215d84beb92242d9acd2147f667a8", size = 347839, upload-time = "2025-03-23T13:54:41.845Z" },
]

[[package]]
name = "urllib3"
version = "2.5.0"
source = { registry = "https://pypi.org/simple" }
sdist = { url = "https://files.pythonhosted.org/packages/15/22/9ee70a2574a4f4599c47dd506532914ce044817c7752a79b6a51286319bc/urllib3-2.5.0.tar.gz", hash = "sha256:3fc47733c7e419d4bc3f6b3dc2b4f890bb743906a30d56ba4a5bfa4bbff92760", size = 393185, upload-time = "2025-06-18T14:07:41.644Z" }
wheels = [
    { url = "https://files.pythonhosted.org/packages/a7/c2/fe1e52489ae3122415c51f387e221dd0773709bad6c6cdaa599e8a2c5185/urllib3-2.5.0-py3-none-any.whl", hash = "sha256:e6b01673c0fa6a13e374b50871808eb3bf7046c4b125b216f6bf1cc604cff0dc", size = 129795, upload-time = "2025-06-18T14:07:40.39Z" },
]

[[package]]
name = "word2number"
version = "1.1"
source = { registry = "https://pypi.org/simple" }
sdist = { url = "https://files.pythonhosted.org/packages/4a/29/a31940c848521f0725f0df6b25dca8917f13a2025b0e8fcbe5d0457e45e6/word2number-1.1.zip", hash = "sha256:70e27a5d387f67b04c71fbb7621c05930b19bfd26efd6851e6e0f9969dcde7d0", size = 9723, upload-time = "2017-06-02T15:45:14.488Z" }

[[package]]
name = "xxhash"
version = "3.5.0"
source = { registry = "https://pypi.org/simple" }
sdist = { url = "https://files.pythonhosted.org/packages/00/5e/d6e5258d69df8b4ed8c83b6664f2b47d30d2dec551a29ad72a6c69eafd31/xxhash-3.5.0.tar.gz", hash = "sha256:84f2caddf951c9cbf8dc2e22a89d4ccf5d86391ac6418fe81e3c67d0cf60b45f", size = 84241, upload-time = "2024-08-17T09:20:38.972Z" }
wheels = [
    { url = "https://files.pythonhosted.org/packages/bb/8a/0e9feca390d512d293afd844d31670e25608c4a901e10202aa98785eab09/xxhash-3.5.0-cp310-cp310-macosx_10_9_x86_64.whl", hash = "sha256:ece616532c499ee9afbb83078b1b952beffef121d989841f7f4b3dc5ac0fd212", size = 31970, upload-time = "2024-08-17T09:17:35.675Z" },
    { url = "https://files.pythonhosted.org/packages/16/e6/be5aa49580cd064a18200ab78e29b88b1127e1a8c7955eb8ecf81f2626eb/xxhash-3.5.0-cp310-cp310-macosx_11_0_arm64.whl", hash = "sha256:3171f693dbc2cef6477054a665dc255d996646b4023fe56cb4db80e26f4cc520", size = 30801, upload-time = "2024-08-17T09:17:37.353Z" },
    { url = "https://files.pythonhosted.org/packages/20/ee/b8a99ebbc6d1113b3a3f09e747fa318c3cde5b04bd9c197688fadf0eeae8/xxhash-3.5.0-cp310-cp310-manylinux_2_17_aarch64.manylinux2014_aarch64.whl", hash = "sha256:7c5d3e570ef46adaf93fc81b44aca6002b5a4d8ca11bd0580c07eac537f36680", size = 220927, upload-time = "2024-08-17T09:17:38.835Z" },
    { url = "https://files.pythonhosted.org/packages/58/62/15d10582ef159283a5c2b47f6d799fc3303fe3911d5bb0bcc820e1ef7ff4/xxhash-3.5.0-cp310-cp310-manylinux_2_17_ppc64le.manylinux2014_ppc64le.whl", hash = "sha256:7cb29a034301e2982df8b1fe6328a84f4b676106a13e9135a0d7e0c3e9f806da", size = 200360, upload-time = "2024-08-17T09:17:40.851Z" },
    { url = "https://files.pythonhosted.org/packages/23/41/61202663ea9b1bd8e53673b8ec9e2619989353dba8cfb68e59a9cbd9ffe3/xxhash-3.5.0-cp310-cp310-manylinux_2_17_s390x.manylinux2014_s390x.whl", hash = "sha256:5d0d307d27099bb0cbeea7260eb39ed4fdb99c5542e21e94bb6fd29e49c57a23", size = 428528, upload-time = "2024-08-17T09:17:42.545Z" },
    { url = "https://files.pythonhosted.org/packages/f2/07/d9a3059f702dec5b3b703737afb6dda32f304f6e9da181a229dafd052c29/xxhash-3.5.0-cp310-cp310-manylinux_2_17_x86_64.manylinux2014_x86_64.whl", hash = "sha256:c0342aafd421795d740e514bc9858ebddfc705a75a8c5046ac56d85fe97bf196", size = 194149, upload-time = "2024-08-17T09:17:44.361Z" },
    { url = "https://files.pythonhosted.org/packages/eb/58/27caadf78226ecf1d62dbd0c01d152ed381c14c1ee4ad01f0d460fc40eac/xxhash-3.5.0-cp310-cp310-manylinux_2_5_i686.manylinux1_i686.manylinux_2_17_i686.manylinux2014_i686.whl", hash = "sha256:3dbbd9892c5ebffeca1ed620cf0ade13eb55a0d8c84e0751a6653adc6ac40d0c", size = 207703, upload-time = "2024-08-17T09:17:46.656Z" },
    { url = "https://files.pythonhosted.org/packages/b1/08/32d558ce23e1e068453c39aed7b3c1cdc690c177873ec0ca3a90d5808765/xxhash-3.5.0-cp310-cp310-musllinux_1_2_aarch64.whl", hash = "sha256:4cc2d67fdb4d057730c75a64c5923abfa17775ae234a71b0200346bfb0a7f482", size = 216255, upload-time = "2024-08-17T09:17:48.031Z" },
    { url = "https://files.pythonhosted.org/packages/3f/d4/2b971e2d2b0a61045f842b622ef11e94096cf1f12cd448b6fd426e80e0e2/xxhash-3.5.0-cp310-cp310-musllinux_1_2_i686.whl", hash = "sha256:ec28adb204b759306a3d64358a5e5c07d7b1dd0ccbce04aa76cb9377b7b70296", size = 202744, upload-time = "2024-08-17T09:17:50.045Z" },
    { url = "https://files.pythonhosted.org/packages/19/ae/6a6438864a8c4c39915d7b65effd85392ebe22710412902487e51769146d/xxhash-3.5.0-cp310-cp310-musllinux_1_2_ppc64le.whl", hash = "sha256:1328f6d8cca2b86acb14104e381225a3d7b42c92c4b86ceae814e5c400dbb415", size = 210115, upload-time = "2024-08-17T09:17:51.834Z" },
    { url = "https://files.pythonhosted.org/packages/48/7d/b3c27c27d1fc868094d02fe4498ccce8cec9fcc591825c01d6bcb0b4fc49/xxhash-3.5.0-cp310-cp310-musllinux_1_2_s390x.whl", hash = "sha256:8d47ebd9f5d9607fd039c1fbf4994e3b071ea23eff42f4ecef246ab2b7334198", size = 414247, upload-time = "2024-08-17T09:17:53.094Z" },
    { url = "https://files.pythonhosted.org/packages/a1/05/918f9e7d2fbbd334b829997045d341d6239b563c44e683b9a7ef8fe50f5d/xxhash-3.5.0-cp310-cp310-musllinux_1_2_x86_64.whl", hash = "sha256:b96d559e0fcddd3343c510a0fe2b127fbff16bf346dd76280b82292567523442", size = 191419, upload-time = "2024-08-17T09:17:54.906Z" },
    { url = "https://files.pythonhosted.org/packages/08/29/dfe393805b2f86bfc47c290b275f0b7c189dc2f4e136fd4754f32eb18a8d/xxhash-3.5.0-cp310-cp310-win32.whl", hash = "sha256:61c722ed8d49ac9bc26c7071eeaa1f6ff24053d553146d5df031802deffd03da", size = 30114, upload-time = "2024-08-17T09:17:56.566Z" },
    { url = "https://files.pythonhosted.org/packages/7b/d7/aa0b22c4ebb7c3ccb993d4c565132abc641cd11164f8952d89eb6a501909/xxhash-3.5.0-cp310-cp310-win_amd64.whl", hash = "sha256:9bed5144c6923cc902cd14bb8963f2d5e034def4486ab0bbe1f58f03f042f9a9", size = 30003, upload-time = "2024-08-17T09:17:57.596Z" },
    { url = "https://files.pythonhosted.org/packages/69/12/f969b81541ee91b55f1ce469d7ab55079593c80d04fd01691b550e535000/xxhash-3.5.0-cp310-cp310-win_arm64.whl", hash = "sha256:893074d651cf25c1cc14e3bea4fceefd67f2921b1bb8e40fcfeba56820de80c6", size = 26773, upload-time = "2024-08-17T09:17:59.169Z" },
    { url = "https://files.pythonhosted.org/packages/b8/c7/afed0f131fbda960ff15eee7f304fa0eeb2d58770fade99897984852ef23/xxhash-3.5.0-cp311-cp311-macosx_10_9_x86_64.whl", hash = "sha256:02c2e816896dc6f85922ced60097bcf6f008dedfc5073dcba32f9c8dd786f3c1", size = 31969, upload-time = "2024-08-17T09:18:00.852Z" },
    { url = "https://files.pythonhosted.org/packages/8c/0c/7c3bc6d87e5235672fcc2fb42fd5ad79fe1033925f71bf549ee068c7d1ca/xxhash-3.5.0-cp311-cp311-macosx_11_0_arm64.whl", hash = "sha256:6027dcd885e21581e46d3c7f682cfb2b870942feeed58a21c29583512c3f09f8", size = 30800, upload-time = "2024-08-17T09:18:01.863Z" },
    { url = "https://files.pythonhosted.org/packages/04/9e/01067981d98069eec1c20201f8c145367698e9056f8bc295346e4ea32dd1/xxhash-3.5.0-cp311-cp311-manylinux_2_17_aarch64.manylinux2014_aarch64.whl", hash = "sha256:1308fa542bbdbf2fa85e9e66b1077eea3a88bef38ee8a06270b4298a7a62a166", size = 221566, upload-time = "2024-08-17T09:18:03.461Z" },
    { url = "https://files.pythonhosted.org/packages/d4/09/d4996de4059c3ce5342b6e1e6a77c9d6c91acce31f6ed979891872dd162b/xxhash-3.5.0-cp311-cp311-manylinux_2_17_ppc64le.manylinux2014_ppc64le.whl", hash = "sha256:c28b2fdcee797e1c1961cd3bcd3d545cab22ad202c846235197935e1df2f8ef7", size = 201214, upload-time = "2024-08-17T09:18:05.616Z" },
    { url = "https://files.pythonhosted.org/packages/62/f5/6d2dc9f8d55a7ce0f5e7bfef916e67536f01b85d32a9fbf137d4cadbee38/xxhash-3.5.0-cp311-cp311-manylinux_2_17_s390x.manylinux2014_s390x.whl", hash = "sha256:924361811732ddad75ff23e90efd9ccfda4f664132feecb90895bade6a1b4623", size = 429433, upload-time = "2024-08-17T09:18:06.957Z" },
    { url = "https://files.pythonhosted.org/packages/d9/72/9256303f10e41ab004799a4aa74b80b3c5977d6383ae4550548b24bd1971/xxhash-3.5.0-cp311-cp311-manylinux_2_17_x86_64.manylinux2014_x86_64.whl", hash = "sha256:89997aa1c4b6a5b1e5b588979d1da048a3c6f15e55c11d117a56b75c84531f5a", size = 194822, upload-time = "2024-08-17T09:18:08.331Z" },
    { url = "https://files.pythonhosted.org/packages/34/92/1a3a29acd08248a34b0e6a94f4e0ed9b8379a4ff471f1668e4dce7bdbaa8/xxhash-3.5.0-cp311-cp311-manylinux_2_5_i686.manylinux1_i686.manylinux_2_17_i686.manylinux2014_i686.whl", hash = "sha256:685c4f4e8c59837de103344eb1c8a3851f670309eb5c361f746805c5471b8c88", size = 208538, upload-time = "2024-08-17T09:18:10.332Z" },
    { url = "https://files.pythonhosted.org/packages/53/ad/7fa1a109663366de42f724a1cdb8e796a260dbac45047bce153bc1e18abf/xxhash-3.5.0-cp311-cp311-musllinux_1_2_aarch64.whl", hash = "sha256:dbd2ecfbfee70bc1a4acb7461fa6af7748ec2ab08ac0fa298f281c51518f982c", size = 216953, upload-time = "2024-08-17T09:18:11.707Z" },
    { url = "https://files.pythonhosted.org/packages/35/02/137300e24203bf2b2a49b48ce898ecce6fd01789c0fcd9c686c0a002d129/xxhash-3.5.0-cp311-cp311-musllinux_1_2_i686.whl", hash = "sha256:25b5a51dc3dfb20a10833c8eee25903fd2e14059e9afcd329c9da20609a307b2", size = 203594, upload-time = "2024-08-17T09:18:13.799Z" },
    { url = "https://files.pythonhosted.org/packages/23/03/aeceb273933d7eee248c4322b98b8e971f06cc3880e5f7602c94e5578af5/xxhash-3.5.0-cp311-cp311-musllinux_1_2_ppc64le.whl", hash = "sha256:a8fb786fb754ef6ff8c120cb96629fb518f8eb5a61a16aac3a979a9dbd40a084", size = 210971, upload-time = "2024-08-17T09:18:15.824Z" },
    { url = "https://files.pythonhosted.org/packages/e3/64/ed82ec09489474cbb35c716b189ddc1521d8b3de12b1b5ab41ce7f70253c/xxhash-3.5.0-cp311-cp311-musllinux_1_2_s390x.whl", hash = "sha256:a905ad00ad1e1c34fe4e9d7c1d949ab09c6fa90c919860c1534ff479f40fd12d", size = 415050, upload-time = "2024-08-17T09:18:17.142Z" },
    { url = "https://files.pythonhosted.org/packages/71/43/6db4c02dcb488ad4e03bc86d70506c3d40a384ee73c9b5c93338eb1f3c23/xxhash-3.5.0-cp311-cp311-musllinux_1_2_x86_64.whl", hash = "sha256:963be41bcd49f53af6d795f65c0da9b4cc518c0dd9c47145c98f61cb464f4839", size = 192216, upload-time = "2024-08-17T09:18:18.779Z" },
    { url = "https://files.pythonhosted.org/packages/22/6d/db4abec29e7a567455344433d095fdb39c97db6955bb4a2c432e486b4d28/xxhash-3.5.0-cp311-cp311-win32.whl", hash = "sha256:109b436096d0a2dd039c355fa3414160ec4d843dfecc64a14077332a00aeb7da", size = 30120, upload-time = "2024-08-17T09:18:20.009Z" },
    { url = "https://files.pythonhosted.org/packages/52/1c/fa3b61c0cf03e1da4767213672efe186b1dfa4fc901a4a694fb184a513d1/xxhash-3.5.0-cp311-cp311-win_amd64.whl", hash = "sha256:b702f806693201ad6c0a05ddbbe4c8f359626d0b3305f766077d51388a6bac58", size = 30003, upload-time = "2024-08-17T09:18:21.052Z" },
    { url = "https://files.pythonhosted.org/packages/6b/8e/9e6fc572acf6e1cc7ccb01973c213f895cb8668a9d4c2b58a99350da14b7/xxhash-3.5.0-cp311-cp311-win_arm64.whl", hash = "sha256:c4dcb4120d0cc3cc448624147dba64e9021b278c63e34a38789b688fd0da9bf3", size = 26777, upload-time = "2024-08-17T09:18:22.809Z" },
    { url = "https://files.pythonhosted.org/packages/07/0e/1bfce2502c57d7e2e787600b31c83535af83746885aa1a5f153d8c8059d6/xxhash-3.5.0-cp312-cp312-macosx_10_9_x86_64.whl", hash = "sha256:14470ace8bd3b5d51318782cd94e6f94431974f16cb3b8dc15d52f3b69df8e00", size = 31969, upload-time = "2024-08-17T09:18:24.025Z" },
    { url = "https://files.pythonhosted.org/packages/3f/d6/8ca450d6fe5b71ce521b4e5db69622383d039e2b253e9b2f24f93265b52c/xxhash-3.5.0-cp312-cp312-macosx_11_0_arm64.whl", hash = "sha256:59aa1203de1cb96dbeab595ded0ad0c0056bb2245ae11fac11c0ceea861382b9", size = 30787, upload-time = "2024-08-17T09:18:25.318Z" },
    { url = "https://files.pythonhosted.org/packages/5b/84/de7c89bc6ef63d750159086a6ada6416cc4349eab23f76ab870407178b93/xxhash-3.5.0-cp312-cp312-manylinux_2_17_aarch64.manylinux2014_aarch64.whl", hash = "sha256:08424f6648526076e28fae6ea2806c0a7d504b9ef05ae61d196d571e5c879c84", size = 220959, upload-time = "2024-08-17T09:18:26.518Z" },
    { url = "https://files.pythonhosted.org/packages/fe/86/51258d3e8a8545ff26468c977101964c14d56a8a37f5835bc0082426c672/xxhash-3.5.0-cp312-cp312-manylinux_2_17_ppc64le.manylinux2014_ppc64le.whl", hash = "sha256:61a1ff00674879725b194695e17f23d3248998b843eb5e933007ca743310f793", size = 200006, upload-time = "2024-08-17T09:18:27.905Z" },
    { url = "https://files.pythonhosted.org/packages/02/0a/96973bd325412feccf23cf3680fd2246aebf4b789122f938d5557c54a6b2/xxhash-3.5.0-cp312-cp312-manylinux_2_17_s390x.manylinux2014_s390x.whl", hash = "sha256:f2f2c61bee5844d41c3eb015ac652a0229e901074951ae48581d58bfb2ba01be", size = 428326, upload-time = "2024-08-17T09:18:29.335Z" },
    { url = "https://files.pythonhosted.org/packages/11/a7/81dba5010f7e733de88af9555725146fc133be97ce36533867f4c7e75066/xxhash-3.5.0-cp312-cp312-manylinux_2_17_x86_64.manylinux2014_x86_64.whl", hash = "sha256:9d32a592cac88d18cc09a89172e1c32d7f2a6e516c3dfde1b9adb90ab5df54a6", size = 194380, upload-time = "2024-08-17T09:18:30.706Z" },
    { url = "https://files.pythonhosted.org/packages/fb/7d/f29006ab398a173f4501c0e4977ba288f1c621d878ec217b4ff516810c04/xxhash-3.5.0-cp312-cp312-manylinux_2_5_i686.manylinux1_i686.manylinux_2_17_i686.manylinux2014_i686.whl", hash = "sha256:70dabf941dede727cca579e8c205e61121afc9b28516752fd65724be1355cc90", size = 207934, upload-time = "2024-08-17T09:18:32.133Z" },
    { url = "https://files.pythonhosted.org/packages/8a/6e/6e88b8f24612510e73d4d70d9b0c7dff62a2e78451b9f0d042a5462c8d03/xxhash-3.5.0-cp312-cp312-musllinux_1_2_aarch64.whl", hash = "sha256:e5d0ddaca65ecca9c10dcf01730165fd858533d0be84c75c327487c37a906a27", size = 216301, upload-time = "2024-08-17T09:18:33.474Z" },
    { url = "https://files.pythonhosted.org/packages/af/51/7862f4fa4b75a25c3b4163c8a873f070532fe5f2d3f9b3fc869c8337a398/xxhash-3.5.0-cp312-cp312-musllinux_1_2_i686.whl", hash = "sha256:3e5b5e16c5a480fe5f59f56c30abdeba09ffd75da8d13f6b9b6fd224d0b4d0a2", size = 203351, upload-time = "2024-08-17T09:18:34.889Z" },
    { url = "https://files.pythonhosted.org/packages/22/61/8d6a40f288f791cf79ed5bb113159abf0c81d6efb86e734334f698eb4c59/xxhash-3.5.0-cp312-cp312-musllinux_1_2_ppc64le.whl", hash = "sha256:149b7914451eb154b3dfaa721315117ea1dac2cc55a01bfbd4df7c68c5dd683d", size = 210294, upload-time = "2024-08-17T09:18:36.355Z" },
    { url = "https://files.pythonhosted.org/packages/17/02/215c4698955762d45a8158117190261b2dbefe9ae7e5b906768c09d8bc74/xxhash-3.5.0-cp312-cp312-musllinux_1_2_s390x.whl", hash = "sha256:eade977f5c96c677035ff39c56ac74d851b1cca7d607ab3d8f23c6b859379cab", size = 414674, upload-time = "2024-08-17T09:18:38.536Z" },
    { url = "https://files.pythonhosted.org/packages/31/5c/b7a8db8a3237cff3d535261325d95de509f6a8ae439a5a7a4ffcff478189/xxhash-3.5.0-cp312-cp312-musllinux_1_2_x86_64.whl", hash = "sha256:fa9f547bd98f5553d03160967866a71056a60960be00356a15ecc44efb40ba8e", size = 192022, upload-time = "2024-08-17T09:18:40.138Z" },
    { url = "https://files.pythonhosted.org/packages/78/e3/dd76659b2811b3fd06892a8beb850e1996b63e9235af5a86ea348f053e9e/xxhash-3.5.0-cp312-cp312-win32.whl", hash = "sha256:f7b58d1fd3551b8c80a971199543379be1cee3d0d409e1f6d8b01c1a2eebf1f8", size = 30170, upload-time = "2024-08-17T09:18:42.163Z" },
    { url = "https://files.pythonhosted.org/packages/d9/6b/1c443fe6cfeb4ad1dcf231cdec96eb94fb43d6498b4469ed8b51f8b59a37/xxhash-3.5.0-cp312-cp312-win_amd64.whl", hash = "sha256:fa0cafd3a2af231b4e113fba24a65d7922af91aeb23774a8b78228e6cd785e3e", size = 30040, upload-time = "2024-08-17T09:18:43.699Z" },
    { url = "https://files.pythonhosted.org/packages/0f/eb/04405305f290173acc0350eba6d2f1a794b57925df0398861a20fbafa415/xxhash-3.5.0-cp312-cp312-win_arm64.whl", hash = "sha256:586886c7e89cb9828bcd8a5686b12e161368e0064d040e225e72607b43858ba2", size = 26796, upload-time = "2024-08-17T09:18:45.29Z" },
    { url = "https://files.pythonhosted.org/packages/c9/b8/e4b3ad92d249be5c83fa72916c9091b0965cb0faeff05d9a0a3870ae6bff/xxhash-3.5.0-cp313-cp313-macosx_10_13_x86_64.whl", hash = "sha256:37889a0d13b0b7d739cfc128b1c902f04e32de17b33d74b637ad42f1c55101f6", size = 31795, upload-time = "2024-08-17T09:18:46.813Z" },
    { url = "https://files.pythonhosted.org/packages/fc/d8/b3627a0aebfbfa4c12a41e22af3742cf08c8ea84f5cc3367b5de2d039cce/xxhash-3.5.0-cp313-cp313-macosx_11_0_arm64.whl", hash = "sha256:97a662338797c660178e682f3bc180277b9569a59abfb5925e8620fba00b9fc5", size = 30792, upload-time = "2024-08-17T09:18:47.862Z" },
    { url = "https://files.pythonhosted.org/packages/c3/cc/762312960691da989c7cd0545cb120ba2a4148741c6ba458aa723c00a3f8/xxhash-3.5.0-cp313-cp313-manylinux_2_17_aarch64.manylinux2014_aarch64.whl", hash = "sha256:7f85e0108d51092bdda90672476c7d909c04ada6923c14ff9d913c4f7dc8a3bc", size = 220950, upload-time = "2024-08-17T09:18:49.06Z" },
    { url = "https://files.pythonhosted.org/packages/fe/e9/cc266f1042c3c13750e86a535496b58beb12bf8c50a915c336136f6168dc/xxhash-3.5.0-cp313-cp313-manylinux_2_17_ppc64le.manylinux2014_ppc64le.whl", hash = "sha256:cd2fd827b0ba763ac919440042302315c564fdb797294d86e8cdd4578e3bc7f3", size = 199980, upload-time = "2024-08-17T09:18:50.445Z" },
    { url = "https://files.pythonhosted.org/packages/bf/85/a836cd0dc5cc20376de26b346858d0ac9656f8f730998ca4324921a010b9/xxhash-3.5.0-cp313-cp313-manylinux_2_17_s390x.manylinux2014_s390x.whl", hash = "sha256:82085c2abec437abebf457c1d12fccb30cc8b3774a0814872511f0f0562c768c", size = 428324, upload-time = "2024-08-17T09:18:51.988Z" },
    { url = "https://files.pythonhosted.org/packages/b4/0e/15c243775342ce840b9ba34aceace06a1148fa1630cd8ca269e3223987f5/xxhash-3.5.0-cp313-cp313-manylinux_2_17_x86_64.manylinux2014_x86_64.whl", hash = "sha256:07fda5de378626e502b42b311b049848c2ef38784d0d67b6f30bb5008642f8eb", size = 194370, upload-time = "2024-08-17T09:18:54.164Z" },
    { url = "https://files.pythonhosted.org/packages/87/a1/b028bb02636dfdc190da01951d0703b3d904301ed0ef6094d948983bef0e/xxhash-3.5.0-cp313-cp313-manylinux_2_5_i686.manylinux1_i686.manylinux_2_17_i686.manylinux2014_i686.whl", hash = "sha256:c279f0d2b34ef15f922b77966640ade58b4ccdfef1c4d94b20f2a364617a493f", size = 207911, upload-time = "2024-08-17T09:18:55.509Z" },
    { url = "https://files.pythonhosted.org/packages/80/d5/73c73b03fc0ac73dacf069fdf6036c9abad82de0a47549e9912c955ab449/xxhash-3.5.0-cp313-cp313-musllinux_1_2_aarch64.whl", hash = "sha256:89e66ceed67b213dec5a773e2f7a9e8c58f64daeb38c7859d8815d2c89f39ad7", size = 216352, upload-time = "2024-08-17T09:18:57.073Z" },
    { url = "https://files.pythonhosted.org/packages/b6/2a/5043dba5ddbe35b4fe6ea0a111280ad9c3d4ba477dd0f2d1fe1129bda9d0/xxhash-3.5.0-cp313-cp313-musllinux_1_2_i686.whl", hash = "sha256:bcd51708a633410737111e998ceb3b45d3dbc98c0931f743d9bb0a209033a326", size = 203410, upload-time = "2024-08-17T09:18:58.54Z" },
    { url = "https://files.pythonhosted.org/packages/a2/b2/9a8ded888b7b190aed75b484eb5c853ddd48aa2896e7b59bbfbce442f0a1/xxhash-3.5.0-cp313-cp313-musllinux_1_2_ppc64le.whl", hash = "sha256:3ff2c0a34eae7df88c868be53a8dd56fbdf592109e21d4bfa092a27b0bf4a7bf", size = 210322, upload-time = "2024-08-17T09:18:59.943Z" },
    { url = "https://files.pythonhosted.org/packages/98/62/440083fafbc917bf3e4b67c2ade621920dd905517e85631c10aac955c1d2/xxhash-3.5.0-cp313-cp313-musllinux_1_2_s390x.whl", hash = "sha256:4e28503dccc7d32e0b9817aa0cbfc1f45f563b2c995b7a66c4c8a0d232e840c7", size = 414725, upload-time = "2024-08-17T09:19:01.332Z" },
    { url = "https://files.pythonhosted.org/packages/75/db/009206f7076ad60a517e016bb0058381d96a007ce3f79fa91d3010f49cc2/xxhash-3.5.0-cp313-cp313-musllinux_1_2_x86_64.whl", hash = "sha256:a6c50017518329ed65a9e4829154626f008916d36295b6a3ba336e2458824c8c", size = 192070, upload-time = "2024-08-17T09:19:03.007Z" },
    { url = "https://files.pythonhosted.org/packages/1f/6d/c61e0668943a034abc3a569cdc5aeae37d686d9da7e39cf2ed621d533e36/xxhash-3.5.0-cp313-cp313-win32.whl", hash = "sha256:53a068fe70301ec30d868ece566ac90d873e3bb059cf83c32e76012c889b8637", size = 30172, upload-time = "2024-08-17T09:19:04.355Z" },
    { url = "https://files.pythonhosted.org/packages/96/14/8416dce965f35e3d24722cdf79361ae154fa23e2ab730e5323aa98d7919e/xxhash-3.5.0-cp313-cp313-win_amd64.whl", hash = "sha256:80babcc30e7a1a484eab952d76a4f4673ff601f54d5142c26826502740e70b43", size = 30041, upload-time = "2024-08-17T09:19:05.435Z" },
    { url = "https://files.pythonhosted.org/packages/27/ee/518b72faa2073f5aa8e3262408d284892cb79cf2754ba0c3a5870645ef73/xxhash-3.5.0-cp313-cp313-win_arm64.whl", hash = "sha256:4811336f1ce11cac89dcbd18f3a25c527c16311709a89313c3acaf771def2d4b", size = 26801, upload-time = "2024-08-17T09:19:06.547Z" },
    { url = "https://files.pythonhosted.org/packages/ab/9a/233606bada5bd6f50b2b72c45de3d9868ad551e83893d2ac86dc7bb8553a/xxhash-3.5.0-pp310-pypy310_pp73-macosx_10_15_x86_64.whl", hash = "sha256:2014c5b3ff15e64feecb6b713af12093f75b7926049e26a580e94dcad3c73d8c", size = 29732, upload-time = "2024-08-17T09:20:11.175Z" },
    { url = "https://files.pythonhosted.org/packages/0c/67/f75276ca39e2c6604e3bee6c84e9db8a56a4973fde9bf35989787cf6e8aa/xxhash-3.5.0-pp310-pypy310_pp73-manylinux_2_17_aarch64.manylinux2014_aarch64.whl", hash = "sha256:fab81ef75003eda96239a23eda4e4543cedc22e34c373edcaf744e721a163986", size = 36214, upload-time = "2024-08-17T09:20:12.335Z" },
    { url = "https://files.pythonhosted.org/packages/0f/f8/f6c61fd794229cc3848d144f73754a0c107854372d7261419dcbbd286299/xxhash-3.5.0-pp310-pypy310_pp73-manylinux_2_17_x86_64.manylinux2014_x86_64.whl", hash = "sha256:4e2febf914ace002132aa09169cc572e0d8959d0f305f93d5828c4836f9bc5a6", size = 32020, upload-time = "2024-08-17T09:20:13.537Z" },
    { url = "https://files.pythonhosted.org/packages/79/d3/c029c99801526f859e6b38d34ab87c08993bf3dcea34b11275775001638a/xxhash-3.5.0-pp310-pypy310_pp73-manylinux_2_5_i686.manylinux1_i686.manylinux_2_17_i686.manylinux2014_i686.whl", hash = "sha256:5d3a10609c51da2a1c0ea0293fc3968ca0a18bd73838455b5bca3069d7f8e32b", size = 40515, upload-time = "2024-08-17T09:20:14.669Z" },
    { url = "https://files.pythonhosted.org/packages/62/e3/bef7b82c1997579c94de9ac5ea7626d01ae5858aa22bf4fcb38bf220cb3e/xxhash-3.5.0-pp310-pypy310_pp73-win_amd64.whl", hash = "sha256:5a74f23335b9689b66eb6dbe2a931a88fcd7a4c2cc4b1cb0edba8ce381c7a1da", size = 30064, upload-time = "2024-08-17T09:20:15.925Z" },
]

[[package]]
name = "yarl"
version = "1.20.1"
source = { registry = "https://pypi.org/simple" }
dependencies = [
    { name = "idna" },
    { name = "multidict" },
    { name = "propcache" },
]
sdist = { url = "https://files.pythonhosted.org/packages/3c/fb/efaa23fa4e45537b827620f04cf8f3cd658b76642205162e072703a5b963/yarl-1.20.1.tar.gz", hash = "sha256:d017a4997ee50c91fd5466cef416231bb82177b93b029906cefc542ce14c35ac", size = 186428, upload-time = "2025-06-10T00:46:09.923Z" }
wheels = [
    { url = "https://files.pythonhosted.org/packages/cb/65/7fed0d774abf47487c64be14e9223749468922817b5e8792b8a64792a1bb/yarl-1.20.1-cp310-cp310-macosx_10_9_universal2.whl", hash = "sha256:6032e6da6abd41e4acda34d75a816012717000fa6839f37124a47fcefc49bec4", size = 132910, upload-time = "2025-06-10T00:42:31.108Z" },
    { url = "https://files.pythonhosted.org/packages/8a/7b/988f55a52da99df9e56dc733b8e4e5a6ae2090081dc2754fc8fd34e60aa0/yarl-1.20.1-cp310-cp310-macosx_10_9_x86_64.whl", hash = "sha256:2c7b34d804b8cf9b214f05015c4fee2ebe7ed05cf581e7192c06555c71f4446a", size = 90644, upload-time = "2025-06-10T00:42:33.851Z" },
    { url = "https://files.pythonhosted.org/packages/f7/de/30d98f03e95d30c7e3cc093759982d038c8833ec2451001d45ef4854edc1/yarl-1.20.1-cp310-cp310-macosx_11_0_arm64.whl", hash = "sha256:0c869f2651cc77465f6cd01d938d91a11d9ea5d798738c1dc077f3de0b5e5fed", size = 89322, upload-time = "2025-06-10T00:42:35.688Z" },
    { url = "https://files.pythonhosted.org/packages/e0/7a/f2f314f5ebfe9200724b0b748de2186b927acb334cf964fd312eb86fc286/yarl-1.20.1-cp310-cp310-manylinux_2_17_aarch64.manylinux2014_aarch64.whl", hash = "sha256:62915e6688eb4d180d93840cda4110995ad50c459bf931b8b3775b37c264af1e", size = 323786, upload-time = "2025-06-10T00:42:37.817Z" },
    { url = "https://files.pythonhosted.org/packages/15/3f/718d26f189db96d993d14b984ce91de52e76309d0fd1d4296f34039856aa/yarl-1.20.1-cp310-cp310-manylinux_2_17_armv7l.manylinux2014_armv7l.manylinux_2_31_armv7l.whl", hash = "sha256:41ebd28167bc6af8abb97fec1a399f412eec5fd61a3ccbe2305a18b84fb4ca73", size = 319627, upload-time = "2025-06-10T00:42:39.937Z" },
    { url = "https://files.pythonhosted.org/packages/a5/76/8fcfbf5fa2369157b9898962a4a7d96764b287b085b5b3d9ffae69cdefd1/yarl-1.20.1-cp310-cp310-manylinux_2_17_ppc64le.manylinux2014_ppc64le.whl", hash = "sha256:21242b4288a6d56f04ea193adde174b7e347ac46ce6bc84989ff7c1b1ecea84e", size = 339149, upload-time = "2025-06-10T00:42:42.627Z" },
    { url = "https://files.pythonhosted.org/packages/3c/95/d7fc301cc4661785967acc04f54a4a42d5124905e27db27bb578aac49b5c/yarl-1.20.1-cp310-cp310-manylinux_2_17_s390x.manylinux2014_s390x.whl", hash = "sha256:bea21cdae6c7eb02ba02a475f37463abfe0a01f5d7200121b03e605d6a0439f8", size = 333327, upload-time = "2025-06-10T00:42:44.842Z" },
    { url = "https://files.pythonhosted.org/packages/65/94/e21269718349582eee81efc5c1c08ee71c816bfc1585b77d0ec3f58089eb/yarl-1.20.1-cp310-cp310-manylinux_2_17_x86_64.manylinux2014_x86_64.whl", hash = "sha256:1f8a891e4a22a89f5dde7862994485e19db246b70bb288d3ce73a34422e55b23", size = 326054, upload-time = "2025-06-10T00:42:47.149Z" },
    { url = "https://files.pythonhosted.org/packages/32/ae/8616d1f07853704523519f6131d21f092e567c5af93de7e3e94b38d7f065/yarl-1.20.1-cp310-cp310-manylinux_2_5_i686.manylinux1_i686.manylinux_2_17_i686.manylinux2014_i686.whl", hash = "sha256:dd803820d44c8853a109a34e3660e5a61beae12970da479cf44aa2954019bf70", size = 315035, upload-time = "2025-06-10T00:42:48.852Z" },
    { url = "https://files.pythonhosted.org/packages/48/aa/0ace06280861ef055855333707db5e49c6e3a08840a7ce62682259d0a6c0/yarl-1.20.1-cp310-cp310-musllinux_1_2_aarch64.whl", hash = "sha256:b982fa7f74c80d5c0c7b5b38f908971e513380a10fecea528091405f519b9ebb", size = 338962, upload-time = "2025-06-10T00:42:51.024Z" },
    { url = "https://files.pythonhosted.org/packages/20/52/1e9d0e6916f45a8fb50e6844f01cb34692455f1acd548606cbda8134cd1e/yarl-1.20.1-cp310-cp310-musllinux_1_2_armv7l.whl", hash = "sha256:33f29ecfe0330c570d997bcf1afd304377f2e48f61447f37e846a6058a4d33b2", size = 335399, upload-time = "2025-06-10T00:42:53.007Z" },
    { url = "https://files.pythonhosted.org/packages/f2/65/60452df742952c630e82f394cd409de10610481d9043aa14c61bf846b7b1/yarl-1.20.1-cp310-cp310-musllinux_1_2_i686.whl", hash = "sha256:835ab2cfc74d5eb4a6a528c57f05688099da41cf4957cf08cad38647e4a83b30", size = 338649, upload-time = "2025-06-10T00:42:54.964Z" },
    { url = "https://files.pythonhosted.org/packages/7b/f5/6cd4ff38dcde57a70f23719a838665ee17079640c77087404c3d34da6727/yarl-1.20.1-cp310-cp310-musllinux_1_2_ppc64le.whl", hash = "sha256:46b5e0ccf1943a9a6e766b2c2b8c732c55b34e28be57d8daa2b3c1d1d4009309", size = 358563, upload-time = "2025-06-10T00:42:57.28Z" },
    { url = "https://files.pythonhosted.org/packages/d1/90/c42eefd79d0d8222cb3227bdd51b640c0c1d0aa33fe4cc86c36eccba77d3/yarl-1.20.1-cp310-cp310-musllinux_1_2_s390x.whl", hash = "sha256:df47c55f7d74127d1b11251fe6397d84afdde0d53b90bedb46a23c0e534f9d24", size = 357609, upload-time = "2025-06-10T00:42:59.055Z" },
    { url = "https://files.pythonhosted.org/packages/03/c8/cea6b232cb4617514232e0f8a718153a95b5d82b5290711b201545825532/yarl-1.20.1-cp310-cp310-musllinux_1_2_x86_64.whl", hash = "sha256:76d12524d05841276b0e22573f28d5fbcb67589836772ae9244d90dd7d66aa13", size = 350224, upload-time = "2025-06-10T00:43:01.248Z" },
    { url = "https://files.pythonhosted.org/packages/ce/a3/eaa0ab9712f1f3d01faf43cf6f1f7210ce4ea4a7e9b28b489a2261ca8db9/yarl-1.20.1-cp310-cp310-win32.whl", hash = "sha256:6c4fbf6b02d70e512d7ade4b1f998f237137f1417ab07ec06358ea04f69134f8", size = 81753, upload-time = "2025-06-10T00:43:03.486Z" },
    { url = "https://files.pythonhosted.org/packages/8f/34/e4abde70a9256465fe31c88ed02c3f8502b7b5dead693a4f350a06413f28/yarl-1.20.1-cp310-cp310-win_amd64.whl", hash = "sha256:aef6c4d69554d44b7f9d923245f8ad9a707d971e6209d51279196d8e8fe1ae16", size = 86817, upload-time = "2025-06-10T00:43:05.231Z" },
    { url = "https://files.pythonhosted.org/packages/b1/18/893b50efc2350e47a874c5c2d67e55a0ea5df91186b2a6f5ac52eff887cd/yarl-1.20.1-cp311-cp311-macosx_10_9_universal2.whl", hash = "sha256:47ee6188fea634bdfaeb2cc420f5b3b17332e6225ce88149a17c413c77ff269e", size = 133833, upload-time = "2025-06-10T00:43:07.393Z" },
    { url = "https://files.pythonhosted.org/packages/89/ed/b8773448030e6fc47fa797f099ab9eab151a43a25717f9ac043844ad5ea3/yarl-1.20.1-cp311-cp311-macosx_10_9_x86_64.whl", hash = "sha256:d0f6500f69e8402d513e5eedb77a4e1818691e8f45e6b687147963514d84b44b", size = 91070, upload-time = "2025-06-10T00:43:09.538Z" },
    { url = "https://files.pythonhosted.org/packages/e3/e3/409bd17b1e42619bf69f60e4f031ce1ccb29bd7380117a55529e76933464/yarl-1.20.1-cp311-cp311-macosx_11_0_arm64.whl", hash = "sha256:7a8900a42fcdaad568de58887c7b2f602962356908eedb7628eaf6021a6e435b", size = 89818, upload-time = "2025-06-10T00:43:11.575Z" },
    { url = "https://files.pythonhosted.org/packages/f8/77/64d8431a4d77c856eb2d82aa3de2ad6741365245a29b3a9543cd598ed8c5/yarl-1.20.1-cp311-cp311-manylinux_2_17_aarch64.manylinux2014_aarch64.whl", hash = "sha256:bad6d131fda8ef508b36be3ece16d0902e80b88ea7200f030a0f6c11d9e508d4", size = 347003, upload-time = "2025-06-10T00:43:14.088Z" },
    { url = "https://files.pythonhosted.org/packages/8d/d2/0c7e4def093dcef0bd9fa22d4d24b023788b0a33b8d0088b51aa51e21e99/yarl-1.20.1-cp311-cp311-manylinux_2_17_armv7l.manylinux2014_armv7l.manylinux_2_31_armv7l.whl", hash = "sha256:df018d92fe22aaebb679a7f89fe0c0f368ec497e3dda6cb81a567610f04501f1", size = 336537, upload-time = "2025-06-10T00:43:16.431Z" },
    { url = "https://files.pythonhosted.org/packages/f0/f3/fc514f4b2cf02cb59d10cbfe228691d25929ce8f72a38db07d3febc3f706/yarl-1.20.1-cp311-cp311-manylinux_2_17_ppc64le.manylinux2014_ppc64le.whl", hash = "sha256:8f969afbb0a9b63c18d0feecf0db09d164b7a44a053e78a7d05f5df163e43833", size = 362358, upload-time = "2025-06-10T00:43:18.704Z" },
    { url = "https://files.pythonhosted.org/packages/ea/6d/a313ac8d8391381ff9006ac05f1d4331cee3b1efaa833a53d12253733255/yarl-1.20.1-cp311-cp311-manylinux_2_17_s390x.manylinux2014_s390x.whl", hash = "sha256:812303eb4aa98e302886ccda58d6b099e3576b1b9276161469c25803a8db277d", size = 357362, upload-time = "2025-06-10T00:43:20.888Z" },
    { url = "https://files.pythonhosted.org/packages/00/70/8f78a95d6935a70263d46caa3dd18e1f223cf2f2ff2037baa01a22bc5b22/yarl-1.20.1-cp311-cp311-manylinux_2_17_x86_64.manylinux2014_x86_64.whl", hash = "sha256:98c4a7d166635147924aa0bf9bfe8d8abad6fffa6102de9c99ea04a1376f91e8", size = 348979, upload-time = "2025-06-10T00:43:23.169Z" },
    { url = "https://files.pythonhosted.org/packages/cb/05/42773027968968f4f15143553970ee36ead27038d627f457cc44bbbeecf3/yarl-1.20.1-cp311-cp311-manylinux_2_5_i686.manylinux1_i686.manylinux_2_17_i686.manylinux2014_i686.whl", hash = "sha256:12e768f966538e81e6e7550f9086a6236b16e26cd964cf4df35349970f3551cf", size = 337274, upload-time = "2025-06-10T00:43:27.111Z" },
    { url = "https://files.pythonhosted.org/packages/05/be/665634aa196954156741ea591d2f946f1b78ceee8bb8f28488bf28c0dd62/yarl-1.20.1-cp311-cp311-musllinux_1_2_aarch64.whl", hash = "sha256:fe41919b9d899661c5c28a8b4b0acf704510b88f27f0934ac7a7bebdd8938d5e", size = 363294, upload-time = "2025-06-10T00:43:28.96Z" },
    { url = "https://files.pythonhosted.org/packages/eb/90/73448401d36fa4e210ece5579895731f190d5119c4b66b43b52182e88cd5/yarl-1.20.1-cp311-cp311-musllinux_1_2_armv7l.whl", hash = "sha256:8601bc010d1d7780592f3fc1bdc6c72e2b6466ea34569778422943e1a1f3c389", size = 358169, upload-time = "2025-06-10T00:43:30.701Z" },
    { url = "https://files.pythonhosted.org/packages/c3/b0/fce922d46dc1eb43c811f1889f7daa6001b27a4005587e94878570300881/yarl-1.20.1-cp311-cp311-musllinux_1_2_i686.whl", hash = "sha256:daadbdc1f2a9033a2399c42646fbd46da7992e868a5fe9513860122d7fe7a73f", size = 362776, upload-time = "2025-06-10T00:43:32.51Z" },
    { url = "https://files.pythonhosted.org/packages/f1/0d/b172628fce039dae8977fd22caeff3eeebffd52e86060413f5673767c427/yarl-1.20.1-cp311-cp311-musllinux_1_2_ppc64le.whl", hash = "sha256:03aa1e041727cb438ca762628109ef1333498b122e4c76dd858d186a37cec845", size = 381341, upload-time = "2025-06-10T00:43:34.543Z" },
    { url = "https://files.pythonhosted.org/packages/6b/9b/5b886d7671f4580209e855974fe1cecec409aa4a89ea58b8f0560dc529b1/yarl-1.20.1-cp311-cp311-musllinux_1_2_s390x.whl", hash = "sha256:642980ef5e0fa1de5fa96d905c7e00cb2c47cb468bfcac5a18c58e27dbf8d8d1", size = 379988, upload-time = "2025-06-10T00:43:36.489Z" },
    { url = "https://files.pythonhosted.org/packages/73/be/75ef5fd0fcd8f083a5d13f78fd3f009528132a1f2a1d7c925c39fa20aa79/yarl-1.20.1-cp311-cp311-musllinux_1_2_x86_64.whl", hash = "sha256:86971e2795584fe8c002356d3b97ef6c61862720eeff03db2a7c86b678d85b3e", size = 371113, upload-time = "2025-06-10T00:43:38.592Z" },
    { url = "https://files.pythonhosted.org/packages/50/4f/62faab3b479dfdcb741fe9e3f0323e2a7d5cd1ab2edc73221d57ad4834b2/yarl-1.20.1-cp311-cp311-win32.whl", hash = "sha256:597f40615b8d25812f14562699e287f0dcc035d25eb74da72cae043bb884d773", size = 81485, upload-time = "2025-06-10T00:43:41.038Z" },
    { url = "https://files.pythonhosted.org/packages/f0/09/d9c7942f8f05c32ec72cd5c8e041c8b29b5807328b68b4801ff2511d4d5e/yarl-1.20.1-cp311-cp311-win_amd64.whl", hash = "sha256:26ef53a9e726e61e9cd1cda6b478f17e350fb5800b4bd1cd9fe81c4d91cfeb2e", size = 86686, upload-time = "2025-06-10T00:43:42.692Z" },
    { url = "https://files.pythonhosted.org/packages/5f/9a/cb7fad7d73c69f296eda6815e4a2c7ed53fc70c2f136479a91c8e5fbdb6d/yarl-1.20.1-cp312-cp312-macosx_10_13_universal2.whl", hash = "sha256:bdcc4cd244e58593a4379fe60fdee5ac0331f8eb70320a24d591a3be197b94a9", size = 133667, upload-time = "2025-06-10T00:43:44.369Z" },
    { url = "https://files.pythonhosted.org/packages/67/38/688577a1cb1e656e3971fb66a3492501c5a5df56d99722e57c98249e5b8a/yarl-1.20.1-cp312-cp312-macosx_10_13_x86_64.whl", hash = "sha256:b29a2c385a5f5b9c7d9347e5812b6f7ab267193c62d282a540b4fc528c8a9d2a", size = 91025, upload-time = "2025-06-10T00:43:46.295Z" },
    { url = "https://files.pythonhosted.org/packages/50/ec/72991ae51febeb11a42813fc259f0d4c8e0507f2b74b5514618d8b640365/yarl-1.20.1-cp312-cp312-macosx_11_0_arm64.whl", hash = "sha256:1112ae8154186dfe2de4732197f59c05a83dc814849a5ced892b708033f40dc2", size = 89709, upload-time = "2025-06-10T00:43:48.22Z" },
    { url = "https://files.pythonhosted.org/packages/99/da/4d798025490e89426e9f976702e5f9482005c548c579bdae792a4c37769e/yarl-1.20.1-cp312-cp312-manylinux_2_17_aarch64.manylinux2014_aarch64.whl", hash = "sha256:90bbd29c4fe234233f7fa2b9b121fb63c321830e5d05b45153a2ca68f7d310ee", size = 352287, upload-time = "2025-06-10T00:43:49.924Z" },
    { url = "https://files.pythonhosted.org/packages/1a/26/54a15c6a567aac1c61b18aa0f4b8aa2e285a52d547d1be8bf48abe2b3991/yarl-1.20.1-cp312-cp312-manylinux_2_17_armv7l.manylinux2014_armv7l.manylinux_2_31_armv7l.whl", hash = "sha256:680e19c7ce3710ac4cd964e90dad99bf9b5029372ba0c7cbfcd55e54d90ea819", size = 345429, upload-time = "2025-06-10T00:43:51.7Z" },
    { url = "https://files.pythonhosted.org/packages/d6/95/9dcf2386cb875b234353b93ec43e40219e14900e046bf6ac118f94b1e353/yarl-1.20.1-cp312-cp312-manylinux_2_17_ppc64le.manylinux2014_ppc64le.whl", hash = "sha256:4a979218c1fdb4246a05efc2cc23859d47c89af463a90b99b7c56094daf25a16", size = 365429, upload-time = "2025-06-10T00:43:53.494Z" },
    { url = "https://files.pythonhosted.org/packages/91/b2/33a8750f6a4bc224242a635f5f2cff6d6ad5ba651f6edcccf721992c21a0/yarl-1.20.1-cp312-cp312-manylinux_2_17_s390x.manylinux2014_s390x.whl", hash = "sha256:255b468adf57b4a7b65d8aad5b5138dce6a0752c139965711bdcb81bc370e1b6", size = 363862, upload-time = "2025-06-10T00:43:55.766Z" },
    { url = "https://files.pythonhosted.org/packages/98/28/3ab7acc5b51f4434b181b0cee8f1f4b77a65919700a355fb3617f9488874/yarl-1.20.1-cp312-cp312-manylinux_2_17_x86_64.manylinux2014_x86_64.whl", hash = "sha256:a97d67108e79cfe22e2b430d80d7571ae57d19f17cda8bb967057ca8a7bf5bfd", size = 355616, upload-time = "2025-06-10T00:43:58.056Z" },
    { url = "https://files.pythonhosted.org/packages/36/a3/f666894aa947a371724ec7cd2e5daa78ee8a777b21509b4252dd7bd15e29/yarl-1.20.1-cp312-cp312-manylinux_2_5_i686.manylinux1_i686.manylinux_2_17_i686.manylinux2014_i686.whl", hash = "sha256:8570d998db4ddbfb9a590b185a0a33dbf8aafb831d07a5257b4ec9948df9cb0a", size = 339954, upload-time = "2025-06-10T00:43:59.773Z" },
    { url = "https://files.pythonhosted.org/packages/f1/81/5f466427e09773c04219d3450d7a1256138a010b6c9f0af2d48565e9ad13/yarl-1.20.1-cp312-cp312-musllinux_1_2_aarch64.whl", hash = "sha256:97c75596019baae7c71ccf1d8cc4738bc08134060d0adfcbe5642f778d1dca38", size = 365575, upload-time = "2025-06-10T00:44:02.051Z" },
    { url = "https://files.pythonhosted.org/packages/2e/e3/e4b0ad8403e97e6c9972dd587388940a032f030ebec196ab81a3b8e94d31/yarl-1.20.1-cp312-cp312-musllinux_1_2_armv7l.whl", hash = "sha256:1c48912653e63aef91ff988c5432832692ac5a1d8f0fb8a33091520b5bbe19ef", size = 365061, upload-time = "2025-06-10T00:44:04.196Z" },
    { url = "https://files.pythonhosted.org/packages/ac/99/b8a142e79eb86c926f9f06452eb13ecb1bb5713bd01dc0038faf5452e544/yarl-1.20.1-cp312-cp312-musllinux_1_2_i686.whl", hash = "sha256:4c3ae28f3ae1563c50f3d37f064ddb1511ecc1d5584e88c6b7c63cf7702a6d5f", size = 364142, upload-time = "2025-06-10T00:44:06.527Z" },
    { url = "https://files.pythonhosted.org/packages/34/f2/08ed34a4a506d82a1a3e5bab99ccd930a040f9b6449e9fd050320e45845c/yarl-1.20.1-cp312-cp312-musllinux_1_2_ppc64le.whl", hash = "sha256:c5e9642f27036283550f5f57dc6156c51084b458570b9d0d96100c8bebb186a8", size = 381894, upload-time = "2025-06-10T00:44:08.379Z" },
    { url = "https://files.pythonhosted.org/packages/92/f8/9a3fbf0968eac704f681726eff595dce9b49c8a25cd92bf83df209668285/yarl-1.20.1-cp312-cp312-musllinux_1_2_s390x.whl", hash = "sha256:2c26b0c49220d5799f7b22c6838409ee9bc58ee5c95361a4d7831f03cc225b5a", size = 383378, upload-time = "2025-06-10T00:44:10.51Z" },
    { url = "https://files.pythonhosted.org/packages/af/85/9363f77bdfa1e4d690957cd39d192c4cacd1c58965df0470a4905253b54f/yarl-1.20.1-cp312-cp312-musllinux_1_2_x86_64.whl", hash = "sha256:564ab3d517e3d01c408c67f2e5247aad4019dcf1969982aba3974b4093279004", size = 374069, upload-time = "2025-06-10T00:44:12.834Z" },
    { url = "https://files.pythonhosted.org/packages/35/99/9918c8739ba271dcd935400cff8b32e3cd319eaf02fcd023d5dcd487a7c8/yarl-1.20.1-cp312-cp312-win32.whl", hash = "sha256:daea0d313868da1cf2fac6b2d3a25c6e3a9e879483244be38c8e6a41f1d876a5", size = 81249, upload-time = "2025-06-10T00:44:14.731Z" },
    { url = "https://files.pythonhosted.org/packages/eb/83/5d9092950565481b413b31a23e75dd3418ff0a277d6e0abf3729d4d1ce25/yarl-1.20.1-cp312-cp312-win_amd64.whl", hash = "sha256:48ea7d7f9be0487339828a4de0360d7ce0efc06524a48e1810f945c45b813698", size = 86710, upload-time = "2025-06-10T00:44:16.716Z" },
    { url = "https://files.pythonhosted.org/packages/8a/e1/2411b6d7f769a07687acee88a062af5833cf1966b7266f3d8dfb3d3dc7d3/yarl-1.20.1-cp313-cp313-macosx_10_13_universal2.whl", hash = "sha256:0b5ff0fbb7c9f1b1b5ab53330acbfc5247893069e7716840c8e7d5bb7355038a", size = 131811, upload-time = "2025-06-10T00:44:18.933Z" },
    { url = "https://files.pythonhosted.org/packages/b2/27/584394e1cb76fb771371770eccad35de400e7b434ce3142c2dd27392c968/yarl-1.20.1-cp313-cp313-macosx_10_13_x86_64.whl", hash = "sha256:14f326acd845c2b2e2eb38fb1346c94f7f3b01a4f5c788f8144f9b630bfff9a3", size = 90078, upload-time = "2025-06-10T00:44:20.635Z" },
    { url = "https://files.pythonhosted.org/packages/bf/9a/3246ae92d4049099f52d9b0fe3486e3b500e29b7ea872d0f152966fc209d/yarl-1.20.1-cp313-cp313-macosx_11_0_arm64.whl", hash = "sha256:f60e4ad5db23f0b96e49c018596707c3ae89f5d0bd97f0ad3684bcbad899f1e7", size = 88748, upload-time = "2025-06-10T00:44:22.34Z" },
    { url = "https://files.pythonhosted.org/packages/a3/25/35afe384e31115a1a801fbcf84012d7a066d89035befae7c5d4284df1e03/yarl-1.20.1-cp313-cp313-manylinux_2_17_aarch64.manylinux2014_aarch64.whl", hash = "sha256:49bdd1b8e00ce57e68ba51916e4bb04461746e794e7c4d4bbc42ba2f18297691", size = 349595, upload-time = "2025-06-10T00:44:24.314Z" },
    { url = "https://files.pythonhosted.org/packages/28/2d/8aca6cb2cabc8f12efcb82749b9cefecbccfc7b0384e56cd71058ccee433/yarl-1.20.1-cp313-cp313-manylinux_2_17_armv7l.manylinux2014_armv7l.manylinux_2_31_armv7l.whl", hash = "sha256:66252d780b45189975abfed839616e8fd2dbacbdc262105ad7742c6ae58f3e31", size = 342616, upload-time = "2025-06-10T00:44:26.167Z" },
    { url = "https://files.pythonhosted.org/packages/0b/e9/1312633d16b31acf0098d30440ca855e3492d66623dafb8e25b03d00c3da/yarl-1.20.1-cp313-cp313-manylinux_2_17_ppc64le.manylinux2014_ppc64le.whl", hash = "sha256:59174e7332f5d153d8f7452a102b103e2e74035ad085f404df2e40e663a22b28", size = 361324, upload-time = "2025-06-10T00:44:27.915Z" },
    { url = "https://files.pythonhosted.org/packages/bc/a0/688cc99463f12f7669eec7c8acc71ef56a1521b99eab7cd3abb75af887b0/yarl-1.20.1-cp313-cp313-manylinux_2_17_s390x.manylinux2014_s390x.whl", hash = "sha256:e3968ec7d92a0c0f9ac34d5ecfd03869ec0cab0697c91a45db3fbbd95fe1b653", size = 359676, upload-time = "2025-06-10T00:44:30.041Z" },
    { url = "https://files.pythonhosted.org/packages/af/44/46407d7f7a56e9a85a4c207724c9f2c545c060380718eea9088f222ba697/yarl-1.20.1-cp313-cp313-manylinux_2_17_x86_64.manylinux2014_x86_64.whl", hash = "sha256:d1a4fbb50e14396ba3d375f68bfe02215d8e7bc3ec49da8341fe3157f59d2ff5", size = 352614, upload-time = "2025-06-10T00:44:32.171Z" },
    { url = "https://files.pythonhosted.org/packages/b1/91/31163295e82b8d5485d31d9cf7754d973d41915cadce070491778d9c9825/yarl-1.20.1-cp313-cp313-manylinux_2_5_i686.manylinux1_i686.manylinux_2_17_i686.manylinux2014_i686.whl", hash = "sha256:11a62c839c3a8eac2410e951301309426f368388ff2f33799052787035793b02", size = 336766, upload-time = "2025-06-10T00:44:34.494Z" },
    { url = "https://files.pythonhosted.org/packages/b4/8e/c41a5bc482121f51c083c4c2bcd16b9e01e1cf8729e380273a952513a21f/yarl-1.20.1-cp313-cp313-musllinux_1_2_aarch64.whl", hash = "sha256:041eaa14f73ff5a8986b4388ac6bb43a77f2ea09bf1913df7a35d4646db69e53", size = 364615, upload-time = "2025-06-10T00:44:36.856Z" },
    { url = "https://files.pythonhosted.org/packages/e3/5b/61a3b054238d33d70ea06ebba7e58597891b71c699e247df35cc984ab393/yarl-1.20.1-cp313-cp313-musllinux_1_2_armv7l.whl", hash = "sha256:377fae2fef158e8fd9d60b4c8751387b8d1fb121d3d0b8e9b0be07d1b41e83dc", size = 360982, upload-time = "2025-06-10T00:44:39.141Z" },
    { url = "https://files.pythonhosted.org/packages/df/a3/6a72fb83f8d478cb201d14927bc8040af901811a88e0ff2da7842dd0ed19/yarl-1.20.1-cp313-cp313-musllinux_1_2_i686.whl", hash = "sha256:1c92f4390e407513f619d49319023664643d3339bd5e5a56a3bebe01bc67ec04", size = 369792, upload-time = "2025-06-10T00:44:40.934Z" },
    { url = "https://files.pythonhosted.org/packages/7c/af/4cc3c36dfc7c077f8dedb561eb21f69e1e9f2456b91b593882b0b18c19dc/yarl-1.20.1-cp313-cp313-musllinux_1_2_ppc64le.whl", hash = "sha256:d25ddcf954df1754ab0f86bb696af765c5bfaba39b74095f27eececa049ef9a4", size = 382049, upload-time = "2025-06-10T00:44:42.854Z" },
    { url = "https://files.pythonhosted.org/packages/19/3a/e54e2c4752160115183a66dc9ee75a153f81f3ab2ba4bf79c3c53b33de34/yarl-1.20.1-cp313-cp313-musllinux_1_2_s390x.whl", hash = "sha256:909313577e9619dcff8c31a0ea2aa0a2a828341d92673015456b3ae492e7317b", size = 384774, upload-time = "2025-06-10T00:44:45.275Z" },
    { url = "https://files.pythonhosted.org/packages/9c/20/200ae86dabfca89060ec6447649f219b4cbd94531e425e50d57e5f5ac330/yarl-1.20.1-cp313-cp313-musllinux_1_2_x86_64.whl", hash = "sha256:793fd0580cb9664548c6b83c63b43c477212c0260891ddf86809e1c06c8b08f1", size = 374252, upload-time = "2025-06-10T00:44:47.31Z" },
    { url = "https://files.pythonhosted.org/packages/83/75/11ee332f2f516b3d094e89448da73d557687f7d137d5a0f48c40ff211487/yarl-1.20.1-cp313-cp313-win32.whl", hash = "sha256:468f6e40285de5a5b3c44981ca3a319a4b208ccc07d526b20b12aeedcfa654b7", size = 81198, upload-time = "2025-06-10T00:44:49.164Z" },
    { url = "https://files.pythonhosted.org/packages/ba/ba/39b1ecbf51620b40ab402b0fc817f0ff750f6d92712b44689c2c215be89d/yarl-1.20.1-cp313-cp313-win_amd64.whl", hash = "sha256:495b4ef2fea40596bfc0affe3837411d6aa3371abcf31aac0ccc4bdd64d4ef5c", size = 86346, upload-time = "2025-06-10T00:44:51.182Z" },
    { url = "https://files.pythonhosted.org/packages/43/c7/669c52519dca4c95153c8ad96dd123c79f354a376346b198f438e56ffeb4/yarl-1.20.1-cp313-cp313t-macosx_10_13_universal2.whl", hash = "sha256:f60233b98423aab21d249a30eb27c389c14929f47be8430efa7dbd91493a729d", size = 138826, upload-time = "2025-06-10T00:44:52.883Z" },
    { url = "https://files.pythonhosted.org/packages/6a/42/fc0053719b44f6ad04a75d7f05e0e9674d45ef62f2d9ad2c1163e5c05827/yarl-1.20.1-cp313-cp313t-macosx_10_13_x86_64.whl", hash = "sha256:6f3eff4cc3f03d650d8755c6eefc844edde99d641d0dcf4da3ab27141a5f8ddf", size = 93217, upload-time = "2025-06-10T00:44:54.658Z" },
    { url = "https://files.pythonhosted.org/packages/4f/7f/fa59c4c27e2a076bba0d959386e26eba77eb52ea4a0aac48e3515c186b4c/yarl-1.20.1-cp313-cp313t-macosx_11_0_arm64.whl", hash = "sha256:69ff8439d8ba832d6bed88af2c2b3445977eba9a4588b787b32945871c2444e3", size = 92700, upload-time = "2025-06-10T00:44:56.784Z" },
    { url = "https://files.pythonhosted.org/packages/2f/d4/062b2f48e7c93481e88eff97a6312dca15ea200e959f23e96d8ab898c5b8/yarl-1.20.1-cp313-cp313t-manylinux_2_17_aarch64.manylinux2014_aarch64.whl", hash = "sha256:3cf34efa60eb81dd2645a2e13e00bb98b76c35ab5061a3989c7a70f78c85006d", size = 347644, upload-time = "2025-06-10T00:44:59.071Z" },
    { url = "https://files.pythonhosted.org/packages/89/47/78b7f40d13c8f62b499cc702fdf69e090455518ae544c00a3bf4afc9fc77/yarl-1.20.1-cp313-cp313t-manylinux_2_17_armv7l.manylinux2014_armv7l.manylinux_2_31_armv7l.whl", hash = "sha256:8e0fe9364ad0fddab2688ce72cb7a8e61ea42eff3c7caeeb83874a5d479c896c", size = 323452, upload-time = "2025-06-10T00:45:01.605Z" },
    { url = "https://files.pythonhosted.org/packages/eb/2b/490d3b2dc66f52987d4ee0d3090a147ea67732ce6b4d61e362c1846d0d32/yarl-1.20.1-cp313-cp313t-manylinux_2_17_ppc64le.manylinux2014_ppc64le.whl", hash = "sha256:8f64fbf81878ba914562c672024089e3401974a39767747691c65080a67b18c1", size = 346378, upload-time = "2025-06-10T00:45:03.946Z" },
    { url = "https://files.pythonhosted.org/packages/66/ad/775da9c8a94ce925d1537f939a4f17d782efef1f973039d821cbe4bcc211/yarl-1.20.1-cp313-cp313t-manylinux_2_17_s390x.manylinux2014_s390x.whl", hash = "sha256:f6342d643bf9a1de97e512e45e4b9560a043347e779a173250824f8b254bd5ce", size = 353261, upload-time = "2025-06-10T00:45:05.992Z" },
    { url = "https://files.pythonhosted.org/packages/4b/23/0ed0922b47a4f5c6eb9065d5ff1e459747226ddce5c6a4c111e728c9f701/yarl-1.20.1-cp313-cp313t-manylinux_2_17_x86_64.manylinux2014_x86_64.whl", hash = "sha256:56dac5f452ed25eef0f6e3c6a066c6ab68971d96a9fb441791cad0efba6140d3", size = 335987, upload-time = "2025-06-10T00:45:08.227Z" },
    { url = "https://files.pythonhosted.org/packages/3e/49/bc728a7fe7d0e9336e2b78f0958a2d6b288ba89f25a1762407a222bf53c3/yarl-1.20.1-cp313-cp313t-manylinux_2_5_i686.manylinux1_i686.manylinux_2_17_i686.manylinux2014_i686.whl", hash = "sha256:c7d7f497126d65e2cad8dc5f97d34c27b19199b6414a40cb36b52f41b79014be", size = 329361, upload-time = "2025-06-10T00:45:10.11Z" },
    { url = "https://files.pythonhosted.org/packages/93/8f/b811b9d1f617c83c907e7082a76e2b92b655400e61730cd61a1f67178393/yarl-1.20.1-cp313-cp313t-musllinux_1_2_aarch64.whl", hash = "sha256:67e708dfb8e78d8a19169818eeb5c7a80717562de9051bf2413aca8e3696bf16", size = 346460, upload-time = "2025-06-10T00:45:12.055Z" },
    { url = "https://files.pythonhosted.org/packages/70/fd/af94f04f275f95da2c3b8b5e1d49e3e79f1ed8b6ceb0f1664cbd902773ff/yarl-1.20.1-cp313-cp313t-musllinux_1_2_armv7l.whl", hash = "sha256:595c07bc79af2494365cc96ddeb772f76272364ef7c80fb892ef9d0649586513", size = 334486, upload-time = "2025-06-10T00:45:13.995Z" },
    { url = "https://files.pythonhosted.org/packages/84/65/04c62e82704e7dd0a9b3f61dbaa8447f8507655fd16c51da0637b39b2910/yarl-1.20.1-cp313-cp313t-musllinux_1_2_i686.whl", hash = "sha256:7bdd2f80f4a7df852ab9ab49484a4dee8030023aa536df41f2d922fd57bf023f", size = 342219, upload-time = "2025-06-10T00:45:16.479Z" },
    { url = "https://files.pythonhosted.org/packages/91/95/459ca62eb958381b342d94ab9a4b6aec1ddec1f7057c487e926f03c06d30/yarl-1.20.1-cp313-cp313t-musllinux_1_2_ppc64le.whl", hash = "sha256:c03bfebc4ae8d862f853a9757199677ab74ec25424d0ebd68a0027e9c639a390", size = 350693, upload-time = "2025-06-10T00:45:18.399Z" },
    { url = "https://files.pythonhosted.org/packages/a6/00/d393e82dd955ad20617abc546a8f1aee40534d599ff555ea053d0ec9bf03/yarl-1.20.1-cp313-cp313t-musllinux_1_2_s390x.whl", hash = "sha256:344d1103e9c1523f32a5ed704d576172d2cabed3122ea90b1d4e11fe17c66458", size = 355803, upload-time = "2025-06-10T00:45:20.677Z" },
    { url = "https://files.pythonhosted.org/packages/9e/ed/c5fb04869b99b717985e244fd93029c7a8e8febdfcffa06093e32d7d44e7/yarl-1.20.1-cp313-cp313t-musllinux_1_2_x86_64.whl", hash = "sha256:88cab98aa4e13e1ade8c141daeedd300a4603b7132819c484841bb7af3edce9e", size = 341709, upload-time = "2025-06-10T00:45:23.221Z" },
    { url = "https://files.pythonhosted.org/packages/24/fd/725b8e73ac2a50e78a4534ac43c6addf5c1c2d65380dd48a9169cc6739a9/yarl-1.20.1-cp313-cp313t-win32.whl", hash = "sha256:b121ff6a7cbd4abc28985b6028235491941b9fe8fe226e6fdc539c977ea1739d", size = 86591, upload-time = "2025-06-10T00:45:25.793Z" },
    { url = "https://files.pythonhosted.org/packages/94/c3/b2e9f38bc3e11191981d57ea08cab2166e74ea770024a646617c9cddd9f6/yarl-1.20.1-cp313-cp313t-win_amd64.whl", hash = "sha256:541d050a355bbbc27e55d906bc91cb6fe42f96c01413dd0f4ed5a5240513874f", size = 93003, upload-time = "2025-06-10T00:45:27.752Z" },
    { url = "https://files.pythonhosted.org/packages/b4/2d/2345fce04cfd4bee161bf1e7d9cdc702e3e16109021035dbb24db654a622/yarl-1.20.1-py3-none-any.whl", hash = "sha256:83b8eb083fe4683c6115795d9fc1cfaf2cbbefb19b3a1cb68f6527460f483a77", size = 46542, upload-time = "2025-06-10T00:46:07.521Z" },
]

[[package]]
name = "zstandard"
version = "0.23.0"
source = { registry = "https://pypi.org/simple" }
dependencies = [
    { name = "cffi", marker = "platform_python_implementation == 'PyPy'" },
]
sdist = { url = "https://files.pythonhosted.org/packages/ed/f6/2ac0287b442160a89d726b17a9184a4c615bb5237db763791a7fd16d9df1/zstandard-0.23.0.tar.gz", hash = "sha256:b2d8c62d08e7255f68f7a740bae85b3c9b8e5466baa9cbf7f57f1cde0ac6bc09", size = 681701, upload-time = "2024-07-15T00:18:06.141Z" }
wheels = [
    { url = "https://files.pythonhosted.org/packages/2a/55/bd0487e86679db1823fc9ee0d8c9c78ae2413d34c0b461193b5f4c31d22f/zstandard-0.23.0-cp310-cp310-macosx_10_9_x86_64.whl", hash = "sha256:bf0a05b6059c0528477fba9054d09179beb63744355cab9f38059548fedd46a9", size = 788701, upload-time = "2024-07-15T00:13:27.351Z" },
    { url = "https://files.pythonhosted.org/packages/e1/8a/ccb516b684f3ad987dfee27570d635822e3038645b1a950c5e8022df1145/zstandard-0.23.0-cp310-cp310-macosx_11_0_arm64.whl", hash = "sha256:fc9ca1c9718cb3b06634c7c8dec57d24e9438b2aa9a0f02b8bb36bf478538880", size = 633678, upload-time = "2024-07-15T00:13:30.24Z" },
    { url = "https://files.pythonhosted.org/packages/12/89/75e633d0611c028e0d9af6df199423bf43f54bea5007e6718ab7132e234c/zstandard-0.23.0-cp310-cp310-manylinux_2_17_aarch64.manylinux2014_aarch64.whl", hash = "sha256:77da4c6bfa20dd5ea25cbf12c76f181a8e8cd7ea231c673828d0386b1740b8dc", size = 4941098, upload-time = "2024-07-15T00:13:32.526Z" },
    { url = "https://files.pythonhosted.org/packages/4a/7a/bd7f6a21802de358b63f1ee636ab823711c25ce043a3e9f043b4fcb5ba32/zstandard-0.23.0-cp310-cp310-manylinux_2_17_ppc64le.manylinux2014_ppc64le.whl", hash = "sha256:b2170c7e0367dde86a2647ed5b6f57394ea7f53545746104c6b09fc1f4223573", size = 5308798, upload-time = "2024-07-15T00:13:34.925Z" },
    { url = "https://files.pythonhosted.org/packages/79/3b/775f851a4a65013e88ca559c8ae42ac1352db6fcd96b028d0df4d7d1d7b4/zstandard-0.23.0-cp310-cp310-manylinux_2_17_s390x.manylinux2014_s390x.whl", hash = "sha256:c16842b846a8d2a145223f520b7e18b57c8f476924bda92aeee3a88d11cfc391", size = 5341840, upload-time = "2024-07-15T00:13:37.376Z" },
    { url = "https://files.pythonhosted.org/packages/09/4f/0cc49570141dd72d4d95dd6fcf09328d1b702c47a6ec12fbed3b8aed18a5/zstandard-0.23.0-cp310-cp310-manylinux_2_17_x86_64.manylinux2014_x86_64.whl", hash = "sha256:157e89ceb4054029a289fb504c98c6a9fe8010f1680de0201b3eb5dc20aa6d9e", size = 5440337, upload-time = "2024-07-15T00:13:39.772Z" },
    { url = "https://files.pythonhosted.org/packages/e7/7c/aaa7cd27148bae2dc095191529c0570d16058c54c4597a7d118de4b21676/zstandard-0.23.0-cp310-cp310-manylinux_2_5_i686.manylinux1_i686.manylinux_2_17_i686.manylinux2014_i686.whl", hash = "sha256:203d236f4c94cd8379d1ea61db2fce20730b4c38d7f1c34506a31b34edc87bdd", size = 4861182, upload-time = "2024-07-15T00:13:42.495Z" },
    { url = "https://files.pythonhosted.org/packages/ac/eb/4b58b5c071d177f7dc027129d20bd2a44161faca6592a67f8fcb0b88b3ae/zstandard-0.23.0-cp310-cp310-musllinux_1_1_aarch64.whl", hash = "sha256:dc5d1a49d3f8262be192589a4b72f0d03b72dcf46c51ad5852a4fdc67be7b9e4", size = 4932936, upload-time = "2024-07-15T00:13:44.234Z" },
    { url = "https://files.pythonhosted.org/packages/44/f9/21a5fb9bb7c9a274b05ad700a82ad22ce82f7ef0f485980a1e98ed6e8c5f/zstandard-0.23.0-cp310-cp310-musllinux_1_1_x86_64.whl", hash = "sha256:752bf8a74412b9892f4e5b58f2f890a039f57037f52c89a740757ebd807f33ea", size = 5464705, upload-time = "2024-07-15T00:13:46.822Z" },
    { url = "https://files.pythonhosted.org/packages/49/74/b7b3e61db3f88632776b78b1db597af3f44c91ce17d533e14a25ce6a2816/zstandard-0.23.0-cp310-cp310-musllinux_1_2_aarch64.whl", hash = "sha256:80080816b4f52a9d886e67f1f96912891074903238fe54f2de8b786f86baded2", size = 4857882, upload-time = "2024-07-15T00:13:49.297Z" },
    { url = "https://files.pythonhosted.org/packages/4a/7f/d8eb1cb123d8e4c541d4465167080bec88481ab54cd0b31eb4013ba04b95/zstandard-0.23.0-cp310-cp310-musllinux_1_2_i686.whl", hash = "sha256:84433dddea68571a6d6bd4fbf8ff398236031149116a7fff6f777ff95cad3df9", size = 4697672, upload-time = "2024-07-15T00:13:51.447Z" },
    { url = "https://files.pythonhosted.org/packages/5e/05/f7dccdf3d121309b60342da454d3e706453a31073e2c4dac8e1581861e44/zstandard-0.23.0-cp310-cp310-musllinux_1_2_ppc64le.whl", hash = "sha256:ab19a2d91963ed9e42b4e8d77cd847ae8381576585bad79dbd0a8837a9f6620a", size = 5206043, upload-time = "2024-07-15T00:13:53.587Z" },
    { url = "https://files.pythonhosted.org/packages/86/9d/3677a02e172dccd8dd3a941307621c0cbd7691d77cb435ac3c75ab6a3105/zstandard-0.23.0-cp310-cp310-musllinux_1_2_s390x.whl", hash = "sha256:59556bf80a7094d0cfb9f5e50bb2db27fefb75d5138bb16fb052b61b0e0eeeb0", size = 5667390, upload-time = "2024-07-15T00:13:56.137Z" },
    { url = "https://files.pythonhosted.org/packages/41/7e/0012a02458e74a7ba122cd9cafe491facc602c9a17f590367da369929498/zstandard-0.23.0-cp310-cp310-musllinux_1_2_x86_64.whl", hash = "sha256:27d3ef2252d2e62476389ca8f9b0cf2bbafb082a3b6bfe9d90cbcbb5529ecf7c", size = 5198901, upload-time = "2024-07-15T00:13:58.584Z" },
    { url = "https://files.pythonhosted.org/packages/65/3a/8f715b97bd7bcfc7342d8adcd99a026cb2fb550e44866a3b6c348e1b0f02/zstandard-0.23.0-cp310-cp310-win32.whl", hash = "sha256:5d41d5e025f1e0bccae4928981e71b2334c60f580bdc8345f824e7c0a4c2a813", size = 430596, upload-time = "2024-07-15T00:14:00.693Z" },
    { url = "https://files.pythonhosted.org/packages/19/b7/b2b9eca5e5a01111e4fe8a8ffb56bdcdf56b12448a24effe6cfe4a252034/zstandard-0.23.0-cp310-cp310-win_amd64.whl", hash = "sha256:519fbf169dfac1222a76ba8861ef4ac7f0530c35dd79ba5727014613f91613d4", size = 495498, upload-time = "2024-07-15T00:14:02.741Z" },
    { url = "https://files.pythonhosted.org/packages/9e/40/f67e7d2c25a0e2dc1744dd781110b0b60306657f8696cafb7ad7579469bd/zstandard-0.23.0-cp311-cp311-macosx_10_9_x86_64.whl", hash = "sha256:34895a41273ad33347b2fc70e1bff4240556de3c46c6ea430a7ed91f9042aa4e", size = 788699, upload-time = "2024-07-15T00:14:04.909Z" },
    { url = "https://files.pythonhosted.org/packages/e8/46/66d5b55f4d737dd6ab75851b224abf0afe5774976fe511a54d2eb9063a41/zstandard-0.23.0-cp311-cp311-macosx_11_0_arm64.whl", hash = "sha256:77ea385f7dd5b5676d7fd943292ffa18fbf5c72ba98f7d09fc1fb9e819b34c23", size = 633681, upload-time = "2024-07-15T00:14:13.99Z" },
    { url = "https://files.pythonhosted.org/packages/63/b6/677e65c095d8e12b66b8f862b069bcf1f1d781b9c9c6f12eb55000d57583/zstandard-0.23.0-cp311-cp311-manylinux_2_17_aarch64.manylinux2014_aarch64.whl", hash = "sha256:983b6efd649723474f29ed42e1467f90a35a74793437d0bc64a5bf482bedfa0a", size = 4944328, upload-time = "2024-07-15T00:14:16.588Z" },
    { url = "https://files.pythonhosted.org/packages/59/cc/e76acb4c42afa05a9d20827116d1f9287e9c32b7ad58cc3af0721ce2b481/zstandard-0.23.0-cp311-cp311-manylinux_2_17_ppc64le.manylinux2014_ppc64le.whl", hash = "sha256:80a539906390591dd39ebb8d773771dc4db82ace6372c4d41e2d293f8e32b8db", size = 5311955, upload-time = "2024-07-15T00:14:19.389Z" },
    { url = "https://files.pythonhosted.org/packages/78/e4/644b8075f18fc7f632130c32e8f36f6dc1b93065bf2dd87f03223b187f26/zstandard-0.23.0-cp311-cp311-manylinux_2_17_s390x.manylinux2014_s390x.whl", hash = "sha256:445e4cb5048b04e90ce96a79b4b63140e3f4ab5f662321975679b5f6360b90e2", size = 5344944, upload-time = "2024-07-15T00:14:22.173Z" },
    { url = "https://files.pythonhosted.org/packages/76/3f/dbafccf19cfeca25bbabf6f2dd81796b7218f768ec400f043edc767015a6/zstandard-0.23.0-cp311-cp311-manylinux_2_17_x86_64.manylinux2014_x86_64.whl", hash = "sha256:fd30d9c67d13d891f2360b2a120186729c111238ac63b43dbd37a5a40670b8ca", size = 5442927, upload-time = "2024-07-15T00:14:24.825Z" },
    { url = "https://files.pythonhosted.org/packages/0c/c3/d24a01a19b6733b9f218e94d1a87c477d523237e07f94899e1c10f6fd06c/zstandard-0.23.0-cp311-cp311-manylinux_2_5_i686.manylinux1_i686.manylinux_2_17_i686.manylinux2014_i686.whl", hash = "sha256:d20fd853fbb5807c8e84c136c278827b6167ded66c72ec6f9a14b863d809211c", size = 4864910, upload-time = "2024-07-15T00:14:26.982Z" },
    { url = "https://files.pythonhosted.org/packages/1c/a9/cf8f78ead4597264f7618d0875be01f9bc23c9d1d11afb6d225b867cb423/zstandard-0.23.0-cp311-cp311-musllinux_1_1_aarch64.whl", hash = "sha256:ed1708dbf4d2e3a1c5c69110ba2b4eb6678262028afd6c6fbcc5a8dac9cda68e", size = 4935544, upload-time = "2024-07-15T00:14:29.582Z" },
    { url = "https://files.pythonhosted.org/packages/2c/96/8af1e3731b67965fb995a940c04a2c20997a7b3b14826b9d1301cf160879/zstandard-0.23.0-cp311-cp311-musllinux_1_1_x86_64.whl", hash = "sha256:be9b5b8659dff1f913039c2feee1aca499cfbc19e98fa12bc85e037c17ec6ca5", size = 5467094, upload-time = "2024-07-15T00:14:40.126Z" },
    { url = "https://files.pythonhosted.org/packages/ff/57/43ea9df642c636cb79f88a13ab07d92d88d3bfe3e550b55a25a07a26d878/zstandard-0.23.0-cp311-cp311-musllinux_1_2_aarch64.whl", hash = "sha256:65308f4b4890aa12d9b6ad9f2844b7ee42c7f7a4fd3390425b242ffc57498f48", size = 4860440, upload-time = "2024-07-15T00:14:42.786Z" },
    { url = "https://files.pythonhosted.org/packages/46/37/edb78f33c7f44f806525f27baa300341918fd4c4af9472fbc2c3094be2e8/zstandard-0.23.0-cp311-cp311-musllinux_1_2_i686.whl", hash = "sha256:98da17ce9cbf3bfe4617e836d561e433f871129e3a7ac16d6ef4c680f13a839c", size = 4700091, upload-time = "2024-07-15T00:14:45.184Z" },
    { url = "https://files.pythonhosted.org/packages/c1/f1/454ac3962671a754f3cb49242472df5c2cced4eb959ae203a377b45b1a3c/zstandard-0.23.0-cp311-cp311-musllinux_1_2_ppc64le.whl", hash = "sha256:8ed7d27cb56b3e058d3cf684d7200703bcae623e1dcc06ed1e18ecda39fee003", size = 5208682, upload-time = "2024-07-15T00:14:47.407Z" },
    { url = "https://files.pythonhosted.org/packages/85/b2/1734b0fff1634390b1b887202d557d2dd542de84a4c155c258cf75da4773/zstandard-0.23.0-cp311-cp311-musllinux_1_2_s390x.whl", hash = "sha256:b69bb4f51daf461b15e7b3db033160937d3ff88303a7bc808c67bbc1eaf98c78", size = 5669707, upload-time = "2024-07-15T00:15:03.529Z" },
    { url = "https://files.pythonhosted.org/packages/52/5a/87d6971f0997c4b9b09c495bf92189fb63de86a83cadc4977dc19735f652/zstandard-0.23.0-cp311-cp311-musllinux_1_2_x86_64.whl", hash = "sha256:034b88913ecc1b097f528e42b539453fa82c3557e414b3de9d5632c80439a473", size = 5201792, upload-time = "2024-07-15T00:15:28.372Z" },
    { url = "https://files.pythonhosted.org/packages/79/02/6f6a42cc84459d399bd1a4e1adfc78d4dfe45e56d05b072008d10040e13b/zstandard-0.23.0-cp311-cp311-win32.whl", hash = "sha256:f2d4380bf5f62daabd7b751ea2339c1a21d1c9463f1feb7fc2bdcea2c29c3160", size = 430586, upload-time = "2024-07-15T00:15:32.26Z" },
    { url = "https://files.pythonhosted.org/packages/be/a2/4272175d47c623ff78196f3c10e9dc7045c1b9caf3735bf041e65271eca4/zstandard-0.23.0-cp311-cp311-win_amd64.whl", hash = "sha256:62136da96a973bd2557f06ddd4e8e807f9e13cbb0bfb9cc06cfe6d98ea90dfe0", size = 495420, upload-time = "2024-07-15T00:15:34.004Z" },
    { url = "https://files.pythonhosted.org/packages/7b/83/f23338c963bd9de687d47bf32efe9fd30164e722ba27fb59df33e6b1719b/zstandard-0.23.0-cp312-cp312-macosx_10_9_x86_64.whl", hash = "sha256:b4567955a6bc1b20e9c31612e615af6b53733491aeaa19a6b3b37f3b65477094", size = 788713, upload-time = "2024-07-15T00:15:35.815Z" },
    { url = "https://files.pythonhosted.org/packages/5b/b3/1a028f6750fd9227ee0b937a278a434ab7f7fdc3066c3173f64366fe2466/zstandard-0.23.0-cp312-cp312-macosx_11_0_arm64.whl", hash = "sha256:1e172f57cd78c20f13a3415cc8dfe24bf388614324d25539146594c16d78fcc8", size = 633459, upload-time = "2024-07-15T00:15:37.995Z" },
    { url = "https://files.pythonhosted.org/packages/26/af/36d89aae0c1f95a0a98e50711bc5d92c144939efc1f81a2fcd3e78d7f4c1/zstandard-0.23.0-cp312-cp312-manylinux_2_17_aarch64.manylinux2014_aarch64.whl", hash = "sha256:b0e166f698c5a3e914947388c162be2583e0c638a4703fc6a543e23a88dea3c1", size = 4945707, upload-time = "2024-07-15T00:15:39.872Z" },
    { url = "https://files.pythonhosted.org/packages/cd/2e/2051f5c772f4dfc0aae3741d5fc72c3dcfe3aaeb461cc231668a4db1ce14/zstandard-0.23.0-cp312-cp312-manylinux_2_17_ppc64le.manylinux2014_ppc64le.whl", hash = "sha256:12a289832e520c6bd4dcaad68e944b86da3bad0d339ef7989fb7e88f92e96072", size = 5306545, upload-time = "2024-07-15T00:15:41.75Z" },
    { url = "https://files.pythonhosted.org/packages/0a/9e/a11c97b087f89cab030fa71206963090d2fecd8eb83e67bb8f3ffb84c024/zstandard-0.23.0-cp312-cp312-manylinux_2_17_s390x.manylinux2014_s390x.whl", hash = "sha256:d50d31bfedd53a928fed6707b15a8dbeef011bb6366297cc435accc888b27c20", size = 5337533, upload-time = "2024-07-15T00:15:44.114Z" },
    { url = "https://files.pythonhosted.org/packages/fc/79/edeb217c57fe1bf16d890aa91a1c2c96b28c07b46afed54a5dcf310c3f6f/zstandard-0.23.0-cp312-cp312-manylinux_2_17_x86_64.manylinux2014_x86_64.whl", hash = "sha256:72c68dda124a1a138340fb62fa21b9bf4848437d9ca60bd35db36f2d3345f373", size = 5436510, upload-time = "2024-07-15T00:15:46.509Z" },
    { url = "https://files.pythonhosted.org/packages/81/4f/c21383d97cb7a422ddf1ae824b53ce4b51063d0eeb2afa757eb40804a8ef/zstandard-0.23.0-cp312-cp312-manylinux_2_5_i686.manylinux1_i686.manylinux_2_17_i686.manylinux2014_i686.whl", hash = "sha256:53dd9d5e3d29f95acd5de6802e909ada8d8d8cfa37a3ac64836f3bc4bc5512db", size = 4859973, upload-time = "2024-07-15T00:15:49.939Z" },
    { url = "https://files.pythonhosted.org/packages/ab/15/08d22e87753304405ccac8be2493a495f529edd81d39a0870621462276ef/zstandard-0.23.0-cp312-cp312-musllinux_1_1_aarch64.whl", hash = "sha256:6a41c120c3dbc0d81a8e8adc73312d668cd34acd7725f036992b1b72d22c1772", size = 4936968, upload-time = "2024-07-15T00:15:52.025Z" },
    { url = "https://files.pythonhosted.org/packages/eb/fa/f3670a597949fe7dcf38119a39f7da49a8a84a6f0b1a2e46b2f71a0ab83f/zstandard-0.23.0-cp312-cp312-musllinux_1_1_x86_64.whl", hash = "sha256:40b33d93c6eddf02d2c19f5773196068d875c41ca25730e8288e9b672897c105", size = 5467179, upload-time = "2024-07-15T00:15:54.971Z" },
    { url = "https://files.pythonhosted.org/packages/4e/a9/dad2ab22020211e380adc477a1dbf9f109b1f8d94c614944843e20dc2a99/zstandard-0.23.0-cp312-cp312-musllinux_1_2_aarch64.whl", hash = "sha256:9206649ec587e6b02bd124fb7799b86cddec350f6f6c14bc82a2b70183e708ba", size = 4848577, upload-time = "2024-07-15T00:15:57.634Z" },
    { url = "https://files.pythonhosted.org/packages/08/03/dd28b4484b0770f1e23478413e01bee476ae8227bbc81561f9c329e12564/zstandard-0.23.0-cp312-cp312-musllinux_1_2_i686.whl", hash = "sha256:76e79bc28a65f467e0409098fa2c4376931fd3207fbeb6b956c7c476d53746dd", size = 4693899, upload-time = "2024-07-15T00:16:00.811Z" },
    { url = "https://files.pythonhosted.org/packages/2b/64/3da7497eb635d025841e958bcd66a86117ae320c3b14b0ae86e9e8627518/zstandard-0.23.0-cp312-cp312-musllinux_1_2_ppc64le.whl", hash = "sha256:66b689c107857eceabf2cf3d3fc699c3c0fe8ccd18df2219d978c0283e4c508a", size = 5199964, upload-time = "2024-07-15T00:16:03.669Z" },
    { url = "https://files.pythonhosted.org/packages/43/a4/d82decbab158a0e8a6ebb7fc98bc4d903266bce85b6e9aaedea1d288338c/zstandard-0.23.0-cp312-cp312-musllinux_1_2_s390x.whl", hash = "sha256:9c236e635582742fee16603042553d276cca506e824fa2e6489db04039521e90", size = 5655398, upload-time = "2024-07-15T00:16:06.694Z" },
    { url = "https://files.pythonhosted.org/packages/f2/61/ac78a1263bc83a5cf29e7458b77a568eda5a8f81980691bbc6eb6a0d45cc/zstandard-0.23.0-cp312-cp312-musllinux_1_2_x86_64.whl", hash = "sha256:a8fffdbd9d1408006baaf02f1068d7dd1f016c6bcb7538682622c556e7b68e35", size = 5191313, upload-time = "2024-07-15T00:16:09.758Z" },
    { url = "https://files.pythonhosted.org/packages/e7/54/967c478314e16af5baf849b6ee9d6ea724ae5b100eb506011f045d3d4e16/zstandard-0.23.0-cp312-cp312-win32.whl", hash = "sha256:dc1d33abb8a0d754ea4763bad944fd965d3d95b5baef6b121c0c9013eaf1907d", size = 430877, upload-time = "2024-07-15T00:16:11.758Z" },
    { url = "https://files.pythonhosted.org/packages/75/37/872d74bd7739639c4553bf94c84af7d54d8211b626b352bc57f0fd8d1e3f/zstandard-0.23.0-cp312-cp312-win_amd64.whl", hash = "sha256:64585e1dba664dc67c7cdabd56c1e5685233fbb1fc1966cfba2a340ec0dfff7b", size = 495595, upload-time = "2024-07-15T00:16:13.731Z" },
    { url = "https://files.pythonhosted.org/packages/80/f1/8386f3f7c10261fe85fbc2c012fdb3d4db793b921c9abcc995d8da1b7a80/zstandard-0.23.0-cp313-cp313-macosx_10_13_x86_64.whl", hash = "sha256:576856e8594e6649aee06ddbfc738fec6a834f7c85bf7cadd1c53d4a58186ef9", size = 788975, upload-time = "2024-07-15T00:16:16.005Z" },
    { url = "https://files.pythonhosted.org/packages/16/e8/cbf01077550b3e5dc86089035ff8f6fbbb312bc0983757c2d1117ebba242/zstandard-0.23.0-cp313-cp313-macosx_11_0_arm64.whl", hash = "sha256:38302b78a850ff82656beaddeb0bb989a0322a8bbb1bf1ab10c17506681d772a", size = 633448, upload-time = "2024-07-15T00:16:17.897Z" },
    { url = "https://files.pythonhosted.org/packages/06/27/4a1b4c267c29a464a161aeb2589aff212b4db653a1d96bffe3598f3f0d22/zstandard-0.23.0-cp313-cp313-manylinux_2_17_aarch64.manylinux2014_aarch64.whl", hash = "sha256:d2240ddc86b74966c34554c49d00eaafa8200a18d3a5b6ffbf7da63b11d74ee2", size = 4945269, upload-time = "2024-07-15T00:16:20.136Z" },
    { url = "https://files.pythonhosted.org/packages/7c/64/d99261cc57afd9ae65b707e38045ed8269fbdae73544fd2e4a4d50d0ed83/zstandard-0.23.0-cp313-cp313-manylinux_2_17_ppc64le.manylinux2014_ppc64le.whl", hash = "sha256:2ef230a8fd217a2015bc91b74f6b3b7d6522ba48be29ad4ea0ca3a3775bf7dd5", size = 5306228, upload-time = "2024-07-15T00:16:23.398Z" },
    { url = "https://files.pythonhosted.org/packages/7a/cf/27b74c6f22541f0263016a0fd6369b1b7818941de639215c84e4e94b2a1c/zstandard-0.23.0-cp313-cp313-manylinux_2_17_s390x.manylinux2014_s390x.whl", hash = "sha256:774d45b1fac1461f48698a9d4b5fa19a69d47ece02fa469825b442263f04021f", size = 5336891, upload-time = "2024-07-15T00:16:26.391Z" },
    { url = "https://files.pythonhosted.org/packages/fa/18/89ac62eac46b69948bf35fcd90d37103f38722968e2981f752d69081ec4d/zstandard-0.23.0-cp313-cp313-manylinux_2_17_x86_64.manylinux2014_x86_64.whl", hash = "sha256:6f77fa49079891a4aab203d0b1744acc85577ed16d767b52fc089d83faf8d8ed", size = 5436310, upload-time = "2024-07-15T00:16:29.018Z" },
    { url = "https://files.pythonhosted.org/packages/a8/a8/5ca5328ee568a873f5118d5b5f70d1f36c6387716efe2e369010289a5738/zstandard-0.23.0-cp313-cp313-manylinux_2_5_i686.manylinux1_i686.manylinux_2_17_i686.manylinux2014_i686.whl", hash = "sha256:ac184f87ff521f4840e6ea0b10c0ec90c6b1dcd0bad2f1e4a9a1b4fa177982ea", size = 4859912, upload-time = "2024-07-15T00:16:31.871Z" },
    { url = "https://files.pythonhosted.org/packages/ea/ca/3781059c95fd0868658b1cf0440edd832b942f84ae60685d0cfdb808bca1/zstandard-0.23.0-cp313-cp313-musllinux_1_1_aarch64.whl", hash = "sha256:c363b53e257246a954ebc7c488304b5592b9c53fbe74d03bc1c64dda153fb847", size = 4936946, upload-time = "2024-07-15T00:16:34.593Z" },
    { url = "https://files.pythonhosted.org/packages/ce/11/41a58986f809532742c2b832c53b74ba0e0a5dae7e8ab4642bf5876f35de/zstandard-0.23.0-cp313-cp313-musllinux_1_1_x86_64.whl", hash = "sha256:e7792606d606c8df5277c32ccb58f29b9b8603bf83b48639b7aedf6df4fe8171", size = 5466994, upload-time = "2024-07-15T00:16:36.887Z" },
    { url = "https://files.pythonhosted.org/packages/83/e3/97d84fe95edd38d7053af05159465d298c8b20cebe9ccb3d26783faa9094/zstandard-0.23.0-cp313-cp313-musllinux_1_2_aarch64.whl", hash = "sha256:a0817825b900fcd43ac5d05b8b3079937073d2b1ff9cf89427590718b70dd840", size = 4848681, upload-time = "2024-07-15T00:16:39.709Z" },
    { url = "https://files.pythonhosted.org/packages/6e/99/cb1e63e931de15c88af26085e3f2d9af9ce53ccafac73b6e48418fd5a6e6/zstandard-0.23.0-cp313-cp313-musllinux_1_2_i686.whl", hash = "sha256:9da6bc32faac9a293ddfdcb9108d4b20416219461e4ec64dfea8383cac186690", size = 4694239, upload-time = "2024-07-15T00:16:41.83Z" },
    { url = "https://files.pythonhosted.org/packages/ab/50/b1e703016eebbc6501fc92f34db7b1c68e54e567ef39e6e59cf5fb6f2ec0/zstandard-0.23.0-cp313-cp313-musllinux_1_2_ppc64le.whl", hash = "sha256:fd7699e8fd9969f455ef2926221e0233f81a2542921471382e77a9e2f2b57f4b", size = 5200149, upload-time = "2024-07-15T00:16:44.287Z" },
    { url = "https://files.pythonhosted.org/packages/aa/e0/932388630aaba70197c78bdb10cce2c91fae01a7e553b76ce85471aec690/zstandard-0.23.0-cp313-cp313-musllinux_1_2_s390x.whl", hash = "sha256:d477ed829077cd945b01fc3115edd132c47e6540ddcd96ca169facff28173057", size = 5655392, upload-time = "2024-07-15T00:16:46.423Z" },
    { url = "https://files.pythonhosted.org/packages/02/90/2633473864f67a15526324b007a9f96c96f56d5f32ef2a56cc12f9548723/zstandard-0.23.0-cp313-cp313-musllinux_1_2_x86_64.whl", hash = "sha256:fa6ce8b52c5987b3e34d5674b0ab529a4602b632ebab0a93b07bfb4dfc8f8a33", size = 5191299, upload-time = "2024-07-15T00:16:49.053Z" },
    { url = "https://files.pythonhosted.org/packages/b0/4c/315ca5c32da7e2dc3455f3b2caee5c8c2246074a61aac6ec3378a97b7136/zstandard-0.23.0-cp313-cp313-win32.whl", hash = "sha256:a9b07268d0c3ca5c170a385a0ab9fb7fdd9f5fd866be004c4ea39e44edce47dd", size = 430862, upload-time = "2024-07-15T00:16:51.003Z" },
    { url = "https://files.pythonhosted.org/packages/a2/bf/c6aaba098e2d04781e8f4f7c0ba3c7aa73d00e4c436bcc0cf059a66691d1/zstandard-0.23.0-cp313-cp313-win_amd64.whl", hash = "sha256:f3513916e8c645d0610815c257cbfd3242adfd5c4cfa78be514e5a3ebb42a41b", size = 495578, upload-time = "2024-07-15T00:16:53.135Z" },
]<|MERGE_RESOLUTION|>--- conflicted
+++ resolved
@@ -326,11 +326,7 @@
 ]
 
 [package.metadata]
-<<<<<<< HEAD
 requires-dist = [{ name = "lm-eval", git = "https://github.com/EleutherAI/lm-evaluation-harness.git" }]
-=======
-requires-dist = [{ name = "lm-eval", extras = ["api"], specifier = ">=0.4.8" }]
->>>>>>> 7ab2b9e4
 
 [[package]]
 name = "dataproperty"
