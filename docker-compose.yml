--- conflicted
+++ resolved
@@ -21,26 +21,6 @@
               device_ids: ["0"]
               capabilities: [gpu]
 
-<<<<<<< HEAD
-=======
-  watermark_api:
-    build:
-      context: .
-      dockerfile: ./infrastructure/watermark_api/Dockerfile
-    ports:
-      - "5000:5000"
-    deploy: *deploy
-
-  watermark_api_cpu:
-    build:
-      context: .
-      dockerfile: ./infrastructure/watermark_api/Dockerfile.cpu
-    ports:
-      - "5000:5000"
-    network_mode: host
-    hostname: watermark_api
-    command: ["python3", "llm_server.py", "--cpu_debug"]
->>>>>>> 04d59f3f
 
   interactive_shell:
     build:
