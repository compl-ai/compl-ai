[project]
name = "complai"
version = "2.0.0"
description = "Compliance-centered evaluation framework for Generative AI models."
authors = [
    {name = "Compl-AI Team", email = "contact@compl-ai.org"}
]
license = "Apache-2.0"
readme = "README.md"
requires-python = ">=3.10"
dependencies = [
    "inspect-evals[bbq,livebench,swe_bench]",
    "inspect-ai",
    "openai>=1.90.0",
    "typer>=0.19.0",
    "bidict>=0.23.1",
    "detoxify>=0.5.2",
    "gdown>=5.2.0",
    "gensim>=4.3.3",
    "llm-rules",
    "nltk>=3.9.1",
    "numpy>=1.26.4",
    "platformdirs>=4.3.8",
    "polars>=1.32.2",
    "scipy>=1.13.1",
    "torch>=2.7.1",
    "fairlearn>=0.12.0",
    "datasets>=3.6.0",
    "regex>=2025.7.34",
<<<<<<< HEAD
    "accelerate>=1.10.1",
    "transformers>=4.56.0",
    "spacy>=3.8.7",
    "en-core-web-sm",
=======
>>>>>>> 4b4242ec
]

[project.optional-dependencies]
huggingface = ["torch", "transformers", "accelerate"]
vllm = ["vllm"]

[project.entry-points.inspect_ai]
complai = "complai._registry"

[project.scripts]
complai = "complai._cli:main"

[project.urls]
Homepage = "https://compl-ai.org/"

[build-system]
requires = ["hatchling"]
build-backend = "hatchling.build"

[tool.hatch.build.targets.wheel]
packages = ["src/complai"]

[tool.hatch.metadata]
allow-direct-references = true


[tool.mypy]
check_untyped_defs = true
no_implicit_optional = true
warn_unused_configs = true
warn_redundant_casts = true
disallow_untyped_defs = true
disallow_incomplete_defs = true
exclude = [
    "src/complai/tasks/self_check_consistency/compact_ie/"
]

[tool.typos]
default.check-file = true
default.check-filename = true
default.extend-ignore-identifiers-re = []
default.extend-ignore-re = ["(?Rm)^.*(#|//)\\s*spellchecker:disable-line$"]
files.extend-exclude = [
    "*.ipynb",  # Notebook cells are asigned a hash.
    "src/complai/tasks/self_check_consistency/topics.py",
    "src/complai/tasks/self_check_consistency/compact_ie/",
    "src/complai/tasks/mmlu_pro_robustness/correct_to_misspelling.json",
]

[tool.uv.sources]
inspect-evals = { git = "https://github.com/UKGovernmentBEIS/inspect_evals" }
llm-rules = { git = "https://github.com/normster/llm_rules" }
en-core-web-sm = { url = "https://github.com/explosion/spacy-models/releases/download/en_core_web_sm-3.8.0/en_core_web_sm-3.8.0-py3-none-any.whl" }<|MERGE_RESOLUTION|>--- conflicted
+++ resolved
@@ -27,13 +27,8 @@
     "fairlearn>=0.12.0",
     "datasets>=3.6.0",
     "regex>=2025.7.34",
-<<<<<<< HEAD
-    "accelerate>=1.10.1",
-    "transformers>=4.56.0",
     "spacy>=3.8.7",
     "en-core-web-sm",
-=======
->>>>>>> 4b4242ec
 ]
 
 [project.optional-dependencies]
