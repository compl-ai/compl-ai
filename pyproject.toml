[project]
name = "compl-ai"
version = "2.0.0"
description = "Compliance-centered evaluation framework for Generative AI models."
authors = [
    {name = "Compl-AI Team", email = "contact@compl-ai.org"}
]
license = "Apache-2.0"
readme = "README.md"
requires-python = ">=3.10"
dependencies = [
    "inspect-evals",
    "inspect-ai",
    "openai>=1.90.0",
    "typer>=0.16.0",
    "vllm>=0.10.0",
<<<<<<< HEAD
    "numpy>=2.2.6",
=======
    "detoxify>=0.5.2",
    "gdown>=5.2.0",
    "gensim>=4.3.3",
    "nltk>=3.9.1",
    "numpy>=1.26.4",
    "platformdirs>=4.3.8",
    "polars>=1.32.2",
    "scipy>=1.13.1",
    "torch>=2.7.1",
    "fairlearn>=0.12.0",
    "datasets>=3.6.0",
    "regex>=2025.7.34",
>>>>>>> dfabe6bb
]

[project.scripts]
complai = "complai._cli:main"

[project.urls]
Homepage = "https://compl-ai.org/"

[build-system]
requires = ["hatchling"]
build-backend = "hatchling.build"

[tool.hatch.build.targets.wheel]
packages = ["src/complai"]

[tool.hatch.metadata]
allow-direct-references = true


[tool.mypy]
check_untyped_defs = true
no_implicit_optional = true
warn_unused_configs = true
warn_redundant_casts = true
disallow_untyped_defs = true
disallow_incomplete_defs = true

[tool.typos]
default.check-file = true
default.check-filename = true
default.extend-ignore-identifiers-re = []
files.extend-exclude = [
    "*.ipynb",  # Notebook cells are asigned a hash.
]

[tool.uv.sources]
inspect-evals = { git = "https://github.com/UKGovernmentBEIS/inspect_evals" }<|MERGE_RESOLUTION|>--- conflicted
+++ resolved
@@ -14,9 +14,6 @@
     "openai>=1.90.0",
     "typer>=0.16.0",
     "vllm>=0.10.0",
-<<<<<<< HEAD
-    "numpy>=2.2.6",
-=======
     "detoxify>=0.5.2",
     "gdown>=5.2.0",
     "gensim>=4.3.3",
@@ -29,7 +26,6 @@
     "fairlearn>=0.12.0",
     "datasets>=3.6.0",
     "regex>=2025.7.34",
->>>>>>> dfabe6bb
 ]
 
 [project.scripts]
