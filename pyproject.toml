[project]
name = "compl-ai"
version = "2.0.0"
description = "Compliance-centered evaluation framework for Generative AI models."
authors = [
    {name = "Compl-AI Team", email = "contact@compl-ai.org"}
]
license = "Apache-2.0"
readme = "README.md"
requires-python = ">=3.10"
dependencies = [
    "inspect-evals",
    "inspect-ai",
    "openai>=1.90.0",
    "typer>=0.16.0",
    "vllm>=0.10.0",
    "fairlearn>=0.12.0",
    "scipy>=1.15.3",
    "datasets>=3.6.0",
<<<<<<< HEAD
    "regex>=2025.7.34",
=======
    "polars>=1.32.2",
    "detoxify>=0.5.2",
>>>>>>> 12ed4d50
]

[project.scripts]
complai = "complai._cli:main"

[project.urls]
Homepage = "https://compl-ai.org/"

[build-system]
requires = ["hatchling"]
build-backend = "hatchling.build"

[tool.hatch.build.targets.wheel]
packages = ["src/complai"]

[tool.hatch.metadata]
allow-direct-references = true


[tool.mypy]
check_untyped_defs = true
no_implicit_optional = true
warn_unused_configs = true
warn_redundant_casts = true
disallow_untyped_defs = true
disallow_incomplete_defs = true

[tool.typos]
default.check-file = true
default.check-filename = true
default.extend-ignore-identifiers-re = []
files.extend-exclude = [
    "*.ipynb",  # Notebook cells are asigned a hash.
]

[tool.uv.sources]
inspect-evals = { git = "https://github.com/UKGovernmentBEIS/inspect_evals" }<|MERGE_RESOLUTION|>--- conflicted
+++ resolved
@@ -17,12 +17,9 @@
     "fairlearn>=0.12.0",
     "scipy>=1.15.3",
     "datasets>=3.6.0",
-<<<<<<< HEAD
     "regex>=2025.7.34",
-=======
     "polars>=1.32.2",
     "detoxify>=0.5.2",
->>>>>>> 12ed4d50
 ]
 
 [project.scripts]
