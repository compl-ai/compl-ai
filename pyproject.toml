--- conflicted
+++ resolved
@@ -17,11 +17,8 @@
     "fairlearn>=0.12.0",
     "scipy>=1.15.3",
     "datasets>=3.6.0",
-<<<<<<< HEAD
     "polars>=1.32.2",
-=======
     "detoxify>=0.5.2",
->>>>>>> d1bce85d
 ]
 
 [project.scripts]
