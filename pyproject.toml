--- conflicted
+++ resolved
@@ -30,12 +30,9 @@
     "regex>=2025.7.34",
     "accelerate>=1.10.1",
     "transformers>=4.56.0",
-<<<<<<< HEAD
     "swebench>=4.1.0",
     "docker>=7.1.0",
-=======
     "livebench",
->>>>>>> 48feedd9
 ]
 
 [project.scripts]
