[project]
name = "compl-ai"
version = "2.0.0"
description = "Compliance-centered evaluation framework for Generative AI models."
authors = [
    {name = "Compl-AI Team", email = "contact@compl-ai.org"}
]
license = "Apache-2.0"
readme = "README.md"
requires-python = ">=3.10"
dependencies = [
    "inspect-evals",
    "inspect-ai",
    "openai>=1.90.0",
    "typer>=0.16.0",
    "vllm>=0.10.0",
<<<<<<< HEAD
    "bidict>=0.23.1",
    "nltk>=3.9.1",
=======
    "detoxify>=0.5.2",
    "gdown>=5.2.0",
    "gensim>=4.3.3",
    "nltk>=3.9.1",
    "numpy>=1.26.4",
    "platformdirs>=4.3.8",
    "polars>=1.32.2",
    "scipy>=1.13.1",
    "torch>=2.7.1",
    "fairlearn>=0.12.0",
    "datasets>=3.6.0",
    "regex>=2025.7.34",
>>>>>>> f85371c4
]

[project.scripts]
complai = "complai._cli:main"

[project.urls]
Homepage = "https://compl-ai.org/"

[build-system]
requires = ["hatchling"]
build-backend = "hatchling.build"

[tool.hatch.build.targets.wheel]
packages = ["src/complai"]

[tool.hatch.metadata]
allow-direct-references = true


[tool.mypy]
check_untyped_defs = true
no_implicit_optional = true
warn_unused_configs = true
warn_redundant_casts = true
disallow_untyped_defs = true
disallow_incomplete_defs = true
exclude = [
    "src/complai/tasks/self_check_consistency/compact_ie/"
]

[tool.typos]
default.check-file = true
default.check-filename = true
default.extend-ignore-identifiers-re = []
files.extend-exclude = [
    "*.ipynb",  # Notebook cells are asigned a hash.
    "src/complai/tasks/self_check_consistency/topics.py",
    "src/complai/tasks/self_check_consistency/compact_ie/",
]

[tool.uv.sources]
inspect-evals = { git = "https://github.com/UKGovernmentBEIS/inspect_evals" }<|MERGE_RESOLUTION|>--- conflicted
+++ resolved
@@ -14,10 +14,7 @@
     "openai>=1.90.0",
     "typer>=0.16.0",
     "vllm>=0.10.0",
-<<<<<<< HEAD
     "bidict>=0.23.1",
-    "nltk>=3.9.1",
-=======
     "detoxify>=0.5.2",
     "gdown>=5.2.0",
     "gensim>=4.3.3",
@@ -30,7 +27,6 @@
     "fairlearn>=0.12.0",
     "datasets>=3.6.0",
     "regex>=2025.7.34",
->>>>>>> f85371c4
 ]
 
 [project.scripts]
