--- conflicted
+++ resolved
@@ -14,7 +14,6 @@
     "openai>=1.90.0",
     "typer>=0.16.0",
     "vllm>=0.10.0",
-<<<<<<< HEAD
     "detoxify>=0.5.2",
     "gdown>=5.2.0",
     "gensim>=4.3.3",
@@ -24,14 +23,9 @@
     "polars>=1.32.2",
     "scipy>=1.13.1",
     "torch>=2.7.1",
-=======
     "fairlearn>=0.12.0",
-    "scipy>=1.15.3",
     "datasets>=3.6.0",
     "regex>=2025.7.34",
-    "polars>=1.32.2",
-    "detoxify>=0.5.2",
->>>>>>> f0838f50
 ]
 
 [project.scripts]
